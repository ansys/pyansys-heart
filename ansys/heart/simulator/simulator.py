--- conflicted
+++ resolved
@@ -26,11 +26,7 @@
     read_uvc,
     zerop_post,
 )
-<<<<<<< HEAD
 from ansys.heart.preprocessor.models_new import FourChamber, FullHeart, HeartModel
-=======
-from ansys.heart.preprocessor.models import FourChamber, HeartModel, LeftVentricle
->>>>>>> eb52e535
 from ansys.heart.simulator.settings.settings import DynaSettings, SimulationSettings
 import ansys.heart.writer.dynawriter as writers
 import numpy as np
