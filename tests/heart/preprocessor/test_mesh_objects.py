# Copyright (C) 2023 - 2024 ANSYS, Inc. and/or its affiliates.
# SPDX-License-Identifier: MIT
#
#
# Permission is hereby granted, free of charge, to any person obtaining a copy
# of this software and associated documentation files (the "Software"), to deal
# in the Software without restriction, including without limitation the rights
# to use, copy, modify, merge, publish, distribute, sublicense, and/or sell
# copies of the Software, and to permit persons to whom the Software is
# furnished to do so, subject to the following conditions:
#
# The above copyright notice and this permission notice shall be included in all
# copies or substantial portions of the Software.
#
# THE SOFTWARE IS PROVIDED "AS IS", WITHOUT WARRANTY OF ANY KIND, EXPRESS OR
# IMPLIED, INCLUDING BUT NOT LIMITED TO THE WARRANTIES OF MERCHANTABILITY,
# FITNESS FOR A PARTICULAR PURPOSE AND NONINFRINGEMENT. IN NO EVENT SHALL THE
# AUTHORS OR COPYRIGHT HOLDERS BE LIABLE FOR ANY CLAIM, DAMAGES OR OTHER
# LIABILITY, WHETHER IN AN ACTION OF CONTRACT, TORT OR OTHERWISE, ARISING FROM,
# OUT OF OR IN CONNECTION WITH THE SOFTWARE OR THE USE OR OTHER DEALINGS IN THE
# SOFTWARE.


import os
import tempfile
from typing import Literal, Union

import numpy as np
import pytest
import pyvista as pv
from pyvista import examples

from ansys.heart.preprocessor.mesh.objects import Mesh, SurfaceMesh

SURFACE_TYPES = [pv.CellType.TRIANGLE, pv.CellType.QUAD]
VOLUME_TYPES = [pv.CellType.TETRA, pv.CellType.HEXAHEDRON]


def _convert_to_mesh(model: pv.UnstructuredGrid) -> Mesh:
    """Convert to model to Mesh object."""
    if isinstance(model, pv.PolyData):
        model = model.cast_to_unstructured_grid()

    model.cell_data["_volume-id"] = np.array(1, dtype=float) * np.nan
    model.cell_data["_surface-id"] = np.array(1, dtype=float) * np.nan

    mask = np.isin(model.celltypes, SURFACE_TYPES)
    model.cell_data["_surface-id"][mask] = np.array(1, dtype=float)

    mask = np.isin(model.celltypes, VOLUME_TYPES)
    model.cell_data["_volume-id"][mask] = np.array(10, dtype=float)

    return Mesh(model)


# define different beam models that can be used for testing.
def _get_beam_model(
    cell_type: Literal["tets", "tets+triangles", "triangles", "hex", "hex+quads", "quads"]
) -> Union[pv.UnstructuredGrid, pv.PolyData]:
    """Generates various beam models.

    Parameters
    ----------
    cell_type : Literal[&quot;tets&quot;, &quot;tets
        Cell type for beam model to consist of.

    Returns
    -------
    Union[pv.UnstructuredGrid, pv.PolyData]
        Beam model of defined by cells of type cell_type in UnstructuredGrid or PolyData form.
    """
    from pyvista import examples

    if cell_type == "triangles":
        testmodel = examples.load_tetbeam().extract_surface()
        return testmodel

    if "tets" in cell_type:
        testmodel = examples.load_tetbeam()
        if "triangles" in cell_type:
            testmodel = testmodel + testmodel.extract_surface()
        return testmodel

    if cell_type == "quads":
        testmodel = examples.load_hexbeam().extract_surface()
        return testmodel

    if "hex" in cell_type:
        testmodel = examples.load_hexbeam()
        if "quads" in cell_type:
            testmodel = testmodel + testmodel.extract_surface()
        return testmodel


@pytest.mark.parametrize("dtype", [float, int])
def test_pyvista_clean_grid(dtype):
    import pyvista as pv

    if dtype == int:
        pytest.xfail(reason="clean() will fail if points are of dtype int")

    points = np.array([[0, 0, 0], [-1, 0, 0], [1, 0, 0]], dtype=dtype)

    # option 1
    line_cells = [2, 0, 1]
    cell_types = [pv.CellType.LINE]
    line_ugrid = pv.UnstructuredGrid(line_cells, cell_types, points)
    assert line_ugrid.clean().n_points == 2

    # option 2 (does not work)
    line = pv.lines_from_points(points[0:-1])
    line = line.cast_to_unstructured_grid()
    line.points = points
    assert line.clean().n_points == 2

    return


def test_mesh_add_001():
    """Test adding triangles and lines to a Mesh object."""
    # NOTE:
    # create a base mesh, and add the following:
    # - a volume mesh
    # - a surface mesh
    # - a beam mesh

    # prep data based on beam model
    tets = _get_beam_model("tets")
    tets.clear_cell_data()

    edges = tets.extract_feature_edges()
    edges.clear_cell_data()
    edges.clear_point_data()

    triangles = _get_beam_model("triangles")
    triangles.clear_cell_data()
    triangles.clear_point_data()

    # init the base mesh.
    base = Mesh(tets)

    # fill attribute with some values to ensure that info is kept.
    base.boundaries = [[1, 2]]

    merged = base._add_mesh(triangles)
    assert isinstance(merged, Mesh)
    assert base.n_cells == triangles.n_cells + tets.n_cells

    # assert adding edges.
    base._add_mesh(edges)
    assert base.n_cells == triangles.n_cells + tets.n_cells + edges.n_cells

    # assert that attribute was kept
    assert base.boundaries == [[1, 2]]
    pass


def test_mesh_add_002():
    """Test adding another mesh and its data."""
    points = np.array([[0, 0, 0], [1, 0, 0], [0, 1, 0], [0, 0, 1]], dtype=float)

    # for each face in the tet
    tets = [4, 0, 1, 2, 3]
    cell_types = [pv.CellType.TETRA]

    grid = Mesh(tets, cell_types, points)

    # add dummy data
    grid.cell_data["cdata_tet1"] = 1
    grid.point_data["pdata_tet1"] = 2

    # add set of lines that is connected at a single point
    lines = pv.lines_from_points([points[0, :], [-1, 0, 0], [-2, 0, 0]])

    # create some dummy data
    lines["cdata_lines1"] = np.array([10, 11], dtype=np.int32)
    lines["cdata_lines2"] = np.array([10.5, 11.5], dtype=np.float64)
    lines["pdata_lines1"] = np.array([[100, 101], [102, 103], [104, 105]], dtype=np.float64)

    grid1 = grid._add_mesh(lines, keep_data=True)

    assert isinstance(grid1, Mesh)

    # check array names
    all_names = grid.array_names + lines.array_names
    for name in all_names:
        assert name in grid1.array_names, f"Array with name {name} does  not exist"

    # check data types
    assert isinstance(grid1.cell_data["cdata_lines1"][0], np.int32)
    assert isinstance(grid1.cell_data["cdata_lines2"][0], np.float64)

    # check dimension 2 of array
    assert grid1["pdata_lines1"].shape[1] == lines["pdata_lines1"].shape[1]

    pass


def test_surface_add_001():
    """Test adding a surface to a Mesh."""
    mesh = _convert_to_mesh(_get_beam_model("tets"))
    mesh.cell_data["_volume-id"] = 1
    init_n_cells = mesh.n_cells

    surface = _get_beam_model("triangles")
    # check adding without id or id as float
    assert mesh.add_surface(surface) == None
    assert mesh.add_surface(surface, float(1)) == None

    # test adding a single surface
    mesh.add_surface(surface, id=2)
    assert "_surface-id" in mesh.cell_data.keys()

    assert np.all(np.isin(mesh.celltypes, [pv.CellType.TRIANGLE, pv.CellType.TETRA]))

    expected_volume_ids = np.hstack([init_n_cells * [1], surface.n_cells * [np.nan]])
    expected_surface_ids = np.hstack([init_n_cells * [np.nan], surface.n_cells * [2]])
    np.testing.assert_allclose(mesh.cell_data["_volume-id"], expected_volume_ids)
    np.testing.assert_allclose(mesh.cell_data["_surface-id"], expected_surface_ids)

    # test adding multiple surfaces simultaneously with celldata _surface-id
    mesh = _convert_to_mesh(_get_beam_model("tets"))
    mesh.cell_data["_volume-id"] = 1

    triangles = _get_beam_model("triangles")
    quads = _get_beam_model("quads")
    triangles.cell_data["_surface-id"] = 10
    quads.cell_data["_surface-id"] = 11

    surface_to_add = triangles + quads

    mesh.add_surface(surface_to_add)
    np.testing.assert_allclose(np.unique(mesh.cell_data["_surface-id"]), [10, 11, np.nan])

<<<<<<< HEAD
    # check behavior when the same id is specified.
    mesh = _convert_to_mesh(_get_beam_model("tets"))

    mesh.add_surface(triangles, 10)
    assert mesh.add_surface(quads, 10) == None

    mesh.add_surface(quads, 10, overwrite_existing=True)
    # Both quads and triangles will exist:
    assert np.all(
        np.isin(
            [pv.CellType.TRIANGLE, pv.CellType.QUAD],
            mesh.get_surface(10).cast_to_unstructured_grid().celltypes,
        )
    )
=======
    mesh.add_surface(triangles, 20, name="triangles1")
    triangles1 = mesh.get_surface_by_name("triangles1")
    assert triangles.n_cells == triangles1.n_cells
    assert triangles.n_points == triangles1.n_points
    assert isinstance(triangles1, SurfaceMesh)
    assert triangles1.name == "triangles1"
>>>>>>> 7b7a1187


def test_lines_add_001():
    """Test adding a beam to a Mesh."""
    mesh = _convert_to_mesh(_get_beam_model("tets"))
    mesh.cell_data["_volume-id"] = 1

    line = pv.Line([0, 0, 0], [-1, 0, 0])

    assert mesh.add_lines(line) == None
    assert mesh.add_lines(line, float(1)) == None

    mesh.add_lines(line, id=2)

    assert "_line-id" in mesh.cell_data.keys()
    assert np.all(np.isin(mesh.celltypes, [pv.CellType.LINE, pv.CellType.TETRA]))
    np.testing.assert_allclose(np.unique(mesh.cell_data["_volume-id"]), [1, np.nan])
    np.testing.assert_allclose(np.unique(mesh.cell_data["_line-id"]), [2, np.nan])


def test_volume_add_001():
    """Test adding a volume (hex elements) to an existing mesh."""
    tets = _convert_to_mesh(_get_beam_model("tets"))
    tets.cell_data["_volume-id"] = 1
    n_tets = tets.n_cells

    hex = _get_beam_model("hex")

    assert tets.add_volume(hex) == None
    assert tets.add_volume(hex, float(1)) == None

    tets.add_volume(hex, id=2)
    expected = np.hstack(
        [
            [1] * n_tets,
            [2] * hex.n_cells,
        ]
    )
    assert np.allclose(tets.cell_data["_volume-id"], expected)

    tets.add_volume(hex, id=3, name="hex")
    hex1 = tets.get_volume_by_name("hex")
    assert hex1.n_cells == hex.n_cells
    assert hex1.n_points == hex.n_points


def test_get_submesh_001():
    """Test getting a submesh of Mesh."""
    tets = _get_beam_model("tets")
    hexs = _get_beam_model("hex")
    triangles = _get_beam_model("triangles")
    lines = triangles.extract_all_edges()
    lines.clear_cell_data()
    lines.clear_point_data()

    mesh = Mesh()
    mesh.add_volume(tets, 1)
    mesh.add_surface(triangles, 10)
    mesh.add_lines(lines, 100)

    # test get surfaces
    triangles1 = mesh.get_surface(10)
    assert triangles.n_cells == triangles1.n_cells
    assert np.allclose(triangles.points, triangles1.points)
    assert isinstance(triangles1, pv.PolyData)

    # test get lines
    lines1 = mesh.get_lines(100)
    assert lines.n_cells == lines1.n_cells
    assert lines.n_points == lines1.n_points

    # test get multiple surfaces.
    mesh.add_surface(triangles, 11)
    triangles1 = mesh.get_surface([10, 11])
    assert triangles1.n_cells == triangles.n_cells * 2

    # test get volume
    mesh = _convert_to_mesh(_get_beam_model("tets"))
    mesh.cell_data["_volume-id"] = 1
    hexs.cell_data["_volume-id"] = 2
    mesh.add_volume(hexs)
    assert np.allclose(mesh.volume_ids, [1, 2])

    volume1 = mesh.get_volume(2)
    assert volume1.n_cells == hexs.n_cells


def test_mesh_remove_001():
    """Remove part of the mesh."""
    points = np.array([[0, 0, 0], [1, 0, 0], [0, 1, 0], [0, 0, 1], [-1, 0, 0]], dtype=float)
    # for each face in the tet
    tets = [4, 0, 1, 2, 3, 4, 0, 1, 2, 4]
    cell_types = [pv.CellType.TETRA] * 2

    grid = Mesh(tets, cell_types, points)
    grid.cell_data["test_data"] = 1

    grid2 = grid.remove_cells(0, inplace=False)
    assert isinstance(grid2, Mesh)
    assert grid2.n_cells == 1
    grid.remove_cells(0, inplace=True)
    assert isinstance(grid2, Mesh)
    assert grid.n_cells == 1


def test_mesh_remove_002():
    """Remove surface based on id."""
    mesh = _convert_to_mesh(_get_beam_model("tets"))
    mesh.cell_data["_volume-id"] = 1
    init_n_cells = mesh.n_cells

    surface = _get_beam_model("triangles")

    # add a single surface
    mesh.add_surface(surface, id=2)
    # remove this surface
    mesh.remove_surface(sid=2)
    assert mesh.n_cells == init_n_cells


def test_mesh_clean_001():
    """Test cleaning method."""
    points = np.array([[0, 0, 0], [1, 0, 0], [0, 1, 0], [0, 0, 1]], dtype=float)
    tets = [4, 0, 1, 2, 3]
    cell_types = [pv.CellType.TETRA]
    grid = Mesh(tets, cell_types, points)
    # modify points
    grid.points = np.vstack((points, points))

    assert isinstance(grid, Mesh)
    grid1 = grid.clean()
    assert grid.n_points == points.shape[0] * 2
    assert grid1.n_points == points.shape[0]

    # test ignoring nans in point data average works
    grid.point_data["data"] = 1
    grid.point_data["data"][0:4] = np.nan

    assert np.all(np.isnan(grid.clean(ignore_nans_in_point_average=False).point_data["data"]))
    assert np.allclose(grid.clean(ignore_nans_in_point_average=True).point_data["data"], 1)

    pass


def test_mesh_object_properties():
    """Test the properties of Mesh."""
    tets = _get_beam_model("tets")
    hex = _get_beam_model("hex")
    triangles = _get_beam_model("triangles")
    lines = triangles.extract_feature_edges()
    lines.clear_cell_data()
    lines.clear_point_data()

    mesh = Mesh()
    mesh.add_volume(tets, int(1))
    mesh.add_volume(hex, int(2))
    mesh.add_surface(triangles, int(10))
    mesh.add_lines(lines, int(100))

    assert np.all(
        np.isin(
            mesh.celltypes,
            [pv.CellType.TETRA, pv.CellType.HEXAHEDRON, pv.CellType.TRIANGLE, pv.CellType.LINE],
        )
    )
    assert np.all(mesh.volume_ids == [1, 2])
    assert np.all(mesh.surface_ids == [10])
    assert np.all(mesh.line_ids == [100])

    pass


def test_add_nodes_mesh():
    """Test adding points/nodes to the Mesh object."""
    # test data:
    points = np.array([[0, 0, 0], [1, 0, 0], [0, 1, 0], [0, 0, 1]])
    tetrahedron = np.array([[0, 1, 2, 3]])

    mesh = Mesh()
    mesh.tetrahedrons = tetrahedron
    mesh.nodes = points
    mesh.point_data["data-scalar"] = np.ones(mesh.n_points, dtype=float)
    mesh.point_data["data-vector"] = np.ones((mesh.n_points, 3), dtype=float)

    # test adding nodes
    mesh.nodes = np.vstack([points, [0, 0.5, 0.5]])
    assert mesh.point_data["data-scalar"].shape[0] == mesh.nodes.shape[0]
    assert mesh.point_data["data-vector"].shape[0] == mesh.nodes.shape[0]

    # test assigning same number of nodes
    mesh.nodes = mesh.nodes * 1e-3

    assert mesh.point_data["data-scalar"].shape[0] == mesh.nodes.shape[0]
    assert mesh.point_data["data-vector"].shape[0] == mesh.nodes.shape[0]


def test_surface_mesh_init():
    """Test whether SurfaceMesh __init__'s behaves similar to pv.PolyData init"""

    sphere = pv.Sphere()

    ## init without var_inp
    surface = SurfaceMesh(name="test_name")
    assert surface.name == "test_name"

    # init with number of points
    sphere1 = SurfaceMesh(sphere.points, faces=sphere.faces, name="test_name")

    assert np.allclose(sphere1.points, sphere.points)
    assert np.all(sphere1.faces == sphere.faces)
    assert sphere1.name == "test_name"

    # Init with polydata
    sphere1 = SurfaceMesh(sphere)
    assert sphere1.n_cells == sphere.n_cells
    assert sphere1.n_points == sphere.n_points

    # Init with file path
    with tempfile.TemporaryDirectory(prefix=".pyansys-heart") as tempdir:
        temp_path = os.path.join(tempdir, "sphere.vtp")
        sphere.save(temp_path)

        sphere1 = SurfaceMesh(temp_path)

    assert sphere1.n_cells == sphere.n_cells
    assert sphere1.n_points == sphere.n_points


@pytest.mark.parametrize("celltype", ["quads", "triangles"])
def test_mesh_boundaries_property(celltype):
    """Test the boundaries property of Mesh."""
    if celltype == "triangles":
        polydata = pv.Sphere()
    elif celltype == "quads":
        polydata = pv.Box(level=15)

    polydata.cell_data["_surface-id"] = 1
    polydata.cell_data["_surface-id"][0:800] = 2
    mesh = Mesh()
    assert mesh._surfaces == []
    mesh.add_surface(polydata)
    assert len(mesh._surfaces) == 2


@pytest.mark.parametrize("celltype", ["hex", "tets"])
def test_mesh_volumes_property(celltype):
    """Test the boundaries property of Mesh."""
    if celltype == "hex":
        ugrid = examples.load_hexbeam()
    elif celltype == "tets":
        ugrid = examples.load_tetbeam()

    ugrid.cell_data["_volume-id"] = 1
    ugrid.cell_data["_volume-id"][0:20] = 2
    mesh = Mesh()
    assert mesh._volumes == []
    mesh.add_volume(ugrid)
    assert len(mesh._volumes) == 2


def test_mesh_id_to_name():
    """Test mapping id to and from volume/surface name."""
    tets = _get_beam_model("tets")
    triangles = _get_beam_model("triangles")
    hex = _get_beam_model("hex")
    quads = _get_beam_model("quads")

    # initialize mesh and add surfaces and volumes
    mesh = Mesh()
    mesh.add_surface(triangles, int(1))
    mesh.add_surface(quads, int(2))
    mesh.add_volume(tets, int(10))
    mesh.add_volume(hex, int(11))

    mesh._surface_id_to_name = {1: "triangles", 2: "quads"}
    mesh._volume_id_to_name = {10: "tets", 11: "hex"}

    assert mesh._surface_name_to_id == {"triangles": 1, "quads": 2}
    assert mesh._volume_name_to_id == {"tets": 10, "hex": 11}

    assert mesh.validate_ids_to_name_map() == True

    triangles1 = mesh.get_surface_by_name("triangles")
    assert triangles.n_cells == triangles1.n_cells
    assert triangles.n_points == triangles1.n_points
    assert isinstance(triangles1, SurfaceMesh)
    assert triangles1.name == "triangles"
    assert triangles1.id == 1
    assert mesh.get_surface_by_name("silly-name") == None

    tets1 = mesh.get_volume_by_name("tets")
    assert tets.n_cells == tets1.n_cells
    assert tets.n_points == tets1.n_points
    assert mesh.get_volume_by_name("silly-name") == None

    del mesh._volume_id_to_name[10]
    assert mesh._get_unmapped_volumes() == [10]
    assert mesh.validate_ids_to_name_map() == False


def test_mesh_save_load():
    """Test saving the mesh object."""
    mesh = _convert_to_mesh(_get_beam_model("tets+triangles"))

    mesh._surface_id_to_name[1] = "triangles"
    mesh._volume_id_to_name[10] = "tets"

    with tempfile.TemporaryDirectory(prefix=".pyansys-heart") as tmpdir:
        filename = os.path.join(tmpdir, "test_file.vtu")
        filename_map = filename.replace(".vtu", ".namemap.json")
        mesh.save(filename)

        assert os.path.isfile(filename)
        assert os.path.isfile(filename_map)

        # try to load the same mesh.
        mesh1 = Mesh()
        mesh1.load_mesh(filename)
        assert mesh.n_cells == mesh1.n_cells
        assert mesh.n_points == mesh1.n_points
        assert mesh._surface_id_to_name == mesh1._surface_id_to_name
        assert mesh._volume_id_to_name == mesh1._volume_id_to_name

        # try to load when no json is found
        mesh1 = Mesh()
        os.remove(filename_map)
        mesh1.load_mesh(filename)
        assert mesh.n_cells == mesh1.n_cells
        assert mesh.n_points == mesh1.n_points
        assert mesh1._surface_id_to_name == {}
        assert mesh1._volume_id_to_name == {}
        assert mesh1.validate_ids_to_name_map() == False

    return

    del mesh._surface_id_to_name[1]
    assert mesh._get_unmapped_surfaces() == [1]
    assert mesh.validate_ids_to_name_map() == False


def test_cavity_volume():
    """Test whether compute_volume enforces inwards pointing normals."""
    # by default normals of sphere are pointing outwards.
    import copy

    sphere: pv.PolyData = pv.Sphere()
    sphere = sphere.compute_normals()
    sphere1 = SurfaceMesh(copy.deepcopy(sphere))

    sphere1.force_normals_inwards()

    assert np.allclose(sphere1.cell_data["Normals"], -1 * sphere.cell_data["Normals"])
    pass


def test_cap_properties():
    """Test getting global_node_ids_edge from Cap."""
    from ansys.heart.preprocessor.mesh.objects import Cap
    from ansys.heart.preprocessor.mesh.vtkmethods import get_patches_with_centroid

    half_sphere = pv.Sphere().clip(normal="y")
    patches = get_patches_with_centroid(half_sphere)
    patch_mesh = patches[0].clean()
    patch_mesh.point_data["_global-point-ids"] = np.arange(0, patch_mesh.n_points) + 10

    cap = Cap(name="aortic-valve")
    cap._mesh = patch_mesh

    assert cap.global_node_ids_edge.shape[0] == cap._mesh.n_points - 1
    assert cap.centroid.shape == (3,)
    assert np.allclose(cap.centroid, [0, 0, 0], atol=1e-7)
    assert np.allclose(
        cap.global_node_ids_edge,
        np.array(
            [
                10,
                11,
                13,
                14,
                15,
                16,
                17,
                18,
                19,
                20,
                21,
                22,
                23,
                24,
                25,
                26,
                27,
                28,
                29,
                30,
                31,
                32,
                33,
                34,
                35,
                36,
                37,
                38,
                39,
                40,
                41,
                42,
                43,
                44,
                45,
                46,
                47,
                48,
                49,
                50,
                51,
                52,
                53,
                54,
                55,
                56,
                57,
                58,
                59,
                60,
                61,
                62,
                63,
                64,
                65,
                66,
                67,
                68,
            ]
        ),
    )<|MERGE_RESOLUTION|>--- conflicted
+++ resolved
@@ -232,7 +232,6 @@
     mesh.add_surface(surface_to_add)
     np.testing.assert_allclose(np.unique(mesh.cell_data["_surface-id"]), [10, 11, np.nan])
 
-<<<<<<< HEAD
     # check behavior when the same id is specified.
     mesh = _convert_to_mesh(_get_beam_model("tets"))
 
@@ -247,14 +246,12 @@
             mesh.get_surface(10).cast_to_unstructured_grid().celltypes,
         )
     )
-=======
     mesh.add_surface(triangles, 20, name="triangles1")
     triangles1 = mesh.get_surface_by_name("triangles1")
     assert triangles.n_cells == triangles1.n_cells
     assert triangles.n_points == triangles1.n_points
     assert isinstance(triangles1, SurfaceMesh)
     assert triangles1.name == "triangles1"
->>>>>>> 7b7a1187
 
 
 def test_lines_add_001():
