--- conflicted
+++ resolved
@@ -3065,13 +3065,8 @@
             self.kw_database.ep_settings.append(custom_keywords.EmControlEp(numsplit=1, ionsolvr=0))
             Tend = 500
             dt = 0.1
-<<<<<<< HEAD
-            # specify simulation time and time step even in the case of a pure Eikonal model
-            # (otherwise LS-DYNA crashes)
-=======
             # specify simulation time and time step even in the case of a pure
             # Eikonal model (otherwise LS-DYNA crashes)
->>>>>>> 44cabb95
             self.kw_database.ep_settings.append("$     Tend        dt")
             self.kw_database.ep_settings.append(f"{Tend:>10f}{dt:>10f}")
         elif solvertype == "ReactionEikonal":
