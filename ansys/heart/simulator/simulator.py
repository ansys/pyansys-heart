--- conflicted
+++ resolved
@@ -8,10 +8,7 @@
     simplified EP (imposed activation)
     coupled electro-mechanics
 """
-<<<<<<< HEAD
-=======
 import copy
->>>>>>> c89da4c6
 import glob as glob
 import os
 import pathlib as Path
@@ -22,9 +19,6 @@
 from ansys.heart.misc.element_orth import read_orth_element_kfile
 from ansys.heart.preprocessor.models import HeartModel
 import ansys.heart.writer.dynawriter as writers
-import numpy as np
-<<<<<<< HEAD
-import pyvista
 
 
 class BaseSimulator:
@@ -73,9 +67,10 @@
 
     def compute_fibers(self):
         """Compute the fiber direction on the model."""
+        directory = self._write_fibers()
+
         print("Computing fiber orientation...")
 
-        directory = self._write_fibers()
         input_file = os.path.join(directory, "main.k")
         self._run_dyna(input_file)
 
@@ -88,19 +83,27 @@
         # centers.
         # NOTE: How to handle null values?
 
-        # read results.
-        print("Interpolating fibers onto model.mesh")
-        vtk_with_fibers = os.path.join(directory, "vtk_FO_ADvectors.vtk")
-        vtk_with_fibers = pyvista.UnstructuredGrid(vtk_with_fibers)
-
-        cell_centers_target = vtk_with_fibers.cell_centers()
-        cell_centers_source = self.model.mesh.cell_centers()
-
-        cell_centers_source = cell_centers_source.interpolate(cell_centers_target)
-
-        self.model.mesh.cell_data["fiber"] = cell_centers_source.point_data["aVector"]
-        self.model.mesh.cell_data["sheet"] = cell_centers_source.point_data["dVector"]
-        print("Done.")
+        # # read results.
+        # print("Interpolating fibers onto model.mesh")
+        # vtk_with_fibers = os.path.join(directory, "vtk_FO_ADvectors.vtk")
+        # vtk_with_fibers = pyvista.UnstructuredGrid(vtk_with_fibers)
+        #
+        # cell_centers_target = vtk_with_fibers.cell_centers()
+        # cell_centers_source = self.model.mesh.cell_centers()
+        #
+        # cell_centers_source = cell_centers_source.interpolate(cell_centers_target)
+        #
+        # self.model.mesh.cell_data["fiber"] = cell_centers_source.point_data["aVector"]
+        # self.model.mesh.cell_data["sheet"] = cell_centers_source.point_data["dVector"]
+        # print("Done.")
+
+        print("Assigning fiber orientation to model...")
+        elem_ids, part_ids, connect, fib, sheet = read_orth_element_kfile(
+            os.path.join(directory, "element_solid_ortho.k")
+        )
+
+        self.model.mesh.cell_data["fiber"][elem_ids - 1] = fib
+        self.model.mesh.cell_data["sheet"][elem_ids - 1] = sheet
 
         return
 
@@ -150,7 +153,7 @@
         export_directory = os.path.join(self.root_directory, "fibergeneration")
         self.directories["fibergeneration"] = export_directory
 
-        dyna_writer = writers.FiberGenerationDynaWriter(self.model)
+        dyna_writer = writers.FiberGenerationDynaWriter(copy.deepcopy(self.model))
         dyna_writer.update()
         dyna_writer.export(export_directory)
 
@@ -174,26 +177,29 @@
 
     def simulate(self):
         """Launch the main simulation."""
-        print("Launching main simulation.")
         directory = self._write_main_simulation_files()
+
+        print("Launching main EP simulation...")
+
         input_file = os.path.join(directory, "main.k")
         self._run_dyna(input_file)
+
         print("done.")
         return
 
     def compute_purkinje(self):
         """Compute the purkinje network."""
+        directory = self._write_purkinje_files()
+
         print("Computing the Purkinje network...")
-
-        directory = self._write_purkinje_files()
         input_file = os.path.join(directory, "main.k")
         self._run_dyna(input_file)
-
+        print("done.")
+
+        print("Assign the Purkinje network to the model...")
         purkinje_files = glob.glob(os.path.join(directory, "purkinjeNetwork_*.k"))
         for purkinje_file in purkinje_files:
             self.model.mesh.add_purkinje_from_kfile(purkinje_file)
-
-        print("done.")
 
     def _write_main_simulation_files(self):
         """Write LS-DYNA files that are used to start the main simulation."""
@@ -236,7 +242,7 @@
         export_directory = os.path.join(self.root_directory, "purkinjegeneration")
         self.directories["purkinjegeneration"] = export_directory
 
-        dyna_writer = writers.PurkinjeGenerationDynaWriter(self.model)
+        dyna_writer = writers.PurkinjeGenerationDynaWriter(copy.deepcopy(self.model))
         dyna_writer.update()
         dyna_writer.export(export_directory)
         return export_directory
@@ -247,359 +253,6 @@
 
     def __init__(
         self,
-        model: HeartModel,
-        lsdynapath: Path,
-        dynatype: Literal["smp", "intelmpi", "platformmpi"],
-        num_cpus: int = 1,
-        simulation_directory: Path = "",
-    ) -> None:
-        super().__init__(model, lsdynapath, dynatype, num_cpus, simulation_directory)
-
-        return
-
-    def simulate(self):
-        """Launch the main simulation."""
-        print("Launching main simulation.")
-        directory = self._write_main_simulation_files()
-        input_file = os.path.join(directory, "main.k")
-        self._run_dyna(input_file)
-        print("done.")
-        return
-
-    def compute_stress_free_configuration(self):
-        """Compute the stress-free configuration of the model."""
-        print("Computing stress-free configuration...")
-
-        directory = self._write_stress_free_configuration_files()
-        input_file = os.path.join(directory, "main.k")
-        self._run_dyna(input_file, options="case")
-
-        print("done.")
-
-        Warning("Replace by methods from postprocessing module.")
-        binout_files = glob.glob(os.path.join(directory, "iter*.binout"))
-        iter_files = glob.glob(os.path.join(directory, "iter*.guess"))
-        # read nodes of last iteration. (avoid qd dependency for now.)
-        stress_free_nodes = np.loadtxt(
-            iter_files[-1], skiprows=2, max_rows=self.model.mesh.nodes.shape[0]
-        )
-        self.model.mesh.points = stress_free_nodes[:, 1:]
-        return
-
-    def _write_main_simulation_files(self):
-        """Write LS-DYNA files that are used to start the main simulation."""
-        export_directory = os.path.join(self.root_directory, "main-mechanics")
-        self.directories["main-mechanics"] = export_directory
-
-        dyna_writer = writers.MechanicsDynaWriter(self.model, "ConstantPreloadWindkesselAfterload")
-        dyna_writer.update()
-        dyna_writer.export(export_directory)
-
-        return export_directory
-
-    def _write_stress_free_configuration_files(self) -> Path:
-        """Write LS-DYNA files to compute stress-free configuration."""
-        export_directory = os.path.join(self.root_directory, "zeropressure")
-        self.directories["zeropressure"] = export_directory
-
-        dyna_writer = writers.ZeroPressureMechanicsDynaWriter(self.model)
-        dyna_writer.update()
-        dyna_writer.export(export_directory)
-
-        return export_directory
-
-
-class EPMechanicsSimulator(EPSimulator, MechanicsSimulator):
-    """Coupled EP-mechanics simulator with computed Electrophysiology."""
-
-    def __init__(
-        self,
-        model: HeartModel,
-        lsdynapath: Path,
-        dynatype: Literal["smp", "intelmpi", "platformmpi"],
-    ) -> None:
-        super().__init__(model, lsdynapath, dynatype)
-        raise NotImplementedError("Simulator EPMechanicsSimulator not implemented.")
-=======
->>>>>>> c89da4c6
-
-
-class BaseSimulator:
-    """Base class for the simulator."""
-
-    def __init__(
-        self,
-        model: HeartModel,
-        lsdynapath: Path,
-        dynatype: Literal["smp", "intelmpi", "platformmpi"],
-        num_cpus: int = 1,
-        simulation_directory: Path = "",
-    ) -> None:
-        """Initialize BaseSimulator.
-
-<<<<<<< HEAD
-    def __init__(
-        self,
-        model: HeartModel,
-        lsdynapath: Path,
-        lsdyna_type: Literal["smp", "intelmpi"],
-        num_cpus: int = 1,
-    ) -> None:
-        DeprecationWarning("This class is deprecated")
-        self.model = model
-        """Heart model."""
-=======
-        Parameters
-        ----------
-        model : HeartModel
-            Heart model to simulate.
-        lsdynapath : Path
-            Path to LS-DYNA executable.
-        dynatype : Literal[&quot;smp&quot;, &quot;intelmpi&quot;, &quot;platformmpi&quot;]
-            Type of LS-DYNA executable. shared memory parallel or massively parallel process.
-        num_cpus : int, optional
-            Number of cpu's to use for simulation, by default 1
-        simulation_directory : Path, optional
-            Directory of simulation, by default defined by information in HeartModel.
-        """
-        self.model: HeartModel = model
-        """HeartModel to simulate."""
->>>>>>> c89da4c6
-        self.lsdynapath = lsdynapath
-        """Path to LS-DYNA executable."""
-        self.dynatype = dynatype
-        """LS-DYNA Type"""
-        self.num_cpus = num_cpus
-        """Number of cpus to use for simulation."""
-        self.directories: dict = {}
-        """Dictionary of all defined directories."""
-
-        if simulation_directory == "":
-            simulation_directory = os.path.join(self.model.info.workdir, "simulation")
-
-        self.root_directory = simulation_directory
-        """Root simulation directory."""
-        pass
-
-    def compute_fibers(self):
-        """Compute the fiber direction on the model."""
-        directory = self._write_fibers()
-
-        print("Computing fiber orientation...")
-
-        input_file = os.path.join(directory, "main.k")
-        self._run_dyna(input_file)
-
-        print("done.")
-
-        # interpolate new fibers onto model.mesh
-        # Number of cells/points or element/node ordering may not be the same
-        # especially in the case of a full-heart model where we do not use
-        # the full heart to compute the fibers. Hence, interpolate using the cell
-        # centers.
-        # NOTE: How to handle null values?
-
-        # # read results.
-        # print("Interpolating fibers onto model.mesh")
-        # vtk_with_fibers = os.path.join(directory, "vtk_FO_ADvectors.vtk")
-        # vtk_with_fibers = pyvista.UnstructuredGrid(vtk_with_fibers)
-        #
-        # cell_centers_target = vtk_with_fibers.cell_centers()
-        # cell_centers_source = self.model.mesh.cell_centers()
-        #
-        # cell_centers_source = cell_centers_source.interpolate(cell_centers_target)
-        #
-        # self.model.mesh.cell_data["fiber"] = cell_centers_source.point_data["aVector"]
-        # self.model.mesh.cell_data["sheet"] = cell_centers_source.point_data["dVector"]
-        # print("Done.")
-
-        print("Assigning fiber orientation to model...")
-        elem_ids, part_ids, connect, fib, sheet = read_orth_element_kfile(
-            os.path.join(directory, "element_solid_ortho.k")
-        )
-
-        self.model.mesh.cell_data["fiber"][elem_ids - 1] = fib
-        self.model.mesh.cell_data["sheet"][elem_ids - 1] = sheet
-
-        return
-
-    def _run_dyna(self, path_to_input: Path, options: str = ""):
-        """Run LS-DYNA with path and options.
-
-        Parameters
-        ----------
-        path_to_input : Path
-            Path to the LS-DYNA simulation file.
-        options : str, optional
-            Additional options to pass to command line, by default ""
-        """
-        os.chdir(os.path.dirname(path_to_input))
-
-        if self.dynatype in ["intelmpi"]:
-            commands = [
-                "mpirun",
-                "-np",
-                str(self.num_cpus),
-                self.lsdynapath,
-                "i=" + path_to_input,
-                options,
-            ]
-        elif self.dynatype in ["smp"]:
-            commands = [
-                self.lsdynapath,
-                "i=" + path_to_input,
-                "ncpu=" + str(self.num_cpus),
-                options,
-            ]
-
-        # launch LS-DYNA
-        p = subprocess.run(commands, stdout=subprocess.PIPE)
-
-        os.chdir(self.root_directory)
-        return
-
-    def _write_fibers(
-        self,
-        alpha_endocardium: float = -60,
-        alpha_epicardium: float = 60,
-        beta_endocardium: float = 25,
-        beta_epicardium: float = -65,
-    ) -> Path:
-        """Write LS-DYNA files for fiber generation."""
-        export_directory = os.path.join(self.root_directory, "fibergeneration")
-        self.directories["fibergeneration"] = export_directory
-
-        dyna_writer = writers.FiberGenerationDynaWriter(copy.deepcopy(self.model))
-        dyna_writer.update()
-        dyna_writer.export(export_directory)
-
-        return export_directory
-
-
-class EPSimulator(BaseSimulator):
-    """EP Simulator."""
-
-    def __init__(
-        self,
-        model: HeartModel,
-        lsdynapath: Path,
-        dynatype: Literal["smp", "intelmpi", "platformmpi"],
-        num_cpus: int = 1,
-        simulation_directory: Path = "",
-    ) -> None:
-        super().__init__(model, lsdynapath, dynatype, num_cpus, simulation_directory)
-
-        return
-
-    def simulate(self):
-        """Launch the main simulation."""
-        directory = self._write_main_simulation_files()
-
-        print("Launching main EP simulation...")
-
-        input_file = os.path.join(directory, "main.k")
-        self._run_dyna(input_file)
-
-        print("done.")
-        return
-
-    def compute_purkinje(self):
-        """Compute the purkinje network."""
-        directory = self._write_purkinje_files()
-
-        print("Computing the Purkinje network...")
-        input_file = os.path.join(directory, "main.k")
-        self._run_dyna(input_file)
-        print("done.")
-
-        print("Assign the Purkinje network to the model...")
-        purkinje_files = glob.glob(os.path.join(directory, "purkinjeNetwork_*.k"))
-        for purkinje_file in purkinje_files:
-            self.model.mesh.add_purkinje_from_kfile(purkinje_file)
-
-    def _write_main_simulation_files(self):
-        """Write LS-DYNA files that are used to start the main simulation."""
-        export_directory = os.path.join(self.root_directory, "main-ep")
-        self.directories["main-ep"] = export_directory
-
-        dyna_writer = writers.ElectrophysiologyDynaWriter(self.model)
-        dyna_writer.update()
-        dyna_writer.export(export_directory)
-
-        return export_directory
-
-    def _write_purkinje_files(
-        self,
-        pointstx: float = 0,  # TODO instantiate this
-        pointsty: float = 0,  # TODO instantiate this
-        pointstz: float = 0,  # TODO instantiate this
-        inodeid: int = 0,  # TODO instantiate this
-        iedgeid: int = 0,  # TODO instantiate this
-        edgelen: float = 2,  # TODO instantiate this
-        ngen: float = 50,
-        nbrinit: int = 8,
-        nsplit: int = 2,
-    ) -> Path:
-        """Write purkinje files.
-
-        Parameters
-        ----------
-        pointstx : float, optional
-            _description_, by default 0
-        pointsty : float, optional
-            _description_, by default 0
-        pointstz : float, optional
-            _description_, by default 0
-        nbrinit : int, optional
-            _description_, by default 8
-        nsplit : int, optional
-            _description_, by default 2
-        """
-        export_directory = os.path.join(self.root_directory, "purkinjegeneration")
-        self.directories["purkinjegeneration"] = export_directory
-
-        dyna_writer = writers.PurkinjeGenerationDynaWriter(copy.deepcopy(self.model))
-        dyna_writer.update()
-        dyna_writer.export(export_directory)
-        return export_directory
-
-
-class MechanicsSimulator(BaseSimulator):
-    """Mechanics simulator with imposed active stress."""
-
-    def __init__(
-        self,
-<<<<<<< HEAD
-        path_lsdyna: str,
-        path_simulation: str,
-        fibers: bool = False,
-        purkinje: bool = False,
-        zeropressure: bool = False,
-        ep: bool = False,
-        mechanics: bool = False,
-    ):
-        """Build LS-DYNA Heart simulation."""
-        # TODO add getters and setters for fiber angles, purkinje properties, simulation times and
-        # other parameters to expose to the user
-        path_simulation = os.path.join(self.model.info.path_to_model, "simulation")
-        simulationdynawriter = writers.BaseDynaWriter(self.model)
-
-        if fibers:
-            path_fibers = os.path.join(self.model.info.path_to_model, "fiber_generation")
-            self._write_fibers(path_fibers)
-            # TODO run dyna
-
-        if zeropressure:
-            path_zeropressure = os.path.join(
-                self.model.info.path_to_model, "zeropressure_generation"
-            )
-            self._write_zeropressureconfiguration(path_zeropressure)
-            if fibers:
-                shutil.copy2(
-                    os.path.join(path_fibers, "element_solid_ortho.k"),
-                    os.path.join(path_zeropressure, "solid_elements.k"),
-                )
-=======
         model: HeartModel,
         lsdynapath: Path,
         dynatype: Literal["smp", "intelmpi", "platformmpi"],
@@ -608,7 +261,6 @@
         initial_stress: bool = True,
     ) -> None:
         super().__init__(model, lsdynapath, dynatype, num_cpus, simulation_directory)
->>>>>>> c89da4c6
 
         """If stress free computation is taken into considered."""
         # include initial stress by default
