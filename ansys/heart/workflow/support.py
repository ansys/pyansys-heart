"""This module provides some useful functions to support workflows
"""
import os
import pathlib as Path

import ansys.heart.preprocessor.models as models

from ansys.heart.custom_logging import LOGGER


def run_preprocessor(
    model_type: models.HeartModel,
    database: str,
    path_original_mesh: Path,
    work_directory: Path,
    path_to_model: Path = None,
    mesh_size: float = 2.0,
    clean_workdir: bool = True,
):
    """Runs the preprocessor with the given input arguments

    Parameters
    ----------
    model_type : models.HeartModel
        Type of model. Valid values include: LeftVentricle, BiVentricle, FourChamber, FullHeart
    database : str
        Name of the database. Either "Strocchi2020" or "Cristobal2021"
    path_original_mesh : Path
        Path to the input mesh file
    work_directory : Path
        Working directory
    path_to_model : Path, optional
        Path to the model, by default None, writes as "heart_model.pickle"
    mesh_size : float, optional
        Size used for remeshing the volume, by default 2.0
    clean_workdir : bool, optional
        Flag indicating whether to clean the working directory, by default True
    """

    if not path_to_model:
        path_to_model = os.path.join(work_directory, "heart_model.pickle")

    LOGGER.info("##############################")
    LOGGER.info("## Launching preprocessor: ###")
    LOGGER.info("##############################")
    LOGGER.info("## Model type: {:<12} ##".format(model_type.__name__))
    LOGGER.info("## Database: {:<14} ##".format(database))
    LOGGER.info("## Remeshing: {:<13} ##".format(str(True)))
    LOGGER.info("##      Size: {:<13} ##".format(mesh_size))
    LOGGER.info("##############################")
    LOGGER.info("## path mesh: %s" % path_original_mesh)
    LOGGER.info("## working directory: %s" % work_directory)
    LOGGER.info("## store model in: %s" % path_to_model)
    LOGGER.info("##############################")

    if not os.path.isdir(work_directory):
        os.makedirs(work_directory)

    # instantiate model information
    info = models.ModelInfo(
        database=database,
        path_to_case=path_original_mesh,
        work_directory=work_directory,
        path_to_model=path_to_model,
    )

    info.mesh_size = mesh_size

    info.clean_workdir(remove_all=True)
    info.create_workdir()
    info.dump_info()

    if model_type == models.LeftVentricle:
        model = models.LeftVentricle(info)

    elif model_type == models.BiVentricle:
        model = models.BiVentricle(info)

    elif model_type == models.FourChamber:
        model = models.FourChamber(info)

    elif model_type == models.FullHeart:
        model = models.FullHeart(info)

    model.extract_simulation_mesh()
    model.dump_model(path_to_model)
    model.print_info()
    if clean_workdir:
<<<<<<< HEAD
        model.info.clean_workdir([".stl", ".vtk", ".jou", ".log", ".trn"])
=======
        model.info.clean_workdir([".stl", ".vtk", ".jou", ".log"])
>>>>>>> 457363e5
    return model<|MERGE_RESOLUTION|>--- conflicted
+++ resolved
@@ -86,9 +86,6 @@
     model.dump_model(path_to_model)
     model.print_info()
     if clean_workdir:
-<<<<<<< HEAD
-        model.info.clean_workdir([".stl", ".vtk", ".jou", ".log", ".trn"])
-=======
         model.info.clean_workdir([".stl", ".vtk", ".jou", ".log"])
->>>>>>> 457363e5
+
     return model