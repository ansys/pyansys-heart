--- conflicted
+++ resolved
@@ -274,11 +274,7 @@
                     "heading": [cavity.name],
                     "pid": [cavity.id],
                     "secid": [1],
-<<<<<<< HEAD
-                    "mid": [cavity.id],
-=======
                     "mid": [cavity.id],  # mat ID is assumed to be the cavity ID,see in _update_material_db()
->>>>>>> 60356e69
                 }
             )
             part_kw = keywords.Part()
