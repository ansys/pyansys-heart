# Copyright (C) 2023 - 2025 ANSYS, Inc. and/or its affiliates.
# SPDX-License-Identifier: MIT
#
#
# Permission is hereby granted, free of charge, to any person obtaining a copy
# of this software and associated documentation files (the "Software"), to deal
# in the Software without restriction, including without limitation the rights
# to use, copy, modify, merge, publish, distribute, sublicense, and/or sell
# copies of the Software, and to permit persons to whom the Software is
# furnished to do so, subject to the following conditions:
#
# The above copyright notice and this permission notice shall be included in all
# copies or substantial portions of the Software.
#
# THE SOFTWARE IS PROVIDED "AS IS", WITHOUT WARRANTY OF ANY KIND, EXPRESS OR
# IMPLIED, INCLUDING BUT NOT LIMITED TO THE WARRANTIES OF MERCHANTABILITY,
# FITNESS FOR A PARTICULAR PURPOSE AND NONINFRINGEMENT. IN NO EVENT SHALL THE
# AUTHORS OR COPYRIGHT HOLDERS BE LIABLE FOR ANY CLAIM, DAMAGES OR OTHER
# LIABILITY, WHETHER IN AN ACTION OF CONTRACT, TORT OR OTHERWISE, ARISING FROM,
# OUT OF OR IN CONNECTION WITH THE SOFTWARE OR THE USE OR OTHER DEALINGS IN THE
# SOFTWARE.
import os
import tempfile
import unittest.mock as mock

import numpy as np
import pytest
import pyvista as pv
import pyvista.examples as examples

from ansys.heart.core.models import FullHeart
<<<<<<< HEAD
from ansys.heart.core.objects import BeamMesh, Mesh, Part, PartType, Point
from ansys.heart.simulator.settings.settings import Mechanics, SimulationSettings, Stimulation
=======
from ansys.heart.core.objects import (
    Mesh,
    Part,
    PartType,
    Point,
    _BeamMesh,
    _BeamsMesh,
    _ConductionType,
)
from ansys.heart.simulator.settings.settings import SimulationSettings, Stimulation
>>>>>>> 79c980af
import ansys.heart.writer.dynawriter as writers


def _get_mock_conduction_system() -> _BeamsMesh:
    """Get a mock conduction system."""
    edges = examples.load_tetbeam().extract_feature_edges()
    conduction_system = _BeamsMesh()
    conduction_system.add_lines(edges, 1, name=_ConductionType.LEFT_PURKINJE.value)
    conduction_system.point_data["_is-connected"] = 0
    conduction_system.point_data["_is-connected"][0:10] = 1

    return conduction_system


@pytest.fixture()
def _mock_model():
    """Create a mock EP Writer."""
    model: FullHeart = mock.MagicMock(FullHeart)
    model.mesh = Mesh(examples.load_tetbeam())

    p1 = Point(name="electrode-1", xyz=np.array([0.0, 0.0, 0.0]), node_id=1)
    p2 = Point(name="electrode-1", xyz=np.array([1.0, 1.0, 1.0]), node_id=1)

    model.electrodes = [p1, p2]

    conduction_system = _get_mock_conduction_system()
    model.conduction_system = conduction_system

    yield model


def _add_beam_network(model: FullHeart):
    """Add a beam network to the model."""
    lines = pv.line_segments_from_points([[0.0, 0.0, 0.0], [1.0, 0.0, 0.0]])
    beams = _BeamMesh(name="beams")
    beams.nodes = lines.points
    beams.edges = np.array([lines.lines[1:]])
    beams.pid = 1000
    model.beam_network = [beams]
    return model


def _add_parts(model: FullHeart):
    """Add parts to model."""
    model.parts = [
        Part(name="left_ventricle", part_type=PartType.VENTRICLE),
        Part(name="Right ventricle", part_type=PartType.VENTRICLE),
        Part(name="Septum", part_type=PartType.SEPTUM),
    ]
    for ii, part in enumerate(model.parts):
        part.pid = ii
    return model


def test_update_ECG_coordinates(_mock_model):  # noqa: N802
    """Test updating ECG Coordinates."""
    model = _mock_model

    writer = writers.ElectroMechanicsDynaWriter(model)

    writer._update_ECG_coordinates()

    strings_kw = " ".join(writer.kw_database.ep_settings.string_keywords)

    assert len(writer.kw_database.ep_settings.string_keywords) == 4
    assert "*EM_POINT_SET" in strings_kw
    assert "*EM_EP_EKG" in strings_kw


def test_add_segment_from_surface(_mock_model):
    """Test adding a segment set from a Mesh surface."""
    model = _mock_model
    writer = writers.ElectroMechanicsDynaWriter(model)
    model.mesh.add_surface(pv.Sphere(), name="test", id=1)
    writer._add_segment_from_surface(name="test")

    assert len(writer.kw_database.segment_sets.keywords) == 1
    assert writer.kw_database.segment_sets.keywords[0].get_title() == "*SET_SEGMENT_TITLE"

    pass


@pytest.mark.parametrize(
    "solvertype,expected_kw",
    [
        ("Monodomain", "*EM_EP_TENTUSSCHER_STIMULUS"),
        ("Eikonal", "*EM_EP_EIKONAL"),
        ("ReactionEikonal", "*EM_EP_EIKONAL"),
    ],
)
def test_add_stimulation_keyword(_mock_model, solvertype, expected_kw):
    """Test adding a stimulation keyword."""
    model = _mock_model

    settings = SimulationSettings()
    settings.load_defaults()
    settings.electrophysiology.analysis.solvertype = solvertype
    # set up stimulation
    stimulation = Stimulation([1, 2])

    writer = writers.ElectroMechanicsDynaWriter(model, settings)

    nodeset_kw, stim_kw = writer._add_stimulation_keyword(stimulation)

    if solvertype == "Monodomain":
        assert stim_kw.get_title() == expected_kw
    else:
        assert "*EM_EP_EIKONAL" in stim_kw


@pytest.mark.parametrize(
    "solvertype,expected_num_keywords",
    [
        ("Monodomain", 6),
        ("Eikonal", 6),
        ("ReactionEikonal", 6),
    ],
)
def test_update_ep_settings(_mock_model, solvertype, expected_num_keywords):
    """Test updating EP settings."""
    model = _mock_model

    model = _add_beam_network(model)
    model = _add_parts(model)

    settings = SimulationSettings()
    settings.load_defaults()
    settings.electrophysiology.analysis.solvertype = solvertype

    writer = writers.ElectroMechanicsDynaWriter(model, settings)
    writer._update_ep_settings()

    assert len(writer.kw_database.ep_settings.keywords) == expected_num_keywords

    del writer


def test_add_myocardial_nodeset_layer(_mock_model):
    """Test adding myocardial nodeset layer."""
    model = _mock_model
    # add a dummy transmural direction.
    model.mesh.point_data["transmural"] = model.mesh.points[:, -1] / np.max(
        model.mesh.points[:, -1]
    )

    settings = SimulationSettings()
    settings.load_defaults()

    writer = writers.ElectroMechanicsDynaWriter(model, settings)
    # assert node-set ids (no other nodesets present, so expecting 1,2,3)
    assert writer._create_myocardial_nodeset_layers() == (1, 2, 3)


@pytest.mark.xfail(reason="_update_create_fibers un-testable, needs refactoring.")
def test_update_create_fibers(_mock_model):
    """Test updating the create fibers method."""
    model = _mock_model
    settings = SimulationSettings()
    settings.load_defaults()

    writer = writers.FiberGenerationDynaWriter(model, settings)

    writer._update_create_fibers()


def test_update_use_purkinje(_mock_model: FullHeart):
    """Test update use purkinje."""
    model = _mock_model
    model = _add_beam_network(model)
    model = _add_parts(model)
    model.beam_network[0].name = _ConductionType.LEFT_PURKINJE.value
    model.mesh.add_surface(pv.Sphere(), id=10, name="Left ventricle endocardium")
    model.left_ventricle = model.parts[0]
    model.left_ventricle.endocardium = model.mesh.get_surface(10)

    settings = SimulationSettings()
    settings.load_defaults()

    writer = writers.ElectroMechanicsDynaWriter(model, settings)

    writer._update_use_Purkinje()

    kw_titles = [kw.get_title() for kw in writer.kw_database.beam_networks.keywords]
    expected_kw_titles = [
        "*SECTION_BEAM",
        "*NODE",
        "*EM_EP_PURKINJE_NETWORK2",
        "*PART",
        "*MAT_NULL",
        "*EM_MAT_001",
        "*ELEMENT_BEAM",
    ]
    for expected_kw in expected_kw_titles:
        assert expected_kw in kw_titles, f"Did not find {expected_kw} in keywords"


def test_export(_mock_model):
    with tempfile.TemporaryDirectory(prefix=".pyansys-heart") as tempdir:
        setting = mock.Mock(spec=Mechanics).return_value
        setting.mechanics.system.name = "ConstantPreloadWindkesselAfterload"
        w = writers.MechanicsDynaWriter(_mock_model, setting)
        w.kw_database.main.append("*END")
        w.export(tempdir)
        # test export
        assert os.listdir(tempdir) == ["main.k"]

        user_file = os.path.join(tempdir, "..", "user.k")
        with open(user_file, "w") as tmpfile:
            tmpfile.write("*END")

        # test raise with not found file
        with pytest.raises(FileNotFoundError):
            w.export(tempdir, user_k=[user_file + "0"])
        # test write with user file
        w.export(tempdir, user_k=[user_file])
        assert set(os.listdir(tempdir)) == {"main.k", "user.k"}<|MERGE_RESOLUTION|>--- conflicted
+++ resolved
@@ -29,10 +29,6 @@
 import pyvista.examples as examples
 
 from ansys.heart.core.models import FullHeart
-<<<<<<< HEAD
-from ansys.heart.core.objects import BeamMesh, Mesh, Part, PartType, Point
-from ansys.heart.simulator.settings.settings import Mechanics, SimulationSettings, Stimulation
-=======
 from ansys.heart.core.objects import (
     Mesh,
     Part,
@@ -42,8 +38,7 @@
     _BeamsMesh,
     _ConductionType,
 )
-from ansys.heart.simulator.settings.settings import SimulationSettings, Stimulation
->>>>>>> 79c980af
+from ansys.heart.simulator.settings.settings import Mechanics, SimulationSettings, Stimulation
 import ansys.heart.writer.dynawriter as writers
 
 
