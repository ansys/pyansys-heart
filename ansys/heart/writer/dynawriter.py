--- conflicted
+++ resolved
@@ -2674,12 +2674,8 @@
         return
 
     def _update_solution_controls(
-<<<<<<< HEAD
-        self, end_time: float = 800,
-=======
         self,
         end_time: float = 800,
->>>>>>> 65d942cc
     ):
         """Add solution controls and other solver settings as keywords."""
         # add termination keywords
