# Copyright (C) 2023 - 2024 ANSYS, Inc. and/or its affiliates.
# SPDX-License-Identifier: MIT
#
#
# Permission is hereby granted, free of charge, to any person obtaining a copy
# of this software and associated documentation files (the "Software"), to deal
# in the Software without restriction, including without limitation the rights
# to use, copy, modify, merge, publish, distribute, sublicense, and/or sell
# copies of the Software, and to permit persons to whom the Software is
# furnished to do so, subject to the following conditions:
#
# The above copyright notice and this permission notice shall be included in all
# copies or substantial portions of the Software.
#
# THE SOFTWARE IS PROVIDED "AS IS", WITHOUT WARRANTY OF ANY KIND, EXPRESS OR
# IMPLIED, INCLUDING BUT NOT LIMITED TO THE WARRANTIES OF MERCHANTABILITY,
# FITNESS FOR A PARTICULAR PURPOSE AND NONINFRINGEMENT. IN NO EVENT SHALL THE
# AUTHORS OR COPYRIGHT HOLDERS BE LIABLE FOR ANY CLAIM, DAMAGES OR OTHER
# LIABILITY, WHETHER IN AN ACTION OF CONTRACT, TORT OR OTHERWISE, ARISING FROM,
# OUT OF OR IN CONNECTION WITH THE SOFTWARE OR THE USE OR OTHER DEALINGS IN THE
# SOFTWARE.

"""Module containing classes for the various heart models."""

import copy
from dataclasses import dataclass
import json
import os

# import json
import pathlib
import pickle
import re
from typing import List, Literal, Union

from deprecated import deprecated
import numpy as np
import pyvista as pv
from scipy.spatial.transform import Rotation
import yaml

from ansys.heart.core import LOG as LOGGER
import ansys.heart.core.helpers.connectivity as connectivity
import ansys.heart.core.helpers.vtkmethods as vtkmethods
from ansys.heart.core.objects import (
    BeamMesh,
    Cap,
    Cavity,
    Mesh,
    Part,
    PartType,
    Point,
    SurfaceMesh,
)
from ansys.heart.preprocessor.input import _InputModel
import ansys.heart.preprocessor.mesher as mesher
from ansys.heart.simulator.settings.material.ep_material import EPMaterial


@dataclass
class MeshSettings:
    """Mesh settings for (re) meshing the model."""

    global_mesh_size: float = 1.5
    """Global mesh size."""
    add_blood_pool: bool = False
    """Flag indicating whether to add a blood pool (experimental)."""


# TODO: Remove ModelInfo.
@deprecated(
    reason="""ModelInfo is deprecated. Specify working directory in HeartModel directly
    and (re)meshing settings using the MeshSettings dataclass"""
)
class ModelInfo:
    """Contains model information."""

    def __init__(
        self,
        work_directory: pathlib.Path = ".",
        path_to_simulation_mesh: pathlib.Path = None,
        mesh_size: float = 1.5,
        add_blood_pool: bool = False,
    ) -> None:
        # return None
        self.workdir = work_directory
        """Path to the working directory."""
        self.path_to_simulation_mesh = path_to_simulation_mesh
        """Path to simulation mesh (.vtk format)."""
        self.path_to_model: str = None
        """Path to model (in .pickle format)."""

        self.mesh_size: float = mesh_size
        """Mesh size used for remeshing."""
        self.add_blood_pool: bool = add_blood_pool
        """Flag indicating whether to add blood to the cavities."""

        pass

    @deprecated(reason="Use stand-alone method instead.")
    def clean_workdir(
        self,
        extensions_to_remove: List[str] = [".stl", ".vtk", ".msh.h5"],
        remove_all: bool = False,
    ) -> None:
        """Remove files with extension present in the working directory.

        Parameters
        ----------
        extensions_to_remove : List[str], optional
            List of extensions to remove, by default [".stl", ".vtk", ".msh.h5"]
        remove_all: bool, optional
            Flag indicating whether to remove files with any extension.
            Keeps files/folder without extension
        """
        import glob as glob

        files = []
        if not remove_all:
            for ext in extensions_to_remove:
                files += glob.glob(os.path.join(self.workdir, "*" + ext))
        elif remove_all:
            files = glob.glob(os.path.join(self.workdir, "*.*"))

        for file in files:
            try:
                os.remove(file)
            except Exception:
                LOGGER.debug(f"Unable to delete: {file}")
        return

    def create_workdir(self) -> None:
        """Create the working directory if it doesn't exist."""
        if not os.path.isdir(self.workdir):
            os.makedirs(self.workdir)
        return

    def dump_info(self, filename: pathlib.Path = None) -> None:
        """Dump model information to file."""
        if not filename:
            filename = os.path.join(self.workdir, "model_info.json")

        extension = os.path.splitext(filename)[1]
        with open(filename, "w") as file:
            if extension == ".json":
                formatted_string = json.dumps(self.__dict__, indent=4)
            elif extension == ".yml":
                formatted_string = yaml.dump(self.__dict__, indent=4, sort_keys=False)

            file.write(formatted_string)

        return


def _get_axis_from_field_data(
    mesh: Mesh | pv.UnstructuredGrid, axis_name: Literal["l4cv_axis", "l2cv_axis", "short_axis"]
) -> dict:
    """Get the axis from mesh field data."""
    try:
        return {
            "center": mesh.field_data[axis_name][0],
            "normal": mesh.field_data[axis_name][1],
        }
    except KeyError:
        LOGGER.info(f"Failed to retrieve {axis_name} from mesh field data")
        return None


def _set_field_data_from_axis(
    mesh: Mesh | pv.UnstructuredGrid,
    axis: dict,
    axis_name: Literal["l4cv_axis", "l2cv_axis", "short_axis"],
):
    """Store the axis in mesh field data."""
    if "center" and "normal" not in axis.keys():
        LOGGER.info("Failed to store axis.")
        return None
    data = np.array([value for value in axis.values()])
    if data.shape != (2, 3):
        LOGGER.info("Data has wrong shape, expecting (2,3) shaped data.")
        return None
    mesh.field_data[axis_name] = data
    return mesh


class HeartModel:
    """Parent class for heart models."""

    @property
    def parts(self) -> List[Part]:
        """Return list of parts."""
        parts = []
        for key, value in self.__dict__.items():
            attribute = getattr(self, key)
            if isinstance(attribute, Part):
                parts.append(attribute)
        return parts

    @property
    def part_names(self) -> List[str]:
        """Return list of part names."""
        part_names = []
        for part in self.parts:
            part_names.append(part.name)
        return part_names

    @property
    def part_ids(self) -> List[int]:
        """Return list of used part ids."""
        return [part.pid for part in self.parts]

    @property
    def surfaces(self) -> List[SurfaceMesh]:
        """Return list of all defined surfaces."""
        return [s for p in self.parts for s in p.surfaces]

    @property
    def surface_names(self) -> List[str]:
        """Return list of all defined surface names."""
        return [s.name for s in self.surfaces]

    @property
    def surface_ids(self) -> List[str]:
        """Return list of all defined surface names."""
        return [s.id for s in self.surfaces]

    @property
    def cavities(self) -> List[Cavity]:
        """Return list of cavities in the model."""
        return [part.cavity for part in self.parts if part.cavity]

    @property
    def part_name_to_part_id(self) -> dict:
        """Dictionary that maps the part name to the part id."""
        return {p.name: p.pid for p in self.parts}

    @property
    def part_id_to_part_name(self) -> dict:
        """Dictionary that maps part id to part name."""
        return {p.pid: p.name for p in self.parts}

    @property
    def surface_name_to_surface_id(self) -> dict:
        """Dictionary that maps surface name to surface id."""
        return {s.name: s.id for p in self.parts for s in p.surfaces}

    @property
    def surface_id_to_surface_name(self) -> dict:
        """Dictionary that maps surface name to surface id."""
        return {s.id: s.name for p in self.parts for s in p.surfaces}

    @property
    def l4cv_axis(self) -> dict:
        """l4cv axis."""
        return _get_axis_from_field_data(self.mesh, "l4cv_axis")

    @property
    def l2cv_axis(self) -> dict:
        """l2cv axis."""
        return _get_axis_from_field_data(self.mesh, "l2cv_axis")

    @property
    def short_axis(self) -> dict:
        """l2cv axis."""
        return _get_axis_from_field_data(self.mesh, "short_axis")

    @l4cv_axis.setter
    def l4cv_axis(self, axis: dict):
        """Set short axis."""
        _set_field_data_from_axis(self.mesh, axis, "l4cv_axis")

    @l2cv_axis.setter
    def l2cv_axis(self, axis: dict):
        """Set short axis."""
        _set_field_data_from_axis(self.mesh, axis, "l2cv_axis")

    @short_axis.setter
    def short_axis(self, axis: dict):
        """Set short axis."""
        _set_field_data_from_axis(self.mesh, axis, "short_axis")

    @property
    def cap_centroids(self):
        """Return list of cap centroids."""
        return [
            Point(name=c.name + "_center", xyz=c.centroid, node_id=c.global_centroid_id)
            for p in self.parts
            for c in p.caps
        ]

    # TODO: Remove ModelInfo as input argument.
    def __init__(
        self, info: ModelInfo = None, working_directory: pathlib.Path | str = None
    ) -> None:
        if working_directory is None:
            working_directory = os.path.abspath(os.path.curdir)

        self.info = info
        """Model meta information."""

        self.workdir = working_directory

        self.mesh = Mesh()
        """Computational mesh."""

        self.fluid_mesh = Mesh()
        """Generated fluid mesh."""

        self._mesh_settings = MeshSettings()
        """Settings used for (re)meshing the model."""

        self._input: _InputModel = None
        """Input model."""

        self._add_subparts()
        """Add any subparts."""

        self._set_part_ids()
        """Set incremenetal part ids."""

        self.aha_ids = None
        """American Heart Association ID's."""

        self.electrodes: List[Point] = []
        """Electrodes positions for ECG computing."""

        self.beam_network: List[BeamMesh] = []
        """List of beam networks in the mesh."""

        self.electrodes: List[Point] = []
        """Electrodes positions for ECG computing."""

        self._part_info = {}
        """Information about all the parts in the model."""

        self._short_axis: dict = None
        """Short axis."""
        self._l2cv_axis: dict = None
        """l2cv axis."""
        self._l4cv_axis: dict = None
        """l4cv axis."""

        return

    def __str__(self):
        """Represent self as string."""
        return yaml.dump(self.summary(), sort_keys=False)

    # TODO: There is overlap with the input module.
    def _get_parts_info(self):
        """Get the id to model map that allows reconstructing the model from a mesh object."""
        for part in self.parts:
            self._part_info.update(part._get_info())
        return self._part_info

    def create_part_by_ids(self, eids: List[int], name: str) -> Union[None, Part]:
        """Create a new part by element ids.

        Parameters
        ----------
        eids : List[int]
            element id list
        name : str
            part name

        Returns
        -------
        Union[None, Part]
           return the part if succeed
        """
        if len(eids) == 0:
            LOGGER.error(f"Element list is empty to create {name}")
            return None

        if name in [p.name for p in self.parts]:
            LOGGER.error(f"Part {name} has existed.")
            return None

        for part in self.parts:
            try:
                part.element_ids = np.setdiff1d(part.element_ids, eids)
            except ValueError:
                LOGGER.error(f"Failed to create part {name}")
                return None

        self.add_part(name)
        new_part: Part = self.get_part(name)

        new_part.element_ids = eids

        return new_part

    def add_purkinje_from_kfile(self, filename: pathlib.Path, name: str) -> None:
        """Read an LS-DYNA file containing purkinje beams and nodes.

        Parameters
        ----------
        filename : pathlib.Path

        name : str
            beamnet name
        """
        # Open file and import beams and created nodes
        with open(filename, "r") as file:
            start_nodes = 0
            lines = file.readlines()
        # find line ids delimiting node data and edge data
        start_nodes = np.array(np.where(["*NODE" in line for line in lines]))[0][0]
        end_nodes = np.array(np.where(["*" in line for line in lines]))
        end_nodes = end_nodes[end_nodes > start_nodes][0]
        start_beams = np.array(np.where(["*ELEMENT_BEAM" in line for line in lines]))[0][0]
        end_beams = np.array(np.where(["*" in line for line in lines]))
        end_beams = end_beams[end_beams > start_beams][0]

        # load node data
        node_data = np.loadtxt(
            filename, skiprows=start_nodes + 1, max_rows=end_nodes - start_nodes - 1
        )
        new_ids = node_data[:, 0].astype(int) - 1
        beam_nodes = node_data[:, 1:4]

        # load beam data
        beam_data = np.loadtxt(
            filename, skiprows=start_beams + 1, max_rows=end_beams - start_beams - 1, dtype=int
        )
        edges = beam_data[:, 2:4] - 1
        pid = beam_data[0, 1]

        # TODO: physically, this is not fully understood: Merging the end of bundle branch, the
        # TODO: origin of Purkinje and the apex of myiocardium seems logical, but it has more chance
        # TODO: the EP wave will not be triggered.
        # TODO: so I remove it, it means: end of bundle branch connect to apex, origin of Purkinje
        # TODO: is another point on the same location.

        mask = np.isin(edges, new_ids)  # True for new created nodes
        edges[mask] -= new_ids[0]  # beam nodes id start from 0

        beam = self.add_beam_net(beam_nodes, edges, mask, pid=pid, name=name)

        return beam

    def add_beam_net(
        self, beam_nodes: np.ndarray, edges: np.ndarray, mask: np.ndarray, pid=0, name: str = None
    ) -> BeamMesh:
        """Add a BeamMesh object on the model.

        Parameters
        ----------
        beam_nodes : np.ndarray
            new nodes coordinates.
        edges : np.ndarray
            beam elements connectivity
            If `mask` is true, it's Id of `beam_nodes` (start by 0),
            it will be offset when creating BeamMesh object.
            If `mask` is false, it's Id of existed nodes, it will not be offset.
        mask : np.ndarray
            with the same shape of `edges`
        pid : int, optional
            part Id, will be reassigned when writing, by default 0
        name : str, optional
            name, by default None

        Returns
        -------
        BeamMesh
            BeamMesh object
        """
        edges[mask] += len(self.mesh.nodes) + len(BeamMesh.all_beam_nodes)

        if len(BeamMesh.all_beam_nodes) == 0:
            BeamMesh.all_beam_nodes = beam_nodes
        else:
            BeamMesh.all_beam_nodes = np.vstack((BeamMesh.all_beam_nodes, beam_nodes))

        # nodes is just for pyvista plot, edges used in writer will be offset
        # TODO: only save necessary nodes, cells, and with a 'global id' array
        beam_net = BeamMesh(
            nodes=np.vstack((self.mesh.nodes, BeamMesh.all_beam_nodes)),
            edges=edges,
            beam_nodes_mask=mask,
        )
        beam_net.pid = pid
        beam_net.name = name

        #! class variable BeamMesh.all_beam_nodes is not saved in pickle
        #! only the last created beam_network holds all previously created
        #! nodes.
        beam_net._all_beam_nodes = np.copy(BeamMesh.all_beam_nodes)

        self.beam_network.append(beam_net)

        # sync across beam networks
        for beams in self.beam_network:
            beams._all_beam_nodes = np.copy(BeamMesh.all_beam_nodes)

        return beam_net

    def load_input(self, input_vtp: pv.PolyData, part_definitions: dict, scalar: str):
        """Load an input model.

        Parameters
        ----------
        input_vtp : pv.PolyData
            The input surface mesh, represented by a VTK PolyData object.
        part_definitions : dict
            Part definitions of the input model. Each part is enclosed by N number of boundaries.
        scalar : str
            Scalar used to identify boundaries.
        """
        self._input = _InputModel(
            input=input_vtp,
            part_definitions=part_definitions,
            scalar=scalar,
        )
        if self._input is None:
            LOGGER.error("Failed to initialize input model. Please check input arguments.")
            exit()
        return

    def mesh_volume(
        self,
        use_wrapper: bool = False,
        overwrite_existing_mesh: bool = True,
        path_to_fluent_mesh: str = None,
    ):
        """Remesh the input model and fill the volume.

        Parameters
        ----------
        use_wrapper : bool, optional
            Flag for switch to non-manifold mesher, by default False
        overwrite_existing_mesh : bool, optional
            Flag indicating whether to overwrite the existing .msh.h5 mesh, by default True
        path_to_fluent_mesh : str, optional
            Path to the generated Fluent .msh.h5 mesh, by default None

        Notes
        -----
        When the input surfaces are non-manifold the wrapper tries
        to reconstruct the surface and parts. Inevitably this leads to
        reconstruction errors. Nevertheless, in many instances this approach is
        robuster than meshing from a manifold surface. Moreover, any clear interface
        between parts is potentially lost.
        """
        if not path_to_fluent_mesh:
            path_to_fluent_mesh = os.path.join(self.workdir, "simulation_mesh.msh.h5")

        if use_wrapper:
            LOGGER.warning("Meshing from non-manifold model not yet available.")

            fluent_mesh = mesher.mesh_from_non_manifold_input_model(
                model=self._input,
                workdir=self.workdir,
                mesh_size=self._mesh_settings.global_mesh_size,
                path_to_output=path_to_fluent_mesh,
                overwrite_existing_mesh=overwrite_existing_mesh,
            )
        else:
            fluent_mesh = mesher.mesh_from_manifold_input_model(
                model=self._input,
                workdir=self.workdir,
                mesh_size=self._mesh_settings.global_mesh_size,
                path_to_output=path_to_fluent_mesh,
                overwrite_existing_mesh=overwrite_existing_mesh,
            )

        # remove empty cell zones
        num_cell_zones1 = len(fluent_mesh.cell_zones)
        fluent_mesh.cell_zones = [cz for cz in fluent_mesh.cell_zones if cz.cells.shape[0] > 0]
        num_cell_zones2 = len(fluent_mesh.cell_zones)
        if num_cell_zones1 > num_cell_zones2:
            LOGGER.warning("Removed {0} cell zones".format(num_cell_zones1 - num_cell_zones2))

        # Use only cell zones that are inside the parts defined in the input.
        fluent_mesh.cell_zones = [
            cz for cz in fluent_mesh.cell_zones if cz.id in self._input.part_ids
        ]

        # remove any unused nodes
        fluent_mesh.clean()

        vtk_grid = fluent_mesh._to_vtk()

        mesh = Mesh(vtk_grid)
        mesh.cell_data["part-id"] = mesh.cell_data["cell-zone-ids"]
        mesh.cell_data["_volume-id"] = mesh.cell_data["cell-zone-ids"]
        for fluent_cell_zone in fluent_mesh.cell_zones:
            mesh._volume_id_to_name[fluent_cell_zone.id] = fluent_cell_zone.name

        # merge some face zones that Fluent split based on connectivity.
        idx_to_remove = []
        for ii, fz in enumerate(fluent_mesh.face_zones):
            if ":" in fz.name:
                basename = fz.name.split(":")[0]
                ref_facezone = next(fz1 for fz1 in fluent_mesh.face_zones if fz1.name == basename)
                LOGGER.debug("Merging {0} with {1}".format(fz.name, ref_facezone.name))
                ref_facezone.faces = np.vstack([ref_facezone.faces, fz.faces])
                idx_to_remove += [ii]

        # remove merged face zone
        fluent_mesh.face_zones = [
            fz for ii, fz in enumerate(fluent_mesh.face_zones) if ii not in idx_to_remove
        ]

        for fz in fluent_mesh.face_zones:
            if "interior" not in fz.name:
                surface = SurfaceMesh(
                    name=fz.name, triangles=fz.faces, nodes=fluent_mesh.nodes, id=fz.id
                )
                mesh.add_surface(surface, int(fz.id), name=fz.name)

        self.mesh = mesh.clean()

        filename = os.path.join(self.workdir, "volume-mesh-post-meshing.vtu")
        self.mesh.save(filename)

        return

    def _mesh_fluid_volume(self):
        """Generate a volume mesh of the cavities."""
        # get all relevant boundaries for the fluid cavities:
        substrings_include = ["endocardium", "valve-plane", "septum"]
        substrings_include_re = "|".join(substrings_include)

        substrings_exlude = ["pulmonary-valve", "aortic-valve"]
        substrings_exlude_re = "|".join(substrings_exlude)

        boundaries_fluid = [
            b for b in self.mesh._surfaces if re.search(substrings_include_re, b.name)
        ]
        boundaries_exclude = [
            b.name for b in boundaries_fluid if re.search(substrings_exlude_re, b.name)
        ]
        boundaries_fluid = [b for b in boundaries_fluid if b.name not in boundaries_exclude]

        caps = [c._mesh for p in self.parts for c in p.caps]

        if len(boundaries_fluid) == 0:
            LOGGER.debug("Meshing of fluid cavities not possible. No fluid surfaces detected.")
            return

        if len(caps) == 0:
            LOGGER.debug("Meshing of fluid cavities not possible. No caps detected.")
            return

        LOGGER.info("Meshing fluid cavities...")

        # get list of fluid cavities
        # mesh the fluid cavities
<<<<<<< HEAD
        cavity_surfaces = [part.cavity.surface for part in self.parts if part.cavity]
        # remove caps.
        cavity_surfaces = [
            SurfaceMesh(cs.threshold((0, 0), "_cap_id").extract_surface(), name=cs.name)
            for cs in cavity_surfaces
        ]
        fluid_mesh = mesher._mesh_fluid_cavities(cavity_surfaces, self.info.workdir, mesh_size=1)
=======
        fluid_mesh = mesher.mesh_fluid_cavities(
            boundaries_fluid, caps, self.workdir, remesh_caps=remesh_caps
        )
>>>>>>> 667c76fc

        # LOGGER.info(f"Meshed {len(fluid_mesh.cell_zones)} fluid regions...")

        # add part-ids
        # cz_ids = np.sort([cz.id for cz in fluid_mesh.cell_zones])

        # TODO: this offset is arbitrary.
        # offset = 10000
        # new_ids = np.arange(cz_ids.shape[0]) + offset
        # czid_to_pid = {cz_id: new_ids[ii] for ii, cz_id in enumerate(cz_ids)}

        # for cz in fluid_mesh.cell_zones:
        #     cz.id = czid_to_pid[cz.id]

        # fluid_mesh._fix_negative_cells()
        # fluid_mesh_vtk = fluid_mesh._to_vtk(add_cells=True, add_faces=False)

        # fluid_mesh_vtk.cell_data["part-id"] = fluid_mesh_vtk.cell_data["cell-zone-ids"]

        # boundaries = [
        #     SurfaceMesh(name=fz.name, triangles=fz.faces, nodes=fluid_mesh.nodes, id=fz.id)
        #     for fz in fluid_mesh.face_zones
        #     if "interior" not in fz.name
        # ]

        self.fluid_mesh = Mesh(fluid_mesh)
        # for boundary in boundaries:
        #     self.fluid_mesh.add_surface(boundary, boundary.id, boundary.name)

        return

    def get_part(self, name: str, by_substring: bool = False) -> Union[Part, None]:
        """Get specific part based on part name."""
        found = False
        for part in self.parts:
            if part.name == name:
                return part
            if by_substring:
                if name in part.name:
                    return part
        if not found:
            return None

    def add_part(self, part_name: str) -> None:
        """Dynamically add a part as an attribute to the object."""
        setattr(self, "_".join(part_name.lower().split()), Part(name=part_name))
        return

    def remove_part(self, part_name: str) -> None:
        """Remove a part with a specific name from the model."""
        keys = self.__dict__.keys()
        for key in keys:
            attribute = getattr(self, key)
            if isinstance(attribute, Part):
                if part_name == attribute.name:
                    delattr(self, key)
                    return
        return

    def summary(self) -> dict:
        """Get summary information of the model as a ditionary."""
        from ansys.heart.core.helpers.general import model_summary

        summary = model_summary(self)
        return summary

    # TODO: keep this for now, but we can rework to more conveniently use
    # TODO: info from self.mesh. We can replace for instance with the
    # TODO: model_summary() method.
    @deprecated(reason="Superseded by print(model) and model.summary()")
    def print_info(self) -> None:
        """Print model information."""
        LOGGER.info(self.__str__())
        return

    def plot_mesh(self, show_edges: bool = True, color_by: str = "part-id"):
        """Plot the volume mesh of the heart model.

        Parameters
        ----------
        show_edges : bool, optional
            Whether to plot the edges, by default True
        color_by : str, optional
            Color by cell/point data, by default "part-id"

        Examples
        --------
        >>> import ansys.heart.preprocessor.models as models
        >>> model = models.HeartModel.load_model("heart_model.pickle")
        >>> model.plot_mesh(show_edges=True)
        """
        try:
            import pyvista
        except ImportError:
            LOGGER.warning("pyvista not found. Install with: pip install pyvista")
            return

        plotter = pyvista.Plotter()
        plotter.add_mesh(self.mesh, show_edges=show_edges, scalars=color_by)

        plotter.show()
        return

    def plot_part(self, part: Part):
        """Plot a part in mesh.

        Parameters
        ----------
        part : Part
            part to highlight in mesh

        Examples
        --------
        >>> import ansys.heart.preprocessor.models as models
        >>> model = models.HeartModel.load_model("my_model.pickle")
        >>> model.part(model.left_ventricle)
        """
        try:
            import pyvista
        except ImportError:
            LOGGER.warning("pyvista not found. Install with: pip install pyvista")
            return

        mesh = self.mesh

        plotter = pyvista.Plotter()
        plotter.add_mesh(mesh, opacity=0.5, color="white")
        part = mesh.extract_cells(part.element_ids)
        plotter.add_mesh(part, opacity=0.95, color="red")
        plotter.show()
        return

    def plot_fibers(self, n_seed_points: int = 1000):
        """Plot the mesh and fibers as streamlines.

        Parameters
        ----------
        plot_raw_mesh : bool, optional
            Flag indicating whether to plot the streamlines on the raw mesh, by default False
        n_seed_points : int, optional
            Number of seed points. Recommended to use 5000, by default 1000

        Examples
        --------
        >>> import ansys.heart.preprocessor.models as models
        >>> model = models.HeartModel.load_model("my_model.pickle")
        >>> model.plot_fibers(n_seed_points=5000)
        """
        try:
            import pyvista
        except ImportError:
            LOGGER.warning("pyvista not found. Install with: pip install pyvista")
            return
        plotter = pyvista.Plotter()

        # fiber direction is stored in cell data, but the cell-to-point filter
        # leads to issues, where nan values in any non-volume cell may change
        # the fiber direction in the target point(s).
        mesh = self.mesh.extract_cells_by_type([pv.CellType.TETRA, pv.CellType.HEXAHEDRON])
        mesh = mesh.ctp()
        streamlines = mesh.streamlines(vectors="fiber", source_radius=75, n_points=n_seed_points)
        if streamlines.n_cells == 0:
            LOGGER.error(
                "Failed to generate streanlines with radius {source_radius} and {n_seed_points}"
            )
            return None
        tubes = streamlines.tube()
        plotter.add_mesh(mesh, opacity=0.5, color="white")
        plotter.add_mesh(tubes, color="white")
        plotter.show()
        return plotter

    def plot_surfaces(self, show_edges: bool = True):
        """Plot all the surfaces in the model.

        Examples
        --------
        Import modules and load model.
        >>> import ansys.heart.preprocessor.models as models
        >>> model = models.HeartModel.load_model("my_model.pickle")
        Plot the model
        >>> model.plot(show_edges=True)
        """
        try:
            import pyvista as pv
        except ImportError:
            LOGGER.warning(
                "PyVista not found: visualization not supported."
                "Install pyvista with: pip install pyvista"
            )
            return
        try:
            import matplotlib.pyplot as plt
        except ImportError:
            LOGGER.warning("matplotlib not found. Install matplotlib with: pip install matplotlib")
            return

        surfaces_to_plot = [s for p in self.parts for s in p.surfaces]
        valves = [b for b in self.mesh._surfaces if "valve" in b.name or "border" in b.name]
        surfaces_to_plot = surfaces_to_plot + valves

        color_map = plt.cm.get_cmap("tab20", len(surfaces_to_plot))
        colors = color_map.colors[:, 0:3]
        plotter = pv.Plotter()
        ii = 0
        for surface in surfaces_to_plot:
            plotter.add_mesh(
                surface,
                color=colors[ii, :],
                show_edges=show_edges,
                label=surface.name,
            )
            plotter.add_legend(face=None, size=(0.25, 0.25), loc="lower left")
            ii += 1

        plotter.show()
        return

    def plot_purkinje(self):
        """Plot the mesh and Purkinje network."""
        if not len(self.beam_network) > 0:
            LOGGER.info("No Purkinje network to plot.")
            return

        try:
            import pyvista as pv
        except ImportError:
            LOGGER.warning(
                "PyVista not found: visualization not supported."
                "Install pyvista with: pip install pyvista"
            )
            return

        try:
            plotter = pv.Plotter()
            plotter.add_mesh(self.mesh, color="w", opacity=0.3)
            for beams in self.beam_network:
                plotter.add_mesh(beams, color="r", line_width=2)
            plotter.show()
        except Exception:
            LOGGER.warning("Failed to plot mesh.")
        return

    @deprecated(
        reason="""dump_model() uses pickle which is unsafe
                and will be replaced. Use save_model() instead"""
    )
    def dump_model(self, filename: Union[pathlib.Path, str] = None):
        """Save model to .pickle file.

        Parameters
        ----------
        filename : pathlib.Path | str, optional
            Path where the model will be saved, by default None

        Returns
        -------
        str
            Path to where the model is saved.

        Examples
        --------
        >>> model.dump_model("my_heart_model.pickle")

        """
        LOGGER.debug("Writing model to disk")

        if isinstance(filename, pathlib.Path):
            filename = str(filename)

        if not filename:
            filename = os.path.join(self.workdir, "heart_model.pickle")

        if os.path.isfile(filename):
            LOGGER.warning(f"Overwriting {filename}")

        with open(filename, "wb") as file:
            pickle.dump(self, file)

        return

    @staticmethod
    @deprecated(reason="Load model is deprecated and is superseded by by load_model_from_mesh()")
    def load_model(filename: pathlib.Path):
        """Load a preprocessed model from file.

        Examples
        --------
        >>> model = HeartModel.load_model("my_model.pickle")

        """
        # NOTE: need to suppress some vtk errors in pickled pyvista objects.
        # change the verbosity in the vtk logger and suppress the python logger.
        import logging

        import vtk

        logger = copy.deepcopy(logging.getLogger("pyheart_global"))
        # setting propagate to False is workaround for VTK changing log behavior
        logger.propagate = False

        logger = logging.getLogger()
        logger.disabled = True
        # to suppress vtk errors
        vtk_logger = vtk.vtkLogger
        vtk_logger.SetStderrVerbosity(vtk.vtkLogger.VERBOSITY_OFF)
        with open(filename, "rb") as file:
            model = pickle.load(file)
        logger.disabled = False
        vtk_logger.SetStderrVerbosity(vtk.vtkLogger.VERBOSITY_1)
        return model

    def save_model(self, filename: str):
        """Save the model and necessary info to reconstruct.

        Parameters
        ----------
        filename : str
            Path to the model

        Notes
        -----
        The mesh of the heart model will be saved as .vtu file, and
        an additional partinfo.json file will be written to reconstruct
        the heart model from the VTU file.

        Examples
        --------
        >>> model.save_model("my-heart-model.vtu")

        """
        extension = pathlib.Path(filename).suffix
        if extension != "":
            mesh_path = filename.replace(extension, ".vtu")
            map_path = filename.replace(extension, ".partinfo.json")
        else:
            mesh_path = filename + ".vtu"
            map_path = filename + ".partinfo.json"

        self.mesh.save(mesh_path)

        with open(map_path, "w") as f:
            json.dump(self._get_parts_info(), f, indent=4)

        return

    # TODO: could consider having this as a static method.
    # TODO: Tight now this only reconstructs the surfaces and parts that
    # TODO: are defined in the HeartModel classes:
    # TODO: LeftVentricle, BiVentricle, FourChamber and FullHeart.
    # TODO: Should consider to also reconstruct the parts that are not explicitly
    # TODO: defined in the class.
    def load_model_from_mesh(self, filename_mesh: str, filename_part_info: str):
        """Load model from an existing VTU file and part info dictionary.

        Parameters
        ----------
        filename_mesh : str
            Path to the VTU file containing the mesh.
        filename_part_info : str
            Path to the JSON file that contains the part info to reconstruct the model.

        Examples
        --------
        >>> from ansys.heart.preprocessor.models import FullHeart, ModelInfo
        >>> model: FullHeart = FullHeart(ModelInfo())
        >>> model.load_model_from_mesh("mesh.vtu", "mesh.partinfo.json")

        """
        # try to load the mesh.
        self.mesh.load_mesh(filename_mesh)

        # open part info
        with open(filename_part_info, "r") as f:
            self._part_info = json.load(f)
            part_info = self._part_info

        # try to reconstruct parts from part info
        # TODO: @mhoeijm alternatively we can use parts defined in part_info,
        # TODO: but we lose autocomplete. e.g.
        # TODO: use keys in part info: for part_name in part_info.keys():
        # TODO: init part by:
        # TODO: part = Part(part_1.name, PartType(part_info[part_1.name]["part-type"]))
        for part_1 in self.parts:
            try:
                list(part_info.keys()).index(part_1.name)
            except ValueError:
                LOGGER.debug(f"{part_1.name} not in part info")
                continue

            #! try to add surfaces to part by using the pre-defined surfaces
            #! Should part-info define the entire heart model and part attributes?
            for surface in part_1.surfaces:
                surface1 = self.mesh.get_surface_by_name(surface.name)
                if not surface1:
                    continue
                super(SurfaceMesh, surface).__init__(surface1)
                surface.id = surface1.id
                surface.name = surface1.name

            part_1.pid = part_info[part_1.name]["part-id"]

            try:
                part_1.element_ids = np.argwhere(
                    np.isin(self.mesh.cell_data["_volume-id"], part_1.pid)
                ).flatten()
            except Exception:
                LOGGER.debug(f"Failed to set element ids for {part_1.name}")
                pass

            # try to initialize cavity object.
            if part_info[part_1.name]["cavity"] != {}:
                cavity_name = list(part_info[part_1.name]["cavity"].keys())[0]
                cavity_id = list(part_info[part_1.name]["cavity"].values())[0]
                part_1.cavity = Cavity(surface=self.mesh.get_surface(cavity_id), name=cavity_name)

            if part_info[part_1.name]["caps"] != {}:
                for cap_name, cap_id in part_info[part_1.name]["caps"].items():
                    cap = Cap(cap_name)
                    cap._mesh = self.mesh.get_surface(cap_id)
                    part_1.caps.append(cap)

            # TODO: add non-standard part by setattr(self, part_name_n, part)

        return

    def _set_part_ids(self):
        """Populate part ids."""
        c = 1
        for p in self.parts:
            p.pid = c
            c += 1

    def _add_subparts(self) -> None:
        """Add subparts to parts of type ventricle."""
        for part in self.parts:
            if part.part_type in [PartType.VENTRICLE]:
                part._add_myocardium_part()
        return

    def _get_used_element_ids(self) -> np.ndarray:
        """Return array of used element ids."""
        element_ids = np.empty(0, dtype=int)
        for part in self.parts:
            element_ids = np.append(element_ids, part.element_ids)

        return element_ids

    def _update_parts(self):
        """Update the parts using the meshed volume.

        Notes
        -----
        1. Extracts septum
        2. Updates Parts to include element ids of the respective part
        3. Assign surfaces to each part
        4. Extracts the closing caps
        5. Creates cavities
        6. Extracts apical points
        7. Computes left-ventricle axis
        8. Computes left-ventricle 17 segments
        9. Adds nodal areas
        10. Adds surface normals to boundaries
        """
        self._sync_input_parts_to_model_parts()

        self._extract_septum()
        self._assign_elements_to_parts()
        self._assign_surfaces_to_parts()

        self._validate_parts()
        self._validate_surfaces()

        self._assign_cavities_to_parts()
        self._update_cap_names()
        self._validate_cap_names()

        self._extract_apex()

        self.compute_left_ventricle_anatomy_axis()
        self.compute_left_ventricle_aha17()

        if "fiber" not in self.mesh.array_names:
            LOGGER.debug("Adding placeholder for fiber direction.")
            fiber = np.tile([[0.0, 0.0, 1.0]], (self.mesh.n_cells, 1))
            self.mesh.cell_data["fiber"] = fiber

        if "sheet" not in self.mesh.array_names:
            LOGGER.debug("Adding placeholder for sheet direction.")
            sheet = np.tile([[0.0, 1.0, 1.0]], (self.mesh.n_cells, 1))
            self.mesh.cell_data["sheet"] = sheet

        if "uvc_l" not in self.mesh.array_names:
            LOGGER.debug("Add approximate longitudinal coordinates.")
            lv_apex = self.left_ventricle.apex_points[1].xyz
            mv_centroid = [c.centroid for p in self.parts for c in p.caps if "mitral" in c.name][0]
            longitudinal_axis = lv_apex - mv_centroid
            from ansys.heart.core.helpers.geodisc import rodrigues_rot

            points_rotation = rodrigues_rot(
                self.mesh.nodes - lv_apex, longitudinal_axis, [0, 0, -1]
            )
            points_rotation[:, 2] = points_rotation[:, 2] - np.min(points_rotation, axis=0)[2]
            scaling = points_rotation[:, 2] / np.max(points_rotation[:, 2])
            self.mesh.point_data["uvc_longitudinal"] = scaling

        self._get_parts_info()

        return

    def _sync_input_parts_to_model_parts(self):
        """Synchronize the input parts to the model parts.

        Notes
        -----
        Checks:
            overwrites the default part ids by those given by user.
        """
        # unassign any part ids.
        for p in self.parts:
            p.pid = None

        for input_part in self._input.parts:
            try:
                idx = self.part_names.index(input_part.name)
                self.parts[idx].pid = input_part.id
            except ValueError:
                LOGGER.debug(f"Failed to find a match for: {input_part.name}")
                continue

        # assign new ids to parts without part id
        for p in self.parts:
            if not p.pid:
                p.pid = max([pid for pid in self.part_ids if pid is not None]) + 1

        return

    def _extract_septum(self, num_layers_to_remove: int = 1) -> None:
        """Separate the septum elements from the left ventricle.

        Notes
        -----
        Uses the septum surface of the right ventricle
        """
        if not isinstance(self, (BiVentricle, FourChamber, FullHeart)):
            LOGGER.warning("Model type: {0} Not extracting septum elements".format(type(self)))
            return None

        septum_name = [
            s
            for s in self.mesh.surface_names
            if "right" in s.lower() and "ventricle" in s.lower() and "septum" in s.lower()
        ]

        if len(septum_name) > 1:
            raise ValueError("Expecting only one surface that contains string: 'septum'")
        if len(septum_name) == 0:
            raise ValueError("No boundary with name: 'septum' found")
        surface_septum = self.mesh.get_surface_by_name(septum_name[0])

        # extrude septum surface
        new_faces_septum = connectivity.remove_triangle_layers_from_trimesh(
            surface_septum.cast_to_unstructured_grid().cells_dict[pv.CellType.TRIANGLE],
            iters=num_layers_to_remove,
        )

        surface_septum = SurfaceMesh(
            nodes=surface_septum.points, triangles=new_faces_septum
        ).clean()

        septum_surface = surface_septum
        septum_surface.compute_normals()
        septum_surface = septum_surface.smooth()

        septum_surface_extruded = vtkmethods.extrude_polydata(septum_surface, 20)

        # only check tetra elements
        volume_vtk = self.mesh.extract_cells_by_type(pv.CellType.TETRA)

        element_ids_septum = vtkmethods.cell_ids_inside_enclosed_surface(
            volume_vtk, septum_surface_extruded
        )
        element_ids_septum = self.mesh._global_tetrahedron_ids[element_ids_septum]

        # assign to septum
        part = next(part for part in self.parts if part.part_type == PartType.SEPTUM)
        part.element_ids = element_ids_septum
        self.mesh.cell_data["part-id"][element_ids_septum] = part.pid
        # manipulate _volume-id
        self.mesh.cell_data["_volume-id"][element_ids_septum] = part.pid
        self.mesh._volume_id_to_name[int(part.pid)] = part.name

        # remove these element ids from the left-ventricle
        part = next(part for part in self.parts if part.name == "Left ventricle")
        mask = np.isin(part.element_ids, element_ids_septum, invert=True)
        part.element_ids = part.element_ids[mask]

        return

    def _extract_apex(self, check_edge: bool = True) -> None:
        """Extract the apex of the ventricles.

        Notes
        -----
        Apex is the defined as the point furthest from the mid-point between cap/valves.

        Parameters
        ----------
        check_edge : bool, optional
            Checks and corrects if the apical point is on the edge of a surface, by default True
        """
        ventricles = [p for p in self.parts if "ventricle" in p.name]
        surface_substrings = ["endocardium", "epicardium"]
        for ventricle in ventricles:
            # get reference point (center point between two caps).
            cap_centroids = [c.centroid for c in ventricle.caps]
            ref_point = np.mean(np.array(cap_centroids), axis=0)
            for surface_substring in surface_substrings:
                surface_id = next((s.id for s in ventricle.surfaces if surface_substring in s.name))
                surface = self.mesh.get_surface(surface_id)

                apical_node_id = surface.node_ids_triangles[
                    np.argmax(np.linalg.norm(surface.nodes - ref_point, axis=1))
                ]
                # NOTE: This is the global apical node id when referenced in self.mesh.
                apical_node_id = surface.point_data["_global-point-ids"][apical_node_id]

                if check_edge and np.any(
                    surface.point_data["_global-point-ids"][surface.boundary_edges]
                    == apical_node_id
                ):
                    # remove one layer of elements at the boundary.
                    edgeless_surface = copy.deepcopy(surface)
                    edgeless_surface.triangles = connectivity.remove_triangle_layers_from_trimesh(
                        surface.triangles
                    )

                    apical_node_id = edgeless_surface.find_closest_point(
                        self.mesh.points[apical_node_id, :]
                    )

                    # map to global id
                    apical_node_id = edgeless_surface.point_data["_global-point-ids"][
                        apical_node_id
                    ]

                    LOGGER.warning(
                        "Initial apical point is on edge of {0}, a close point is picked".format(
                            surface.name,
                        )
                    )

                # assign apex point
                ventricle.apex_points.append(
                    Point(
                        name="apex " + surface_substring,
                        node_id=apical_node_id,
                        xyz=self.mesh.points[apical_node_id, :],
                    )
                )

        return

    def _assign_elements_to_parts(self) -> None:
        """Get the element ids of each part and assign these to the Part objects."""
        # get element ids of each part.
        used_element_ids = self._get_used_element_ids()
        for part in self.parts:
            if len(part.element_ids) > 0:
                LOGGER.warning(
                    "Part {0} seems to already have elements assigned: skipping".format(part.name)
                )
                continue
            # ! this is valid as long as no additional surfaces are added in self.mesh.
            # ! otherwise (global) element ids may change
            element_ids = np.where(np.isin(self.mesh.part_ids, part.pid))[0]
            element_ids = element_ids[np.isin(element_ids, used_element_ids, invert=True)]
            part.element_ids = element_ids

        summ = 0
        for part in self.parts:
            LOGGER.debug("Num elements in {0}: {1}".format(part.name, part.element_ids.shape[0]))
            summ = summ + part.element_ids.shape[0]
        LOGGER.debug("Total num elements: {}".format(summ))

        LOGGER.debug(
            "{0}/{1} elements assigned to parts".format(summ, self.mesh.tetrahedrons.shape[0])
        )

        return

    # TODO: refactor:
    def _assign_surfaces_to_parts(self) -> None:
        """Assign surfaces generated during remeshing to model parts."""
        for part in self.parts:
            for surface in part.surfaces:
                boundary_name = "-".join(surface.name.lower().split())
                boundary_surface = self.mesh.get_surface_by_name(boundary_name)

                if "septum" in surface.name.lower() and "right ventricle" in surface.name.lower():
                    try:
                        septum_candidates = [s for s in self.mesh.surface_names if "septum" in s]
                        if len(septum_candidates) > 1:
                            LOGGER.warning(
                                "Multiple candidate surfaces for septum found, using first one."
                            )
                        boundary_surface = self.mesh.get_surface_by_name(septum_candidates[0])
                    except Exception:
                        boundary_surface = None

                if boundary_surface:
                    #! change boundary name in self.mesh to align with heart model: note that
                    #! we may want to do this in another place.
                    self.mesh._surface_id_to_name[boundary_surface.id] = surface.name
                    super(SurfaceMesh, surface).__init__(boundary_surface)
                    surface.id = boundary_surface.id

                else:
                    LOGGER.warning("Could not find matching surface for: {0}".format(surface.name))

        return

    def _assign_cavities_to_parts(self) -> None:
        """Create cavities based on endocardium surfaces and cap definitions."""
        # construct cavities with endocardium and caps
        idoffset = 1000  # TODO: need to improve id checking
        ii = 0

        for part in self.parts:
            if not hasattr(part, "endocardium"):
                continue

            # select endocardial surfaces
            # NOTE, this is a loop since the right-ventricle endocardium consists
            # of both the "regular" endocardium and the septal endocardium.
            surfaces = [s for s in part.surfaces if "endocardium" in s.name]

            surface: SurfaceMesh = SurfaceMesh(pv.merge(surfaces))
            surface.name = part.name + " cavity"

            # save this cavity mesh to the centralized mesh object
            surface.id = int(np.sort(self.mesh.surface_ids)[-1] + 1)  # get unique id.

            # Generate patches that close the surface.
            patches = vtkmethods.get_patches_with_centroid(surface)

            LOGGER.debug(f"Generating {len(patches)} caps for {part.name}")

            # TODO: Note that points come from surface, and does not contain all points in the mesh.
            # Create Cap objects with patches.
            for patch in patches:
                ii += 1

                cap_name = f"cap_{ii}_{part.name}"

                # create cap: NOTE, mostly for compatibility. Could simplify further
                cap_mesh = SurfaceMesh(patch.clean(), name=cap_name, id=ii + idoffset)
                cap_mesh.cell_data["_cap_id"] = float(ii + idoffset)

                # Add cap to main mesh.
                self.mesh.add_surface(cap_mesh, id=cap_mesh.id, name=cap_name)

                self.mesh.clean()

                # get the cap mesh from the global mesh:
                # this ensures we can access the _global-point/cell-ids.
                cap_mesh1 = self.mesh.get_surface_by_name(cap_name)

                cap = Cap(name=cap_name)
                cap._mesh = cap_mesh1
                part.caps.append(cap)

            # TODO: We could do this somewhere else.
            # ! Note that the element/cell ids in cavity.surface don't have any meaning
            # ! and we can only use this for getting some meta-data such as volume
            # ! also it is not updated dynamically.
            # merge patches into cavity surface.
            surface.cell_data["_cap_id"] = float(0)
            surface_cavity = SurfaceMesh(pv.merge([surface] + [cap._mesh for cap in part.caps]))
            surface_cavity.name = surface.name
            surface_cavity.id = surface.id

            #! Force normals of cavity surface to point inward.
            surface_cavity.force_normals_inwards()

            # add and get from global mesh to get all point/cell data arrays.
            self.mesh.add_surface(surface_cavity, id=surface_cavity.id, name=surface_cavity.name)
            self.mesh = self.mesh.clean()

            surface_cavity = self.mesh.get_surface(surface_cavity.id)

            part.cavity = Cavity(surface=surface_cavity, name=surface_cavity.name)
            part.cavity.compute_centroid()

            LOGGER.debug("Volume of cavity: {0} = {1}".format(part.cavity.name, part.cavity.volume))

            part.cavity.surface.save(
                os.path.join(
                    self.workdir, "-".join(part.cavity.surface.name.lower().split()) + ".stl"
                )
            )

        return

    def _update_cap_names(self):
        """Try to update the cap names using names of connected boundaries."""
        boundaries_to_check = [
            s for s in self.mesh._surfaces if "valve" in s.name or "inlet" in s.name
        ]
        for part in self.parts:
            for cap in part.caps:
                cap_mesh = self.mesh.get_surface_by_name(cap.name)
                for b in boundaries_to_check:
                    if vtkmethods.are_connected(cap_mesh, b):
                        for split in b.name.split("_"):
                            if "valve" in split or "inlet" in split:
                                break

                        cap.name = split.replace("-plane", "").replace("-inlet", "")

                        if "atrium" in part.name and (
                            "tricuspid" in cap.name or "mitral" in cap.name
                        ):
                            cap.name = cap.name + "-atrium"

                        LOGGER.debug(f"Cap {cap.name} connected to {b.name}")
                        # update name to id map:
                        self.mesh._surface_id_to_name[cap_mesh.id] = cap.name
                        break

        return

    # TODO: @mhoeijm
    # TODO: Refactor. Check whether all necessary caps exist in model.
    # TODO: should be a function of model type.
    def _validate_cap_names(self):
        """Validate that caps are attached to right part."""
        for part in self.parts:
            cap_names = [c.name for c in part.caps]
            if part.name == "Left ventricle":
                expected_names = ["mitral", "aortic"]
            elif part.name == "Right ventricle":
                expected_names = ["pulmonary", "tricuspid"]
            elif part.name == "Left atrium":
                expected_names = []
            elif part.name == "Right atrium":
                expected_names = []

            for cn in cap_names:
                matches = [True for en in expected_names if en in cn]
                if len(matches) == 1:
                    break
                else:
                    LOGGER.error(
                        "Part: {0}. Cap name is {1}, but expecting cap names "
                        "to contain one of {2}".format(part.name, cn, expected_names)
                    )

        return

    def _validate_surfaces(self):
        """Validate that none of the surfaces are empty."""
        is_valid = False
        invalid_surfaces = [s for p in self.parts for s in p.surfaces if s.n_cells == 0]
        if len(invalid_surfaces) == 0:
            is_valid = True
        else:
            for invalid_s in invalid_surfaces:
                LOGGER.error(f"Surface {invalid_s.name} is empty")
                is_valid = False

        self._sync_epicardium_with_part()

        return is_valid

    def _validate_parts(self):
        """Validate that none of the parts are empty."""
        is_valid = False
        invalid_parts = [p for p in self.parts if p.element_ids.shape[0] == 0]
        if len(invalid_parts) == 0:
            is_valid = True
        else:
            for invalid_p in invalid_parts:
                LOGGER.error(f"Part {invalid_p.name} is empty")
                is_valid = False

        return is_valid

    def _sync_epicardium_with_part(self):
        """Clean epicardial surfaces such that these use only nodes of part."""
        for part in self.parts:
            self.mesh._set_global_ids()
            global_node_ids_part = self.mesh.extract_cells(part.element_ids).point_data[
                "_global-point-ids"
            ]

            # ! The only info we use from surface here is the id, and not the mesh info
            # ! we need to go back to the central mesh to obtain an updated copy of
            # ! the corresponding mesh.
            for surface in part.surfaces:
                if "epicardium" in surface.name:
                    # get the surface id.
                    surf_id = self.mesh._surface_name_to_id[surface.name]
                    global_node_ids_surface = self.mesh.get_surface(surf_id).point_data[
                        "_global-point-ids"
                    ]
                    mask = np.isin(global_node_ids_surface, global_node_ids_part)
                    # do not use any faces that use a node not in the part.
                    mask = np.all(np.isin(surface.triangles, np.argwhere(mask).flatten()), axis=1)

                    LOGGER.debug(f"Removing {np.sum(np.invert(mask))} from {surface.name}")
                    surface.triangles = surface.triangles[mask, :]

                    # add updated mesh to global mesh.
                    # TODO: could just change the _surface-ids in the cell data directly.
                    # TODO: this basically appends the cells of surface at the end of Mesh.
                    self.mesh.remove_surface(surf_id)
                    self.mesh.add_surface(surface, int(surf_id), name=surface.name)

        return

    # TODO: refactor, could be standalone method instead of a class method.
    def compute_left_ventricle_anatomy_axis(
        self,
        mv_center: Union[None, np.ndarray] = None,
        av_center: Union[None, np.ndarray] = None,
        first_cut_short_axis=0.2,
    ):
        """Compute the long and short axes of the left ventricle.

        Parameters
        ----------
        mv_center : Union[None, np.ndarray], optional
            mitral valve center, by default None
        av_center : Union[None, np.ndarray], optional
            aortic valve center, by default None
        first_cut_short_axis : float, optional
            relative distance between mv center to apex, by default 0.2
        """
        if mv_center is None:
            try:
                mv_center = next(
                    cap.centroid for cap in self.left_ventricle.caps if cap.name == "mitral-valve"
                )
            except StopIteration:
                LOGGER.error("Cannot define mitral valve center")
                return
        if av_center is None:
            try:
                av_center = next(
                    cap.centroid for cap in self.left_ventricle.caps if cap.name == "aortic-valve"
                )
            except StopIteration:
                LOGGER.error("Cannot define mitral valve center")
                return

        # apex is defined on epicardium
        apex = next(
            ap.xyz for ap in self.left_ventricle.apex_points if ap.name == "apex epicardium"
        )

        # 4CAV long axis across apex, mitral and aortic valve centers
        center = np.mean(np.array([av_center, mv_center, apex]), axis=0)
        normal = np.cross(av_center - apex, mv_center - apex)
        self.l4cv_axis = {"center": center, "normal": normal / np.linalg.norm(normal)}

        # short axis: from mitral valve center to apex
        sh_axis = apex - mv_center
        # the highest possible point but avoid to cut aortic valve plane
        center = mv_center + first_cut_short_axis * sh_axis
        self.short_axis = {"center": center, "normal": sh_axis / np.linalg.norm(sh_axis)}

        # 2CAV long axis: normal to 4cav axe and pass mv center and apex
        center = np.mean(np.array([mv_center, apex]), axis=0)
        p1 = center + 10 * self.l4cv_axis["normal"]
        p2 = mv_center
        p3 = apex
        normal = np.cross(p1 - p2, p1 - p3)
        self.l2cv_axis = {"center": center, "normal": normal / np.linalg.norm(normal)}

        return

    # TODO: refactor, could be standalone method instead of a class method.
    # TODO: e.g. as part of post-processor.
    def compute_left_ventricle_aha17(self, seg=17, p_junction=None) -> None:
        """
        Compute AHA17 label for left ventricle elements.

        Parameters
        ----------
        seg ::  default 17, or 16 segments
        p_junction: use CASIS definition for the first cut
        """
        self.aha_ids = np.empty(len(self.mesh.tetrahedrons))
        self.aha_ids[:] = np.nan

        # get lv elements
        try:
            ele_ids = np.hstack((self.left_ventricle.element_ids, self.septum.element_ids))
        except AttributeError:
            ele_ids = np.hstack(self.left_ventricle.element_ids)

        # left ventricle elements center
        elem_center = np.mean(self.mesh.nodes[self.mesh.tetrahedrons[ele_ids]], axis=1)
        label = np.empty(len(elem_center))
        label[:] = np.nan

        # anatomical points
        for cap in self.left_ventricle.caps:
            if cap.name == "mitral-valve":
                mv_center = cap.centroid
        for apex in self.left_ventricle.apex_points:
            if "endocardium" in apex.name:
                apex_ed = apex.xyz
            elif "epicardium" in apex.name:
                apex_ep = apex.xyz

        # short axis
        short_axis = self.short_axis["normal"]
        p_highest = self.short_axis["center"]

        # define reference cut plane
        if p_junction is not None:
            # CASIS definition: LV and RV junction point
            vec = (p_junction - p_highest) / np.linalg.norm(p_junction - p_highest)
            axe_60 = Rotation.from_rotvec(np.radians(90) * short_axis).apply(vec)
        else:
            # default: rotate 60 from long axis
            axe_60 = Rotation.from_rotvec(np.radians(60) * short_axis).apply(  # noqa:E501
                self.l4cv_axis["normal"]
            )

        axe_120 = Rotation.from_rotvec(np.radians(60) * short_axis).apply(axe_60)
        axe_180 = -Rotation.from_rotvec(np.radians(60) * short_axis).apply(axe_120)
        axe_45 = Rotation.from_rotvec(np.radians(-15) * short_axis).apply(axe_60)
        axe_135 = Rotation.from_rotvec(np.radians(90) * short_axis).apply(axe_45)

        p1_3 = 1 / 3 * (apex_ep - p_highest) + p_highest
        p2_3 = 2 / 3 * (apex_ep - p_highest) + p_highest

        for i, n in enumerate(elem_center):
            # This part contains valves, do not considered by AHA17
            if np.dot(n - p_highest, mv_center - p_highest) > 0:
                continue
            # Basal: segment 1 2 3 4 5 6
            elif np.dot(n - p1_3, mv_center - p1_3) >= 0:
                if np.dot(n - p1_3, axe_60) >= 0:
                    if np.dot(n - p1_3, axe_120) >= 0:
                        if np.dot(n - p1_3, axe_180) >= 0:
                            label[i] = 6
                        else:
                            label[i] = 5
                    else:
                        label[i] = 1
                else:
                    if np.dot(n - p1_3, axe_180) <= 0:
                        if np.dot(n - p1_3, axe_120) >= 0:
                            label[i] = 4
                        else:
                            label[i] = 3
                    else:
                        label[i] = 2
            # Mid cavity: segment 7 8 9 10 11 12
            elif np.dot(n - p2_3, mv_center - p2_3) >= 0:
                if np.dot(n - p1_3, axe_60) >= 0:
                    if np.dot(n - p1_3, axe_120) >= 0:
                        if np.dot(n - p1_3, axe_180) >= 0:
                            label[i] = 12
                        else:
                            label[i] = 11
                    else:
                        label[i] = 7
                else:
                    if np.dot(n - p1_3, axe_180) <= 0:
                        if np.dot(n - p1_3, axe_120) >= 0:
                            label[i] = 10
                        else:
                            label[i] = 9
                    else:
                        label[i] = 8
            # Apical
            else:
                if seg == 17:
                    if np.dot(n - apex_ed, apex_ep - apex_ed) >= 0:
                        label[i] = 17
                    else:
                        if np.dot(n - p1_3, axe_45) >= 0:
                            if np.dot(n - p1_3, axe_135) >= 0:
                                label[i] = 16
                            else:
                                label[i] = 13
                        else:
                            if np.dot(n - p1_3, axe_135) >= 0:
                                label[i] = 15
                            else:
                                label[i] = 14

                else:
                    if np.dot(n - p1_3, axe_45) >= 0:
                        if np.dot(n - p1_3, axe_135) >= 0:
                            label[i] = 16
                        else:
                            label[i] = 13
                    else:
                        if np.dot(n - p1_3, axe_135) >= 0:
                            label[i] = 15
                        else:
                            label[i] = 14

        self.aha_ids[ele_ids] = label

        return

    # TODO: fix this.
    def compute_left_ventricle_element_cs(self):
        """Compute elemental coordinate system for aha17 elements."""
        ele_ids = np.where(~np.isnan(self.aha_ids))[0]
        elems = self.mesh.tetrahedrons[ele_ids]
        elem_center = np.mean(self.mesh.nodes[elems], axis=1)

        # compute longitudinal direction, i.e. short axis
        e_l = np.tile(self.short_axis["normal"], (len(ele_ids), 1))

        # compute radial direction
        center_offset = elem_center - self.left_ventricle.apex_points[1].xyz
        e_r = center_offset - (np.sum(e_l * center_offset, axis=1) * e_l.T).T
        # normalize each row
        e_r /= np.linalg.norm(e_r, axis=1)[:, np.newaxis]

        # compute circumferential direction
        e_c = np.cross(e_l, e_r)

        return e_l, e_r, e_c

    # TODO: fix this.
    def _compute_uvc_rotation_bc(self, mesh: pv.UnstructuredGrid):
        """Select node set on long axis plane."""
        mesh["cell_ids"] = np.arange(0, mesh.n_cells, dtype=int)
        mesh["point_ids"] = np.arange(0, mesh.n_points, dtype=int)
        slice = mesh.slice(origin=self.l4cv_axis["center"], normal=self.l4cv_axis["normal"])
        crinkled = mesh.extract_cells(np.unique(slice["cell_ids"]))
        free_wall_center, septum_center = crinkled.clip(
            origin=self.l2cv_axis["center"],
            normal=-self.l2cv_axis["normal"],
            crinkle=True,
            return_clipped=True,
        )

        rotation_mesh = mesh.remove_cells(free_wall_center["cell_ids"])
        print(f"{mesh.n_points - rotation_mesh.n_points} nodes are removed from clip.")

        vn = mesh.points[free_wall_center["point_ids"]] - self.l4cv_axis["center"]
        v0 = np.tile(self.l4cv_axis["normal"], (len(free_wall_center["point_ids"]), 1))

        dot = np.einsum("ij,ij->i", v0, vn)  # dot product row by row
        set1 = np.unique(free_wall_center["point_ids"][dot >= 0])  # -pi
        set2 = np.unique(free_wall_center["point_ids"][dot < 0])  # pi
        set3 = np.unique(
            np.setdiff1d(septum_center["point_ids"], free_wall_center["point_ids"])
        )  # 0

        # Uncomment to visualize.
        # mesh["bc"] = np.zeros(mesh.n_points)
        # mesh["bc"][set1] = 1
        # mesh["bc"][set2] = -1
        # mesh["bc"][set3] = 2
        # mesh.set_active_scalars("bc")
        # mesh.plot()

        return set1, set2, set3

    # TODO: fix this.
    def get_apex_node_set(
        self,
        part: Literal["left", "right"] = "left",
        option: Literal["endocardium", "epicardium", "myocardium"] = "epicardium",
        radius: float = 3,
    ) -> np.ndarray:
        """Get a node set around apex point.

        Parameters
        ----------
        part : left&quot;, &quot;right&quot;], optional
            on which part, by default "left"
        option : endocardium&quot;, &quot;epicardium&quot;, &quot;myocardium&quot;], optional
            on surface or in mesh, by default "epicardium"
        radius : float, optional
            search in radius, by default 3

        Returns
        -------
        np.ndarray
            apex node set
        """
        import scipy.spatial as spatial

        if part == "left":
            part: Part = self.left_ventricle
        elif part == "right":
            part: Part = self.right_ventricle

        point_cloud = self.mesh.points
        point_tree = spatial.cKDTree(point_cloud)
        apex_xyz = part.apex_points[1].xyz  # always from apex at epicardium
        apex_set = point_tree.query_ball_point(apex_xyz, radius)

        if option == "myocardium":
            return np.array(apex_set)
        elif option == "endocardium":
            return np.intersect1d(
                self.mesh.get_surface(part.endocardium.id).global_node_ids_triangles, apex_set
            )
        elif option == "epicardium":
            return np.intersect1d(
                self.mesh.get_surface(part.epicardium.id).global_node_ids_triangles, apex_set
            )

    def _create_atrioventricular_isolation(self) -> Union[None, Part]:
        """
        Extract a layer of element to isolate between ventricles and atrium.

        Notes
        -----
        These elements are initially belong to atrium.

        Returns
        -------
        Part
            Part of isolation elements.
        """
        if not isinstance(self, FourChamber):
            LOGGER.error("This method is only for FourChamber model.")
            return

        # find interface nodes between ventricles and atrial
        v_ele = np.array([], dtype=int)
        a_ele = np.array([], dtype=int)
        #! Note that this only works since tetrahedrons are located
        #! at start of the mesh object.
        for part in self.parts:
            if part.part_type == PartType.VENTRICLE:
                v_ele = np.append(v_ele, part.element_ids)
            elif part.part_type == PartType.ATRIUM:
                a_ele = np.append(a_ele, part.element_ids)

        ventricles = self.mesh.extract_cells(v_ele)
        atrial = self.mesh.extract_cells(a_ele)

        interface_nids = np.intersect1d(
            ventricles["_global-point-ids"], atrial["_global-point-ids"]
        )

        interface_eids = np.where(np.any(np.isin(self.mesh.tetrahedrons, interface_nids), axis=1))[
            0
        ]
        # interface elements on atrial part
        interface_eids = np.intersect1d(interface_eids, a_ele)

        # remove these elements from atrial parts
        self.left_atrium.element_ids = np.setdiff1d(self.left_atrium.element_ids, interface_eids)
        self.right_atrium.element_ids = np.setdiff1d(self.right_atrium.element_ids, interface_eids)

        # find orphan elements of atrial parts and assign to isolation part
        self.mesh["cell_ids"] = np.arange(0, self.mesh.n_cells, dtype=int)
        for atrium in [self.left_atrium, self.right_atrium]:
            clean_obj = self.mesh.extract_cells(atrium.element_ids).connectivity(largest=True)
            connected_cells = clean_obj["cell_ids"]
            orphan_cells = np.setdiff1d(atrium.element_ids, connected_cells)

            # keeep largest connected part for atrial
            atrium.element_ids = connected_cells

            # get orphan cells and set to isolation part
            LOGGER.warning(f"{len(orphan_cells)} orphan cells are found and re-assigned.")
            interface_eids = np.append(interface_eids, orphan_cells)

            #! Central mesh object not updated. E.g. lose connection between part.element_ids and
            #! model.mesh.volume_ids/.cell_data["_volume-id"]

        if interface_eids.shape[0] == 0:
            LOGGER.warning(
                """Atria and ventricles do not seem to be
                connected, not generating a separate part for isolation."""
            )
            return None

        # create a new part
        isolation: Part = self.create_part_by_ids(interface_eids, "Atrioventricular isolation")
        isolation.part_type = PartType.ATRIUM
        isolation.fiber = True
        isolation.active = False
        isolation.ep_material = EPMaterial.Insulator()

        return isolation

    # TODO: fix this.
    def create_atrial_stiff_ring(self, radius: float = 2) -> Union[None, Part]:
        """Create a part for solids close to atrial caps.

        Note
        ----
        Part will be passive and isotropic, material need to be defined

        Parameters
        ----------
        radius : foat, optional
            Influence region, by default 2

        Returns
        -------
        Union[None, Part]
            Part of atrial rings if created
        """
        if not isinstance(self, FourChamber):
            LOGGER.error("This method is only for FourChamber model.")
            return

        # get ring cells from cap node list
        ring_nodes = []
        for cap in self.left_atrium.caps:
            # update cap mesh with up-to-date mesh
            cap._mesh = self.mesh.get_surface(cap._mesh.id)
            if "mitral" not in cap.name:
                ring_nodes.extend(cap.global_node_ids_edge.tolist())
        for cap in self.right_atrium.caps:
            # update cap mesh with up-to-date mesh
            cap._mesh = self.mesh.get_surface(cap._mesh.id)
            if "tricuspid" not in cap.name:
                ring_nodes.extend(cap.global_node_ids_edge.tolist())

        ring_eles = vtkmethods.find_cells_close_to_nodes(self.mesh, ring_nodes, radius=radius)
        #! remove any non-tetrahedron elements
        ring_eles = ring_eles[np.isin(ring_eles, self.mesh._global_tetrahedron_ids)]
        # above search may create orphan elements, pick them to rings
        self.mesh["cell_ids"] = np.arange(0, self.mesh.n_cells, dtype=int)
        unselect_eles = np.setdiff1d(
            np.hstack((self.left_atrium.element_ids, self.right_atrium.element_ids)), ring_eles
        )
        largest = self.mesh.extract_cells(unselect_eles).connectivity(largest=True)
        connected_cells = largest["cell_ids"]
        orphan_cells = np.setdiff1d(unselect_eles, connected_cells)
        if len(orphan_cells) > 0:
            ring_eles = np.hstack((ring_eles, orphan_cells))

        # Create ring part
        # TODO: name must have 'base' in name, see dynawriter.py L3120
        ring: Part = self.create_part_by_ids(ring_eles, name="base atrial stiff rings")
        ring.part_type = PartType.ATRIUM
        ring.fiber = False
        ring.active = False

        return ring


class LeftVentricle(HeartModel):
    """Model of just the left ventricle."""

    # TODO: Remove ModelInfo as input argument.
    def __init__(
        self, info: ModelInfo = None, working_directory: pathlib.Path | str = None
    ) -> None:
        self.left_ventricle: Part = Part(name="Left ventricle", part_type=PartType.VENTRICLE)
        """Left ventricle part."""
        # remove septum - not used in left ventricle only model
        del self.left_ventricle.septum

        self.left_ventricle.fiber = True
        self.left_ventricle.active = True

        super().__init__(info, working_directory=working_directory)
        pass


class BiVentricle(HeartModel):
    """Model of the left and right ventricle."""

    # TODO: Remove ModelInfo as input argument.
    def __init__(
        self, info: ModelInfo = None, working_directory: pathlib.Path | str = None
    ) -> None:
        self.left_ventricle: Part = Part(name="Left ventricle", part_type=PartType.VENTRICLE)
        """Left ventricle part."""
        self.right_ventricle: Part = Part(name="Right ventricle", part_type=PartType.VENTRICLE)
        """Right ventricle part."""
        self.septum: Part = Part(name="Septum", part_type=PartType.SEPTUM)
        """Septum."""

        self.left_ventricle.fiber = True
        self.left_ventricle.active = True
        self.right_ventricle.fiber = True
        self.right_ventricle.active = True
        self.septum.fiber = True
        self.septum.active = True

        super().__init__(info, working_directory=working_directory)
        pass


class FourChamber(HeartModel):
    """Model of the left/right ventricle and left/right atrium."""

    # TODO: Remove ModelInfo as input argument.
    def __init__(
        self, info: ModelInfo = None, working_directory: pathlib.Path | str = None
    ) -> None:
        self.left_ventricle: Part = Part(name="Left ventricle", part_type=PartType.VENTRICLE)
        """Left ventricle part."""
        self.right_ventricle: Part = Part(name="Right ventricle", part_type=PartType.VENTRICLE)
        """Right ventricle part."""
        self.septum: Part = Part(name="Septum", part_type=PartType.SEPTUM)
        """Septum."""

        self.left_atrium: Part = Part(name="Left atrium", part_type=PartType.ATRIUM)
        """Left atrium part."""
        self.right_atrium: Part = Part(name="Right atrium", part_type=PartType.ATRIUM)
        """Right atrium part."""

        self.left_ventricle.fiber = True
        self.left_ventricle.active = True
        self.right_ventricle.fiber = True
        self.right_ventricle.active = True
        self.septum.fiber = True
        self.septum.active = True

        self.left_atrium.fiber = False
        self.left_atrium.active = False
        self.right_atrium.fiber = False
        self.right_atrium.active = False

        super().__init__(info, working_directory=working_directory)

        pass


class FullHeart(FourChamber):
    """Model of both ventricles, both atria, aorta and pulmonary artery."""

    # TODO: Remove ModelInfo as input argument.
    def __init__(
        self, info: ModelInfo = None, working_directory: pathlib.Path | str = None
    ) -> None:
        self.left_ventricle: Part = Part(name="Left ventricle", part_type=PartType.VENTRICLE)
        """Left ventricle part."""
        self.right_ventricle: Part = Part(name="Right ventricle", part_type=PartType.VENTRICLE)
        """Right ventricle part."""
        self.septum: Part = Part(name="Septum", part_type=PartType.SEPTUM)
        """Septum."""
        self.left_atrium: Part = Part(name="Left atrium", part_type=PartType.ATRIUM)
        """Left atrium part."""
        self.right_atrium: Part = Part(name="Right atrium", part_type=PartType.ATRIUM)
        """Right atrium part."""

        self.aorta: Part = Part(name="Aorta", part_type=PartType.ARTERY)
        """Aorta part."""
        self.pulmonary_artery: Part = Part(name="Pulmonary artery", part_type=PartType.ARTERY)
        """Pulmonary artery part."""

        self.left_ventricle.fiber = True
        self.left_ventricle.active = True
        self.right_ventricle.fiber = True
        self.right_ventricle.active = True
        self.septum.fiber = True
        self.septum.active = True

        self.left_atrium.fiber = False
        self.left_atrium.active = False
        self.right_atrium.fiber = False
        self.right_atrium.active = False
        self.aorta.fiber = False
        self.aorta.active = False
        self.pulmonary_artery.fiber = False
        self.pulmonary_artery.active = False

        super().__init__(info, working_directory=working_directory)

        pass


if __name__ == "__main__":
    print("Protected")<|MERGE_RESOLUTION|>--- conflicted
+++ resolved
@@ -647,7 +647,6 @@
 
         # get list of fluid cavities
         # mesh the fluid cavities
-<<<<<<< HEAD
         cavity_surfaces = [part.cavity.surface for part in self.parts if part.cavity]
         # remove caps.
         cavity_surfaces = [
@@ -655,11 +654,6 @@
             for cs in cavity_surfaces
         ]
         fluid_mesh = mesher._mesh_fluid_cavities(cavity_surfaces, self.info.workdir, mesh_size=1)
-=======
-        fluid_mesh = mesher.mesh_fluid_cavities(
-            boundaries_fluid, caps, self.workdir, remesh_caps=remesh_caps
-        )
->>>>>>> 667c76fc
 
         # LOGGER.info(f"Meshed {len(fluid_mesh.cell_zones)} fluid regions...")
 
