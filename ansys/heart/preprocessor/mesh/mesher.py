--- conflicted
+++ resolved
@@ -111,10 +111,6 @@
 
     session.start_transcript()
 
-<<<<<<< HEAD
-=======
-    # LOGGER.debug("Reading fluent journal file: {0}".format(script))
->>>>>>> a536eced
     min_size = mesh_size
     max_size = mesh_size
     growth_rate_wrap = 1.2
