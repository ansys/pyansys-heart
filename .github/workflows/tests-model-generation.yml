# GitHub workflow for functional tests
# Tests consistencty of model being generated
name: Test model generation
on:
  pull_request:
    types: ['opened', 'edited', 'reopened', 'synchronize', 'ready_for_review']
  push:
    tags:
      - "*"
    branches:
      - main
  workflow_dispatch:

# Required env variables for pyfluent
env:
  MAIN_PYTHON_VERSION: 3.8
  ANSYSLMD_LICENSE_FILE: ${{ format('1055@{0}', secrets.LICENSE_SERVER) }}
  PYFLUENT_START_INSTANCE: 0
  PYFLUENT_LAUNCH_CONTAINER: 1
  FLUENT_IMAGE_TAG: v23.1.0


concurrency:
  group: ${{ github.workflow }}-${{ github.ref }}
  cancel-in-progress: true

jobs:
  build:
    if: github.event.pull_request.draft == false
    name: Tests requiring PyFluent
    runs-on: ubuntu-latest
    timeout-minutes: 30
    steps:
      - name: Checkout project
        uses: actions/checkout@v4

      - name: Set up Python
        uses: actions/setup-python@v4
        with:
          python-version: ${{ env.MAIN_PYTHON_VERSION }}

      # Login to Github container registry and pull Fluent image. if image-cach doesn't exist
      - name: Login to GitHub Container Registry
<<<<<<< HEAD
        uses: docker/login-action@v2
=======
        # if: steps.image-cache.outputs.cache-hit != 'true'
        uses: docker/login-action@v3
>>>>>>> d041c678
        with:
          registry: ghcr.io
          username: ${{ secrets.GH_USERNAME }}
          password: ${{ secrets.REPO_DOWNLOAD_PAT }}

      - name: Pull 23.1 Fluent docker image
        run: |
          docker pull ghcr.io/ansys/pyfluent:$FLUENT_IMAGE_TAG
          docker image prune -f
      #     docker save -o ~/image-cache/fluent.tar ghcr.io/ansys/pyfluent:$FLUENT_IMAGE_TAG

      # - name: Load cached Fluent docker image
      #   if: steps.image-cache.outputs.cache-hit == 'true'
      #   run: |
      #     load -i ~/image-cache/fluent.tar

      - name: Install package
        run: |
          python -m pip install --upgrade pip
          python -m pip install -e .

      - name: Install testing dependencies
        run: |
          python -m pip install .[tests]

      - name: Test PyFluent launch
        continue-on-error: false
        run: |
          python -m pytest -v tests/heart/preprocessor/test_pyfluent.py

      - name: Test PyFluent on simple meshes
        continue-on-error: false
        run: |
          python -m pytest tests/heart/preprocessor/test_mesher.py

      - name: Cache large files
        id: cache-strocchi
        uses: actions/cache@v3
        env:
          cache-name: cache-strocchi
        with:
          # cache the case file that will be downloaded in tests/heart/assets/cases/Strocchi2020
          path: /home/runner/work/pyheart-lib/pyheart-lib/tests/heart/assets/cases/Strocchi2020
          key: ${{ runner.os }}-build-${{ env.cache-name }}
          restore-keys: |
            ${{ runner.os }}-build-${{ env.cache-name }}

      - name: Test model generation
        continue-on-error: false
        run: |
          #  Run all tests that require fluent
          python -m pytest -v -m "requires_fluent and not local"<|MERGE_RESOLUTION|>--- conflicted
+++ resolved
@@ -41,12 +41,8 @@
 
       # Login to Github container registry and pull Fluent image. if image-cach doesn't exist
       - name: Login to GitHub Container Registry
-<<<<<<< HEAD
-        uses: docker/login-action@v2
-=======
         # if: steps.image-cache.outputs.cache-hit != 'true'
         uses: docker/login-action@v3
->>>>>>> d041c678
         with:
           registry: ghcr.io
           username: ${{ secrets.GH_USERNAME }}
