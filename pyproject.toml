--- conflicted
+++ resolved
@@ -28,6 +28,7 @@
     "importlib-metadata >=4.0",
     "ansys-fluent-core==0.16.0",
     "ansys-dpf-core==0.10.0",
+    "ansys-dpf-core==0.10.0",
     "h5py>=3.6.0",
     "Jinja2==3.1.2",
     "matplotlib==3.8.2",
@@ -40,15 +41,11 @@
     "wget==3.2",
     "validators==0.22.0",
     "pint==0.20.1",
-<<<<<<< HEAD
     "pyvista==0.42.0",
     "trame==3.3.0",
     "trame-vtk==2.6.2",
     "trame-vuetify==2.3.1",
     "nest_asyncio == 1.5.8",
-=======
-    "pyvista==0.43.0",
->>>>>>> 9565b75f
 ]
 
 # Optional dependencies:
