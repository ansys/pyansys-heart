# Copyright (C) 2023 - 2024 ANSYS, Inc. and/or its affiliates.
# SPDX-License-Identifier: MIT
#
#
# Permission is hereby granted, free of charge, to any person obtaining a copy
# of this software and associated documentation files (the "Software"), to deal
# in the Software without restriction, including without limitation the rights
# to use, copy, modify, merge, publish, distribute, sublicense, and/or sell
# copies of the Software, and to permit persons to whom the Software is
# furnished to do so, subject to the following conditions:
#
# The above copyright notice and this permission notice shall be included in all
# copies or substantial portions of the Software.
#
# THE SOFTWARE IS PROVIDED "AS IS", WITHOUT WARRANTY OF ANY KIND, EXPRESS OR
# IMPLIED, INCLUDING BUT NOT LIMITED TO THE WARRANTIES OF MERCHANTABILITY,
# FITNESS FOR A PARTICULAR PURPOSE AND NONINFRINGEMENT. IN NO EVENT SHALL THE
# AUTHORS OR COPYRIGHT HOLDERS BE LIABLE FOR ANY CLAIM, DAMAGES OR OTHER
# LIABILITY, WHETHER IN AN ACTION OF CONTRACT, TORT OR OTHERWISE, ARISING FROM,
# OUT OF OR IN CONNECTION WITH THE SOFTWARE OR THE USE OR OTHER DEALINGS IN THE
# SOFTWARE.

"""Module contain. classes for writing LS-DYNA keywords based.

Notes
-----
Uses a HeartModel (from ansys.heart.preprocessor.models).

"""

import copy
import json

# import missing keywords
import os
import time
from typing import Callable, List, Literal, NamedTuple

from ansys.dyna.keywords import keywords
import numpy as np
import pandas as pd
import pyvista as pv

from ansys.heart.core import LOG as LOGGER
from ansys.heart.preprocessor.mesh.objects import Cap, Part, PartType, SurfaceMesh
from ansys.heart.preprocessor.mesh.vtkmethods import compute_surface_nodal_area_pyvista
from ansys.heart.preprocessor.models import (
    BiVentricle,
    FourChamber,
    FullHeart,
    HeartModel,
    LeftVentricle,
)
from ansys.heart.simulator.settings.material.ep_material import CellModel, EPMaterial
from ansys.heart.simulator.settings.material.material import (
    ACTIVE,
    MAT295,
    ActiveModel,
    MechanicalMaterialModel,
    NeoHookean,
)
from ansys.heart.simulator.settings.settings import SimulationSettings, Stimulation
from ansys.heart.writer import custom_dynalib_keywords as custom_keywords
from ansys.heart.writer.heart_decks import (
    BaseDecks,
    ElectroMechanicsDecks,
    ElectrophysiologyDecks,
    FiberGenerationDecks,
    MechanicsDecks,
    PurkinjeGenerationDecks,
)
from ansys.heart.writer.keyword_module import (
    add_beams_to_kw,
    add_nodes_to_kw,
    create_define_curve_kw,
    create_define_sd_orientation_kw,
    create_discrete_elements_kw,
    create_element_shell_keyword,
    create_element_solid_ortho_keyword,
    create_elemetn_solid_keyword,
    create_node_keyword,
    create_node_set_keyword,
    create_segment_set_keyword,
    fast_element_writer,
    get_list_of_used_ids,
)
from ansys.heart.writer.material_keywords import MaterialHGOMyocardium, MaterialNeoHook
from ansys.heart.writer.system_models import _ed_load_template, define_function_0Dsystem


class CVInteraction(NamedTuple):
    """Template to define control volume interaction."""

    id: int
    cvid1: int
    cvid2: int
    lcid: int
    name: str
    parameters: dict


class ControlVolume(NamedTuple):
    """Template to define control volume."""

    part: Part
    id: int
    Interactions: list[CVInteraction]


class BaseDynaWriter:
    """Base class that contains essential features for all LS-DYNA heart models."""

    def __init__(self, model: HeartModel, settings: SimulationSettings = None) -> None:
        """Initialize writer by loading a HearModel and the desired settings.

        Parameters
        ----------
        model : HeartModel
            HeartModel object which contains the necessary information for the writer,
            such as nodes, elements, and parts
        settings : SimulationSettings, optional
            Simulation settings used to create the LS-DYNA model.
            Loads defaults if None, by default None

        Example
        -------
        TODO: add example
        """
        self.model = model
        """Model information necessary for creating the LS-DYNA .k files."""

        self.kw_database = BaseDecks()

        # These are general attributes useful for keeping track of ids:
        self.max_node_id: int = 0
        """Max node id."""
        self._used_part_ids: List[int] = []

        self.section_ids = []
        """List of used section ids."""
        self.mat_ids = []
        """List of used mat ids."""
        # self.volume_mesh = {
        #     "nodes": np.empty(0),
        #     "tetra": np.empty(0),
        #     "cell_data": {},
        #     "point_data": {},
        # }
        self.volume_mesh = model.mesh
        """Volume mesh information."""

        # keeps track of some element id offsets
        self.id_offset = {
            "part": 0,
            "section": 0,
            "material": 0,
            "vector": 0,
            "element": {"solid": 0, "discrete": 0, "shell": 0},
        }
        """Id offset for several relevant keywords."""

        #! Do we really need the below?
        for part in self.model.parts:
            if not part.pid:
                part.pid = np.max([p.pid for p in self.model.parts if p.pid]) + 1

        self.id_offset["part"] = np.max(self.model.part_ids)

        # ! Removed the below since the part ids in self.model.parts are already defined.
        # for part in self.model.parts:
        #     id += 1
        #     # cannot use get_unique_part_id() because it checks in Deck()
        #     # part.pid = self.get_unique_part_id()
        #     # part.pid = id
        # """Assign part id for heart parts."""

        """List of .k files to include in main. This is derived from the Decks classes."""
        self.include_files = []

        if not settings:
            self.settings = SimulationSettings()
            """Simulation settings."""
            LOGGER.warning("No settings provided - loading default values.")
            self.settings.load_defaults()

        else:
            self.settings = settings
            """Simulation settings."""

        self.settings.to_consistent_unit_system()
        self._check_settings()

        return

    def _check_settings(self):
        """Check if required settings are available."""
        import ansys.heart.simulator.settings.settings as sett

        subsettings_classes = [
            getattr(self.settings, attr).__class__
            for attr in self.settings.__dict__
            if isinstance(getattr(self.settings, attr), sett.Settings)
        ]

        if isinstance(self, MechanicsDynaWriter):
            if not sett.Mechanics in subsettings_classes:
                raise ValueError("Expecting mechanics settings.")

        elif isinstance(self, FiberGenerationDynaWriter):
            if not sett.Fibers in subsettings_classes:
                raise ValueError("Expecting fiber settings.")

        elif isinstance(self, PurkinjeGenerationDynaWriter):
            if not sett.Purkinje in subsettings_classes:
                raise ValueError("Expecting Purkinje settings.")

        elif isinstance(self, ElectrophysiologyDynaWriter):
            if not sett.Electrophysiology in subsettings_classes:
                raise ValueError("Expecting electrophysiology settings.")
        elif isinstance(self, UHCWriter):
            pass
        else:
            raise NotImplementedError(
                f"Checking settings for {self.__class__.__name__} not yet implemented."
            )

        return

    def _update_node_db(self, ids: np.ndarray = None):
        """Update node database.

        Parameters
        ----------
        ids : np.ndarray, optional
            0-based ids of nodes to write, by default None
        """
        LOGGER.debug("Updating node keywords...")
        node_kw = keywords.Node()
        if ids is not None:
            nodes = np.vstack([ids + 1, self.model.mesh.nodes[ids, :].T]).T
            node_kw = add_nodes_to_kw(nodes, node_kw)
        else:
            node_kw = add_nodes_to_kw(self.model.mesh.nodes, node_kw)

        self.kw_database.nodes.append(node_kw)

        return

    def _update_parts_db(self):
        """Loop over parts defined in the model and creates keywords."""
        LOGGER.debug("Updating part keywords...")

        # add parts with a dataframe
        section_id = self.get_unique_section_id()

        # get list of cavities from model
        for part in self.model.parts:
            # material ID = part ID
            part.mid = part.pid

            part_df = pd.DataFrame(
                {
                    "heading": [part.name],
                    "pid": [part.pid],
                    "secid": [section_id],
                    "mid": [part.mid],
                }
            )
            part_kw = keywords.Part()
            part_kw.parts = part_df

            self.kw_database.parts.append(part_kw)

        # set up section solid for cavity myocardium
        section_kw = keywords.SectionSolid(secid=section_id, elform=13)

        self.kw_database.parts.append(section_kw)

        return

    def _update_segmentsets_db(self, add_caps: bool = False, add_cavities: bool = True):
        """Update the segment set database."""
        # NOTE 0: add all surfaces as segment sets
        # NOTE 1: need to more robustly check segids that are already used?

        # add closed cavity segment sets
        if add_cavities:
            cavities = [p.cavity for p in self.model.parts if p.cavity]
            for cavity in cavities:
                #! Get up to date surface mesh of cavity.
                surface = self.model.mesh.get_surface(cavity.surface.id)
                segset_id = self.get_unique_segmentset_id()

                #! recompute normals: point normals may have changed
                #! do we need some check to ensure normals are pointing inwards?
                surface.compute_normals(inplace=True)

                # cavity.surface.id = (
                #     segset_id  #! this is tricky: we lose connection to central mesh object.
                # )
                setattr(
                    cavity.surface, "seg_id", segset_id
                )  # TODO Should avoid setting these dynamically: SurfacMesh attribute?
                kw = create_segment_set_keyword(
                    segments=surface.triangles_global + 1,
                    segid=cavity.surface.seg_id,  # TODO replace
                    title=surface.name,
                )
                # append this kw to the segment set database
                self.kw_database.segment_sets.append(kw)

        # write surfaces as segment sets
        for part in self.model.parts:
            for surface in part.surfaces:
                surface_global = self.model.mesh.get_surface(surface.id)
                if not surface_global:
                    LOGGER.debug(f"Failed to create segment set for {surface.name}")
                    continue

                segset_id = self.get_unique_segmentset_id()
                setattr(surface, "seg_id", segset_id)  # TODO Should avoid setting these dynamically

                kw = create_segment_set_keyword(
                    segments=surface_global.triangles_global + 1,
                    segid=segset_id,
                    title=surface.name,
                )
                # append this kw to the segment set database
                self.kw_database.segment_sets.append(kw)

        if add_caps:
            # create corresponding segment sets
            caps = [cap for part in self.model.parts for cap in part.caps]
            for cap in caps:
                cap_mesh = self.model.mesh.get_surface(cap._mesh.id)
                self._mesh = cap_mesh  #! not sure this is properly updated.
                segid = self.get_unique_segmentset_id()
                setattr(cap, "seg_id", segid)  # TODO Should avoid setting these dynamically
                segset_kw = create_segment_set_keyword(
                    segments=cap_mesh.triangles_global + 1,
                    segid=cap.seg_id,
                    title=cap.name,
                )
                self.kw_database.segment_sets.append(segset_kw)
        return

    def _filter_bc_nodes(self, surface: SurfaceMesh):
        """Remove one or more nodes from tetrahedrons having all nodes in the boundary.

        Notes
        -----
        The removed node must be connected with at least 1 node outside the boundary, see #656.

        Parameters
        ----------
        surface : SurfaceMesh
            Boundary surface to be analysed.

        Returns
        -------
        node_ids : np.ndarray
            Array of boundary nodes after problematic node removal.
        """
        # getting elements in active parts
        element_ids = np.array([], dtype=int)
        node_ids = surface.global_node_ids

        for part in self.model.parts:
            element_ids = np.append(element_ids, part.element_ids)

        element_ids = np.unique(element_ids)
        active_tets = self.model.mesh.tetrahedrons[element_ids]

        # make sure not all nodes of the same elements are in the boundary
        node_mask = np.zeros(self.model.mesh.number_of_points, dtype=int)
        # tag boundary nodes with value 1
        node_mask[node_ids] = 1

        tet_mask = np.array(
            [
                node_mask[active_tets[:, 0]],
                node_mask[active_tets[:, 1]],
                node_mask[active_tets[:, 2]],
                node_mask[active_tets[:, 3]],
            ]
        )

        # getting tets with 4 nodes in boundary
        issue_tets = np.where(np.sum(tet_mask, axis=0) == 4)[0]

        # getting corresponding nodes
        issue_nodes = active_tets[issue_tets, :]

        # counting node appearances
        u_active_tets, tet_count_active = np.unique(active_tets, return_counts=True)
        u_issue_nodes, tet_count_issue = np.unique(issue_nodes, return_counts=True)

        # finding issue nodes that belong to at least one non-issue tet
        removable_mask = np.array(
            [
                tet_count_active[np.where(u_active_tets == ii)[0][0]]
                != tet_count_issue[np.where(u_issue_nodes == ii)[0][0]]
                for ii in issue_nodes.flatten()
            ]
        ).reshape(-1, 4)

        # removing the first issue node belonging to at least one non-issue tet (for each tet)
        column_idxs = np.argmax(removable_mask, axis=1)
        nodes_toremove = np.unique(
            [issue_nodes[ii, column_idxs[ii]] for ii in range(len(issue_tets))]
        )

        # checking that there are no nodes that only belong to non-issue tets
        if not np.all(np.any(removable_mask, axis=1)):
            # removing all such nodes and all their neighbors
            unsolvable_nodes = np.unique(issue_nodes[np.where(~np.any(removable_mask, axis=1))[0]])
            unsolvable_nodes = np.unique(
                [neighbor for ii in unsolvable_nodes for neighbor in surface.point_neighbors(ii)]
            )
            nodes_toremove = np.append(nodes_toremove, unsolvable_nodes)

        node_ids = np.setdiff1d(node_ids, nodes_toremove)

        for cell in issue_tets:
            LOGGER.warning(
                f"All nodes of cell {cell+1} are in nodeset of {surface.name},"
                + " removing at least one node."
            )

        return node_ids

    def _update_nodesets_db(
        self, remove_duplicates: bool = True, remove_one_node_from_cell: bool = False
    ):
        """Update the node set database.

        Parameters
        ----------
        remove_duplicates : bool, optional
            Remove nodes if they are used in other nodeset, by default True
        remove_one_node_from_cell : bool, optional
            Remove a node if a cell has all nodes in nodeset, by default False

        Notes
        -----
            In FiberGenerationWriter, we do not allow all nodes of same element in one nodeset.
        """
        # formats endo, epi- and septum nodeset keywords, do for all surfaces

        surface_ids = [s.id for p in self.model.parts for s in p.surfaces]
        node_set_id = np.max(surface_ids) + 1

        # for each surface in each part add the respective node-set
        # Use same ID as surface
        # TODO check if database already contains nodesets (there will be duplicates otherwise)
        used_node_ids = np.empty(0, dtype=int)

        # add node-set for each cap
        for part in self.model.parts:
            for cap in part.caps:
                # update cap mesh:
                cap._mesh = self.model.mesh.get_surface(cap._mesh.id)
                if remove_duplicates:
                    node_ids = np.setdiff1d(cap.global_node_ids_edge, used_node_ids)
                else:
                    node_ids = cap.global_node_ids_edge

                if len(node_ids) == 0:
                    LOGGER.debug(
                        "Nodes already used. Skipping node set for {0}".format(
                            part.name + " " + cap.name
                        )
                    )
                    continue

                cap.nsid = node_set_id

                kw = create_node_set_keyword(node_ids + 1, node_set_id=cap.nsid, title=cap.name)
                self.kw_database.node_sets.append(kw)

                node_set_id = node_set_id + 1

                used_node_ids = np.append(used_node_ids, node_ids)

        # add node-set for each surface
        for part in self.model.parts:
            kws_surface = []
            for surface in part.surfaces:
                #! get up-to-date version of the surface.
                surface1=self.model.mesh.get_surface(surface.id)
                if remove_one_node_from_cell:
                    node_ids = self._filter_bc_nodes(surface1)
                else:
                    node_ids = surface1.global_node_ids
                if remove_duplicates:
                    node_ids = np.setdiff1d(node_ids, used_node_ids)

                kw = create_node_set_keyword(
                    node_ids + 1, node_set_id=surface.id, title=surface.name
                )
                surface.nsid = surface.id
                kws_surface.append(kw)

                used_node_ids = np.append(used_node_ids, node_ids)

            self.kw_database.node_sets.extend(kws_surface)

    def _get_unique_id(self, keyword: str, return_used_ids: bool = False) -> int:
        """Get unique id of given keyword.

        Parameters
        ----------
        keyword : str
            Keyword string: valid inputs include:
            ["SECTION", "PART", "MAT", "SET_SEGMENT", "SET_NODE", "CURVE", ...]

        Returns
        -------
        int
            Next unique id
        """
        used_ids = [0]
        for key in self.kw_database.__dict__.keys():
            db = self.kw_database.__dict__[key]
            used_ids = np.append(used_ids, get_list_of_used_ids(db, keyword))
        used_ids = np.array(used_ids, dtype=int)
        _, counts = np.unique(used_ids, return_counts=True)
        if np.any(counts > 1):
            raise ValueError("{0} Duplicate ids found for: {1}".format(counts, keyword))

        if return_used_ids:
            return np.max(used_ids) + 1, used_ids
        else:
            return np.max(used_ids) + 1

    def get_unique_part_id(self) -> int:
        """Suggest a unique non-used part id."""
        return self._get_unique_id("PART")

    def get_unique_mat_id(self) -> int:
        """Suggest a unique non-used material id."""
        return self._get_unique_id("MAT")

    def get_unique_section_id(self) -> int:
        """Suggest a unique non-used section id."""
        return self._get_unique_id("SECTION")

    def get_unique_segmentset_id(self) -> int:
        """Suggest a unique non-used segment set id."""
        return self._get_unique_id("SET_SEGMENT")

    def get_unique_nodeset_id(self) -> int:
        """Suggest a unique non-used node set id."""
        return self._get_unique_id("SET_NODE")

    def get_unique_partset_id(self) -> int:
        """Suggest a unique non-used node set id."""
        return self._get_unique_id("SET_PART")

    def get_unique_curve_id(self) -> int:
        """Suggest a unique curve-id."""
        return self._get_unique_id("DEFINE_CURVE")

    def _get_list_of_includes(self):
        """Get a list of files to include in main.k. Omit any empty decks."""
        for deckname, deck in vars(self.kw_database).items():
            if deckname == "main":
                continue
            # skip if no keywords are present in the deck
            if len(deck.keywords) == 0:
                LOGGER.debug("No keywords in deck: {0}".format(deckname))
                continue
            self.include_files.append(deckname)
        return

    def _add_includes(self):
        """Add *INCLUDE keywords."""
        for include_file in self.include_files:
            filename_to_include = include_file + ".k"
            self.kw_database.main.append(keywords.Include(filename=filename_to_include))

        return

    def export(self, export_directory: str):
        """Write the model to files."""
        tstart = time.time()
        LOGGER.debug("Writing all LS-DYNA .k files...")

        # is this reachable??
        if not export_directory:
            export_directory = os.path.join(
                self.model.info.workdir, self.__class__.__name__.lower().replace("dynawriter", "")
            )

        if not os.path.isdir(export_directory):
            os.makedirs(export_directory)

        # export .k files
        self.export_databases(export_directory)

        # export settings
        self.settings.save(os.path.join(export_directory, "simulation_settings.yml"))

        tend = time.time()
        LOGGER.debug("Time spent writing files: {:.2f} s".format(tend - tstart))

        return

    def export_databases(self, export_directory: str):
        """Export each of non-empty databases to a specified directory."""
        if not export_directory:
            export_directory = self.model.info.working_directory

        for deckname, deck in vars(self.kw_database).items():
            # skip empty databases:
            if deck.keywords == []:
                continue
            LOGGER.info("Writing: {}".format(deckname))

            filepath = os.path.join(export_directory, deckname + ".k")

            if deckname == "solid_elements":
                if os.path.isfile(filepath):
                    os.remove(filepath)
                for element_kw in deck.keywords:
                    fast_element_writer(element_kw, filepath)
                with open(filepath, "a") as f:
                    f.write("*END\n")

            else:
                deck.export_file(filepath)

        return

    def _keep_ventricles(self):
        """Remove any non-ventricular parts."""
        LOGGER.warning("Just keeping ventricular-parts for fiber/purkinje generation")
        parts_to_keep = [
            p.name for p in self.model.parts if p.part_type in [PartType.VENTRICLE, PartType.SEPTUM]
        ]
        self._keep_parts(parts_to_keep)
        return

    def _keep_parts(self, parts_to_keep: List[str]):
        """Remove parts by a list of part names."""
        parts_to_remove = [part for part in self.model.part_names if part not in parts_to_keep]
        for part_to_remove in parts_to_remove:
            LOGGER.warning("Removing: {}".format(part_to_remove))
            self.model.remove_part(part_to_remove)
        return

    def _update_solid_elements_db(self, add_fibers: bool = True):
        """
        Create Solid (ortho) elements for all parts.

        Parameters
        ----------
        add_fibers: bool, True
            if add fiber in general.
        """
        LOGGER.debug("Updating solid element keywords...")

        if add_fibers:
            cell_data_fields = self.model.mesh.cell_data.keys()
            if "fiber" not in cell_data_fields or "sheet" not in cell_data_fields:
                raise KeyError("Mechanics writer requires fiber and sheet fields")

        # create elements for each part
        for part in self.model.parts:
            if add_fibers and part.fiber:
                part_add_fibers = True
            else:
                part_add_fibers = False

            LOGGER.debug(
                "\tAdding elements for {0} | adding fibers: {1}".format(part.name, part_add_fibers)
            )
            #! This only works since tetrahedrons are at start of model.mesh, and surface
            #! cells are added behind these tetrahedrons.
            tetrahedrons = self.model.mesh.tetrahedrons[part.element_ids, :] + 1
            num_elements = tetrahedrons.shape[0]

            # element_ids = np.arange(1, num_elements + 1, 1) + solid_element_count
            part_ids = np.ones(num_elements, dtype=int) * part.pid

            # format the element keywords
            if not part_add_fibers:
                kw_elements = keywords.ElementSolid()
                elements = pd.DataFrame(
                    {
                        "eid": part.element_ids + 1,
                        "pid": part_ids,
                        "n1": tetrahedrons[:, 0],
                        "n2": tetrahedrons[:, 1],
                        "n3": tetrahedrons[:, 2],
                        "n4": tetrahedrons[:, 3],
                        "n5": tetrahedrons[:, 3],
                        "n6": tetrahedrons[:, 3],
                        "n7": tetrahedrons[:, 3],
                        "n8": tetrahedrons[:, 3],
                    }
                )
                kw_elements.elements = elements

            elif part_add_fibers:
                fiber = self.volume_mesh.cell_data["fiber"][part.element_ids]
                sheet = self.volume_mesh.cell_data["sheet"][part.element_ids]

                # normalize fiber and sheet directions:
                # norm = np.linalg.norm(fiber, axis=1)
                # fiber = fiber / norm[:, None]
                # norm = np.linalg.norm(sheet, axis=1)
                # sheet = sheet / norm[:, None]

                kw_elements = create_element_solid_ortho_keyword(
                    elements=tetrahedrons,
                    a_vec=fiber,
                    d_vec=sheet,
                    e_id=part.element_ids + 1,
                    part_id=part_ids,
                    element_type="tetra",
                )

            # add elements to database
            self.kw_database.solid_elements.append(kw_elements)
            # solid_element_count = solid_element_count + num_elements

        return


class MechanicsDynaWriter(BaseDynaWriter):
    """Class for preparing the input for a mechanics LS-DYNA simulation."""

    def __init__(
        self,
        model: HeartModel,
        settings: SimulationSettings = None,
    ) -> None:
        super().__init__(model=model, settings=settings)

        self.kw_database = MechanicsDecks()
        """Collection of keyword decks relevant for mechanics."""

        self.system_model_name = self.settings.mechanics.system.name
        """Name of system model to use."""

        self.set_flow_area: bool = False
        """If flow area is set for control volume."""
        return

    @property
    def system_model_name(self):
        """System model name.

        Notes
        -----
        Valid options include:
        ["ConstantPreloadWindkesselAfterload",
        "ClosedLoop].

        """
        return self._system_model

    @system_model_name.setter
    def system_model_name(self, value: str):
        if value not in [
            "ConstantPreloadWindkesselAfterload",
            "ClosedLoop",
        ]:
            raise ValueError("System model not valid")
        self._system_model = value

    def update(self, with_dynain=False, robin_bcs: list[Callable] = None):
        """Update the keyword database.

        Parameters
        ----------
        with_dynain : bool, optional
            Use dynain.lsda file from stress free configuration computation, by default False
        robin_bcs : list[Callable], optional
            A list of lambda functions to apply Robin-type BCs, by default None
        """
        self._update_main_db()

        self._add_damping()

        self._update_parts_db()
        self._update_material_db(add_active=True)
        self._update_segmentsets_db(add_caps=True)
        self._update_nodesets_db()

        if not with_dynain:
            self._update_node_db()
            self._update_solid_elements_db(add_fibers=True)
            # write cap with mesh
            self._update_cap_elements_db(add_mesh=True)
        else:
            self.kw_database.main.append(keywords.Include(filename="dynain.lsda"))
            # cap mesh has been defined in Zerop and saved in dynain file
            self._update_cap_elements_db(add_mesh=False)

        # # for control volume
        system_settings = copy.deepcopy(self.settings.mechanics.system)
        system_settings._remove_units()

        if isinstance(self.model, LeftVentricle):
            lcid = self.get_unique_curve_id()
            system_map = [
                ControlVolume(
                    part=self.model.left_ventricle,
                    id=1,
                    Interactions=[
                        CVInteraction(
                            id=1,
                            cvid1=1,
                            cvid2=0,
                            lcid=lcid,
                            name="constant_preload_windkessel_afterload_left",
                            parameters=system_settings.left_ventricle,
                        )
                    ],
                )
            ]
        # Four chamber with active atrial
        elif isinstance(self, ElectroMechanicsDynaWriter) and isinstance(self.model, FourChamber):
            lcid = self.get_unique_curve_id()
            system_map = [
                ControlVolume(
                    part=self.model.left_ventricle,
                    id=1,
                    Interactions=[
                        CVInteraction(
                            id=1,
                            cvid1=1,
                            cvid2=0,
                            lcid=lcid,
                            name="afterload_windkessel_left",
                            parameters=system_settings.left_ventricle,
                        ),
                    ],
                ),
                ControlVolume(
                    part=self.model.right_ventricle,
                    id=2,
                    Interactions=[
                        CVInteraction(
                            id=2,
                            cvid1=2,
                            cvid2=0,
                            lcid=lcid + 1,
                            name="afterload_windkessel_right",
                            parameters=system_settings.right_ventricle,
                        ),
                    ],
                ),
                ControlVolume(
                    part=self.model.left_atrium,
                    id=3,
                    Interactions=[
                        CVInteraction(
                            id=3,
                            cvid1=3,
                            cvid2=0,
                            lcid=lcid + 2,
                            name="constant_flow_left_atrium",
                            parameters={"flow": -83.0},  # ~5 L/min
                        ),
                        CVInteraction(
                            id=4,
                            cvid1=3,
                            cvid2=1,
                            lcid=lcid + 3,
                            name="valve_mitral",
                            parameters={"Rv": 1e-6},
                        ),
                    ],
                ),
                ControlVolume(
                    part=self.model.right_atrium,
                    id=4,
                    Interactions=[
                        CVInteraction(
                            id=5,
                            cvid1=4,
                            cvid2=0,
                            lcid=lcid + 4,
                            name="constant_flow_right_atrium",
                            parameters={"flow": -83.0},  # ~5 L/min
                        ),
                        CVInteraction(
                            id=6,
                            cvid1=4,
                            cvid2=2,
                            lcid=lcid + 5,
                            name="valve_tricuspid",
                            parameters={"Rv": 1e-6},
                        ),
                    ],
                ),
            ]
        else:  # BiVentricle model or higher
            lcid = self.get_unique_curve_id()
            system_map = [
                ControlVolume(
                    part=self.model.left_ventricle,
                    id=1,
                    Interactions=[
                        CVInteraction(
                            id=1,
                            cvid1=1,
                            cvid2=0,
                            lcid=lcid,
                            name="constant_preload_windkessel_afterload_left",
                            parameters=system_settings.left_ventricle,
                        )
                    ],
                ),
                ControlVolume(
                    part=self.model.right_ventricle,
                    id=2,
                    Interactions=[
                        CVInteraction(
                            id=2,
                            cvid1=2,
                            cvid2=0,
                            lcid=lcid + 1,
                            name="constant_preload_windkessel_afterload_right",
                            parameters=system_settings.right_ventricle,
                        )
                    ],
                ),
            ]

        self._update_controlvolume_db(system_map)

        # else:
        #     # Four chamber with passive atrial
        #     # no control volume for atrial, constant pressure instead
        #     bc_settings = self.settings.mechanics.boundary_conditions
        #     pressure_lv = bc_settings.end_diastolic_cavity_pressure["left_ventricle"].m
        #     pressure_rv = bc_settings.end_diastolic_cavity_pressure["right_ventricle"].m
        #     self._add_constant_atrial_pressure(pressure_lv=pressure_lv, pressure_rv=pressure_rv)

        # for boundary conditions
        if robin_bcs is None:
            # default BC
            self._add_cap_bc(bc_type="springs_caps")
        else:
            # loop for every Robin BC function
            for robin_bc in robin_bcs:
                self.kw_database.boundary_conditions.extend(robin_bc())

        self._add_pericardium_bc()

        self._get_list_of_includes()
        self._add_includes()

        return

    def export(self, export_directory: str):
        """Write the model to files."""
        super().export(export_directory)

        # todo: Close loop is only available from a customized LSDYNA executable
        # add system json in case of closed loop. For open-loop this is already
        # added in the control volume database
        if (
            self.system_model_name == "ClosedLoop"
            and self.__class__.__name__ == "MechanicsDynaWriter"
        ):
            # exports system model
            path_system_model_settings = os.path.join(
                export_directory, "system_model_settings.json"
            )
            with open(path_system_model_settings, "w") as outfile:
                json.dump(self.system_model_json, indent=4, fp=outfile)

        return

    def _update_main_db(self):
        """Update the main .k file."""
        LOGGER.debug("Updating main keywords...")

        self.kw_database.main.append("$$- Unit system: g-mm-ms-N-MPa-mJ -$$")
        self.kw_database.main.title = self.model.__class__.__name__

        if isinstance(self, ZeroPressureMechanicsDynaWriter):
            settings = self.settings.stress_free
            self._add_solution_controls()
            self._add_export_controls(settings.analysis.dt_d3plot.m)

        elif isinstance(self, (MechanicsDynaWriter, ElectroMechanicsDynaWriter)):
            settings = self.settings.mechanics
            self._add_solution_controls(
                end_time=settings.analysis.end_time.m,
                dtmin=settings.analysis.dtmin.m,
                dtmax=settings.analysis.dtmax.m,
            )
            self._add_export_controls(
                dt_output_d3plot=settings.analysis.dt_d3plot.m,
                dt_output_icvout=settings.analysis.dt_icvout.m,
            )

        return

    def _add_solution_controls(
        self,
        end_time: float = 5000,
        dtmin: float = 1.0,
        dtmax: float = 10.0,
        simulation_type: str = "quasi-static",
    ):
        """Add solution controls, output controls and solver settings."""
        # add termination keywords
        self.kw_database.main.append(keywords.ControlTermination(endtim=end_time))

        # add implicit controls
        if simulation_type == "quasi-static":
            imass = 1
            gamma = 0.6
            beta = 0.38
        elif simulation_type == "static":
            imass = 0
            gamma = 0.5
            beta = 0.25
        else:
            raise ValueError(
                "Simulation type not recognized: Please choose " "either quasi-static or static"
            )

        # prefill_time = self.parameters["Material"]["Myocardium"]["Active"]["Prefill"]
        self.kw_database.main.append(
            keywords.ControlImplicitDynamics(
                imass=imass,
                gamma=gamma,
                beta=beta,
                # active dynamic process only after prefilling
                # tdybir=prefill_time,
            )
        )

        self.kw_database.main.append("$$ Disable auto step due 0D model $$")
        self.kw_database.main.append(
            keywords.ControlImplicitAuto(iauto=0, dtmin=dtmin, dtmax=dtmax)
        )

        # add general implicit controls
        self.kw_database.main.append(
            keywords.ControlImplicitGeneral(imflag=1, dt0=dtmax)
        )  # imflag=1 means implicit

        # add implicit solution controls

        self.kw_database.main.append(
            keywords.ControlImplicitSolution(
                # maxref=35,
                # dctol=0.02,
                # ectol=1e6,
                # rctol=1e3,
                abstol=1e-20,
                # dnorm=1,
                # diverg=2,
                # lstol=-0.9,
                # lsmtd=5,
                # d3itctl=1,
                nlprint=3,
                nlnorm=4,
            )
        )

        # add implicit solver controls
        self.kw_database.main.append(custom_keywords.ControlImplicitSolver(autospc=2))

        self.kw_database.main.append(keywords.ControlAccuracy(osu=1, inn=4, iacc=1))
        return

    def _add_export_controls(self, dt_output_d3plot: float = 0.05, dt_output_icvout: float = 0.001):
        """Add solution controls to the main simulation.

        Parameters
        ----------
        dt_output_d3plot : float, optional
            Writes full D3PLOT results at this time-step spacing, by default 0.05
        dt_output_icvout : float, optional
            Writes control volume results at this time-step spacing, by default 0.001
        """
        # add output control
        self.kw_database.main.append(keywords.ControlOutput(npopt=1, neecho=1, ikedit=0, iflush=0))

        # add export controls
        self.kw_database.main.append(keywords.DatabaseIcvout(dt=dt_output_icvout, binary=2))
        self.kw_database.main.append(keywords.DatabaseAbstat(dt=dt_output_icvout, binary=2))

        self.kw_database.main.append(keywords.DatabaseGlstat(dt=0.1, binary=2))

        self.kw_database.main.append(keywords.DatabaseMatsum(dt=0.1, binary=2))

        # # frequency of full results
        # lcid = self.get_unique_curve_id()
        # time = [
        #     0,
        #     self.parameters["Material"]["Myocardium"]["Active"]["Prefill"] * 0.99,
        #     self.parameters["Material"]["Myocardium"]["Active"]["Prefill"],
        #     self.parameters["Time"]["End Time"],
        # ]
        # step = [10 * dt_output_d3plot, 10 * dt_output_d3plot, dt_output_d3plot, dt_output_d3plot]
        # kw_curve = create_define_curve_kw(
        #     x=time,
        #     y=step,
        #     curve_name="d3plot out control",
        #     curve_id=lcid,
        #     lcint=0,
        # )
        # self.kw_database.main.append(kw_curve)

        self.kw_database.main.append(
            keywords.DatabaseBinaryD3Plot(
                dt=dt_output_d3plot,
                # lcdt=lcid, ioopt=1
            )
        )

        self.kw_database.main.append(
            keywords.DatabaseExtentBinary(neiph=27, strflg=1, maxint=0, resplt=1)
        )

        # remove, aha strain is computed from d3plot

        # # control ELOUT file to extract left ventricle's stress/strain
        # if hasattr(self.model, "septum"):
        #     self.kw_database.main.append(
        #         keywords.SetSolidGeneral(
        #             option="PART",
        #             sid=1,
        #             e1=self.model.left_ventricle.pid,
        #             e2=self.model.septum.pid,
        #             user_comment="create left ventricle + septum set for exporting",
        #         )
        #     )
        # else:
        #     self.kw_database.main.append(
        #         keywords.SetSolidGeneral(option="PART", sid=1, e1=self.model.left_ventricle.pid)
        #     )
        # self.kw_database.main.append(keywords.DatabaseHistorySolidSet(id1=1))

        return

    def _add_damping(self):
        """Add damping to the main file."""
        lcid_damp = self.get_unique_curve_id()
        # mass damping
        kw_damp = keywords.DampingGlobal(lcid=lcid_damp)

        kw_damp_curve = create_define_curve_kw(
            x=[0, 10e25],  # to create a constant curve
            y=self.settings.mechanics.analysis.global_damping.m * np.array([1, 1]),
            curve_name="global damping [ms^-1]",
            curve_id=lcid_damp,
            lcint=0,
        )
        self.kw_database.main.append(kw_damp)
        self.kw_database.main.append(kw_damp_curve)

        # stiff damping
        for part in self.model.parts:
            self.kw_database.main.append(f"$$ {part.name} stiffness damping [ms]")
            kw = keywords.DampingPartStiffness(pid=part.pid, coef=-0.2)
            self.kw_database.main.append(kw)
        return

    def _update_material_db(self, add_active: bool = True, em_couple: bool = False):
        # assign material for part if it's empty
        myocardium, neohookean = self.settings.get_mechanical_material()

        for part in self.model.parts:
            if isinstance(part.meca_material, MechanicalMaterialModel.DummyMaterial):
                LOGGER.info(f"Material of {part.name} will be assigned automatically.")
                if part.fiber:
                    if part.active:
                        part.meca_material = copy.deepcopy(myocardium)
                        if em_couple:
                            model3 = ActiveModel.Model3(
                                ca2ion50=0.001,
                                n=2,
                                f=0.0,
                                l=1.9,
                                eta=1.45,
                                sigmax=0.125,  # MPa
                            )
                            coupled_active = ACTIVE(
                                sf=1.0,
                                ss=0.0,
                                sn=0.0,
                                acthr=0.0002,
                                model=model3,
                                ca2_curve=None,
                            )
                            part.meca_material.active = coupled_active
                    else:
                        part.meca_material = copy.deepcopy(myocardium)
                        part.meca_material.active = None
                elif not part.fiber:
                    part.meca_material = neohookean
        # write
        for part in self.model.parts:
            material = part.meca_material

            if isinstance(material, MAT295):
                if material.active is not None:
                    if not em_couple:  # write ca2+ curve
                        # obtain ca2+ curve
                        x, y = material.active.ca2_curve.dyna_input

                        cid = self.get_unique_curve_id()
                        curve_kw = create_define_curve_kw(
                            x=x,
                            y=y,
                            curve_name=f"ca2+ of {part.name}",
                            curve_id=cid,
                            lcint=10000,
                        )
                        self.kw_database.material.append(curve_kw)
                        material.active.acid = cid

                material_kw = MaterialHGOMyocardium(
                    id=part.mid, mat=material, ignore_active=not add_active
                )

                self.kw_database.material.append(material_kw)

            elif isinstance(material, NeoHookean):
                material_kw = MaterialNeoHook(
                    mid=part.mid,
                    rho=material.rho,
                    c10=material.c10,
                )
                self.kw_database.material.append(material_kw)

    def _add_cap_bc(self, bc_type: str):
        """Add boundary condition to the cap.

        Parameters
        ----------
        bc_type : str
            Boundary condition type. Valid bc's include: ["fix_caps", "springs_caps"].
        """
        bc_settings = self.settings.mechanics.boundary_conditions

        valid_bcs = ["fix_caps", "springs_caps"]
        if bc_type not in valid_bcs:
            raise ValueError("Cap/Valve boundary condition must be of type: %r" % valid_bcs)

        # create list of cap names where to add the spring b.c
        caps_to_use = []
        if isinstance(self.model, LeftVentricle):
            caps_to_use = [
                "mitral-valve",
                "aortic-valve",
            ]
        elif isinstance(self.model, BiVentricle):
            caps_to_use = [
                "mitral-valve",
                "tricuspid-valve",
                "aortic-valve",
                "pulmonary-valve",
            ]

        elif isinstance(self.model, (FourChamber, FullHeart)):
            caps_to_use = [
                "superior-vena-cava",
                "right-inferior-pulmonary-vein",
                "right-superior-pulmonary-vein",
            ]
            if isinstance(self, ZeroPressureMechanicsDynaWriter):
                # add additional constraint to avoid rotation
                caps_to_use.extend(["pulmonary-valve"])

        if bc_type == "fix_caps":
            for part in self.model.parts:
                for cap in part.caps:
                    if cap.name in caps_to_use:
                        kw_fix = keywords.BoundarySpcSet()
                        kw_fix.nsid = cap.nsid
                        kw_fix.dofx = 1
                        kw_fix.dofy = 1
                        kw_fix.dofz = 1

                        self.kw_database.boundary_conditions.append(kw_fix)

        # if bc type is springs -> add springs
        # NOTE add to boundary condition db or separate spring db?
        elif bc_type == "springs_caps":
            part_id = self.get_unique_part_id()
            section_id = self.get_unique_section_id()
            mat_id = self.get_unique_mat_id()

            spring_stiffness = bc_settings.valve["stiffness"].m
            if type(self) == ZeroPressureMechanicsDynaWriter:
                spring_stiffness *= 1e16

            scale_factor_normal = bc_settings.valve["scale_factor"]["normal"]
            scale_factor_radial = bc_settings.valve["scale_factor"]["radial"]

            part_kw = keywords.Part()
            part_df = pd.DataFrame(
                {
                    "pid": [part_id],
                    "secid": [section_id],
                    "mid": [mat_id],
                    "heading": ["SupportSpring"],
                }
            )
            part_kw.parts = part_df

            section_kw = keywords.SectionDiscrete(secid=section_id, cdl=0, tdl=0)

            mat_kw = keywords.MatSpringElastic(mid=mat_id, k=spring_stiffness)

            self.kw_database.boundary_conditions.append(part_kw)
            self.kw_database.boundary_conditions.append(section_kw)
            self.kw_database.boundary_conditions.append(mat_kw)

            # add springs for each cap
            caps = [cap for part in self.model.parts for cap in part.caps]
            for cap in caps:
                if cap.name in caps_to_use:
                    self.kw_database.boundary_conditions.append(f"$$ spring at {cap.name}$$")
                    self._add_springs_cap_edge(
                        cap,
                        part_id,
                        scale_factor_normal,
                        scale_factor_radial,
                    )

        return

    def _add_springs_cap_edge(
        self,
        cap: Cap,
        part_id: int,
        scale_factor_normal: float,
        scale_factor_radial: float,
    ):
        """Add springs to the cap nodes.

        Notes
        -----
        Appends these to the boundary condition database.
        """
        LOGGER.debug("Adding spring b.c. for cap: %s" % cap.name)

        attached_nodes = cap.global_node_ids_edge

        # ? Can we compute this with only the cap mesh?
        #! This computes the nodal areas for all points in the cap mesh, including the central one.
        # compute nodal areas of nodes in cap elements.
        nodal_areas = compute_surface_nodal_area_pyvista(cap._mesh)[cap._local_node_ids_edge]

        # scaled spring stiffness by nodal area
        scale_factor_normal *= nodal_areas
        scale_factor_radial *= nodal_areas

        # add sd_orientiation, element discrete
        # compute the radial components
        # sd_orientations_radial = self.model.mesh.nodes[attached_nodes, :] - cap.centroid
        sd_orientations_radial = cap._mesh.nodes[cap._local_node_ids_edge] - cap.centroid

        # normalize
        norms = np.linalg.norm(sd_orientations_radial, axis=1)
        sd_orientations_radial = sd_orientations_radial / norms[:, None]

        # add sd direction normal to plane
        vector_id_normal = self.id_offset["vector"]
        sd_orientation_normal_kw = create_define_sd_orientation_kw(
            vectors=cap.cap_normal, vector_id_offset=vector_id_normal, iop=0
        )
        vector_id_normal += 1
        self.id_offset["vector"] += 1

        # add sd direction radial to nodes
        sd_orientation_radial_kw = create_define_sd_orientation_kw(
            vectors=sd_orientations_radial,
            vector_id_offset=self.id_offset["vector"],
            iop=0,
        )

        vector_ids_radial = sd_orientation_radial_kw.vectors["vid"].to_numpy()
        self.id_offset["vector"] = vector_ids_radial[-1]

        ## create discrete elements
        nodes_discrete_elements = np.array(
            [attached_nodes + 1, np.zeros(len(attached_nodes))], dtype=int
        ).T
        vector_ids_normal = np.ones(len(attached_nodes), dtype=int) * vector_id_normal

        #  for normal direction
        discrete_element_normal_kw = create_discrete_elements_kw(
            nodes=nodes_discrete_elements,
            part_id=part_id,
            vector_ids=vector_ids_normal,
            scale_factor=scale_factor_normal,
            element_id_offset=self.id_offset["element"]["discrete"],
        )

        self.id_offset["element"]["discrete"] = discrete_element_normal_kw.elements[
            "eid"
        ].to_numpy()[-1]

        #  for radial direction
        discrete_element_radial_kw = create_discrete_elements_kw(
            nodes=nodes_discrete_elements,
            part_id=part_id,
            vector_ids=vector_ids_radial,
            scale_factor=scale_factor_radial,
            element_id_offset=self.id_offset["element"]["discrete"],
        )

        self.id_offset["element"]["discrete"] = discrete_element_radial_kw.elements[
            "eid"
        ].to_numpy()[-1]

        # append to the database
        self.kw_database.boundary_conditions.append(sd_orientation_normal_kw)
        self.kw_database.boundary_conditions.append(sd_orientation_radial_kw)

        self.kw_database.boundary_conditions.append(discrete_element_normal_kw)
        self.kw_database.boundary_conditions.append(discrete_element_radial_kw)

        return

    def _add_pericardium_bc(self, scale=1.0):
        """Add the pericardium."""
        boundary_conditions = copy.deepcopy(self.settings.mechanics.boundary_conditions)
        robin_settings = boundary_conditions.robin

        # collect all pericardium nodes:
        ventricles_epi = self._get_epi_surface(apply="ventricle")

        #! penalty function is defined on all nodes in the mesh: but just need the epicardial nodes.
        # penalty function
        penalty_function = self._get_longitudinal_penalty(robin_settings["ventricle"])

        ventricles_epi["scale factor"] = penalty_function[
            ventricles_epi.point_data["_global-point-ids"]
        ]
        # remove nodes with scale factor = 0
        ventricles_epi_reduce = ventricles_epi.threshold(
            value=[0.0001, 1], scalars="scale factor"
        ).extract_geometry()  # keep as polydata

        k = scale * robin_settings["ventricle"]["stiffness"].to("MPa/mm").m
        self.kw_database.pericardium.extend(
            self.write_robin_bc("spring", k, ventricles_epi_reduce, normal=None)
        )

        # damper
        dc = robin_settings["ventricle"]["damper"].to("MPa/mm*ms").m
        ventricles_epi.point_data.remove("scale factor")  # remove scale factor for spring
        self.kw_database.pericardium.extend(
            self.write_robin_bc("damper", dc, ventricles_epi, normal=None)
        )

        if isinstance(self.model, FourChamber):
            atrial_epi = self._get_epi_surface(apply="atrial")

            k = robin_settings["atrial"]["stiffness"].to("MPa/mm").m
            self.kw_database.pericardium.extend(
                self.write_robin_bc("spring", k, atrial_epi, normal=None)
            )

            dc = robin_settings["atrial"]["damper"].to("MPa/mm*ms").m
            self.kw_database.pericardium.extend(
                self.write_robin_bc("damper", dc, atrial_epi, normal=None)
            )
        return

    # TODO change apply input argument to PartType.VENTRICLE and PartType.ATRIUM
    def _get_epi_surface(self, apply: Literal["ventricle", "atrial"] = "ventricle"):
        """Get the epicardial surfaces of either the ventricle or atria."""
        LOGGER.debug(f"Collecting epicardium nodesets of {apply}:")
        if apply == "ventricle":
            targets = [part for part in self.model.parts if "ventricle" in part.name]
        elif apply == "atrial":
            targets = [part for part in self.model.parts if "atrium" in part.name]

        # retrieve combined epicardial surface from the central mesh object:
        # this ensures that we can use the global-point-ids
        epicardium_surface_ids = [ventricle.epicardium.id for ventricle in targets]
        epicardium_surface1 = self.model.mesh.get_surface(epicardium_surface_ids)

        return epicardium_surface1

    def _get_longitudinal_penalty(self, pericardium_settings):
        """
        Use the universal ventricular longitudinal coordinate and a sigmoid penalty function.

        Strocchi et al 2020 doi: 10.1016/j.jbiomech.2020.109645.
        """
        penalty_c0 = pericardium_settings["penalty_function"][0]
        penalty_c1 = pericardium_settings["penalty_function"][1]
        self.kw_database.pericardium.append(f"$$ penalty with {penalty_c0}, {penalty_c1} $$")

        def _sigmoid(z):
            """Sigmoid function to scale spring coefficient."""
            return 1 / (1 + np.exp(-z))

        # compute penalty function from longitudinal coordinate
        uvc_l = self.model.mesh.point_data["uvc_longitudinal"]
        if np.any(uvc_l < 0):
            LOGGER.warning(
                "Negative normalized longitudinal coordinate detected."
                "Changing {0} negative uvc_l values to 1".format(np.sum((uvc_l < 0))),
            )
        uvc_l[uvc_l < 0] = 1

        penalty_function = -_sigmoid((abs(uvc_l) - penalty_c0) * penalty_c1) + 1
        return penalty_function

    def write_robin_bc(
        self,
        robin_type: Literal["spring", "damper"],
        constant: float,
        surface: pv.PolyData,
        normal: np.ndarray = None,
    ) -> list:
        """Create Robin BC on given surface.

        Parameters
        ----------
        robin_type : Literal[&quot;spring&quot;, &quot;damper&quot;]
            Create spring or damper
        constant : float
            stiffness (MPa/mm) or viscosity (MPa/mm*ms)
        surface : pv.PolyData
            Surface to apply BC, must contain point data '_global-point-ids'.
            Will be scaled by nodal area and point data 'scale factor' if exists
        normal : np.ndarray, optional
            If no normal given, use nodal normals, by default None

        Returns
        -------
        list
            list of dyna input deck
        """
        if "_global-point-ids" not in surface.point_data:
            raise ValueError("surface must contain pointdata '_global-point-ids'.")

        # global node ids where to apply the BC
        # NOTE: if we pass in a SurfaceMesh object we could use the
        # .global_node_ids attribute instead.
        nodes = surface["_global-point-ids"]

        # scale factor is nodal area
        # Add area flag in case pyvista defaults change.
        surf2 = surface.compute_cell_sizes(length=False, volume=False, area=True)
        scale_factor = copy.deepcopy(surf2.cell_data_to_point_data().point_data["Area"])
        if "scale factor" in surface.point_data:
            scale_factor *= surface.point_data["scale factor"]

        # apply direction is nodal normal
        if normal is None:
            directions = surface.compute_normals().point_data["Normals"]
        elif normal.ndim == 1:
            directions = np.tile(normal, (len(nodes), 1))
        else:
            directions = normal

        # define spring orientations
        sd_orientation_kw = create_define_sd_orientation_kw(
            vectors=directions, vector_id_offset=self.id_offset["vector"]
        )
        vector_ids = sd_orientation_kw.vectors["vid"].to_numpy().astype(int)
        # update offset
        self.id_offset["vector"] = sd_orientation_kw.vectors["vid"].to_numpy()[-1]

        # create unique ids for keywords
        part_id = self.get_unique_part_id()
        section_id = self.get_unique_section_id()
        mat_id = self.get_unique_mat_id()

        # define material
        if robin_type == "spring":
            mat_kw = keywords.MatSpringElastic(mid=mat_id, k=constant)
        elif robin_type == "damper":
            mat_kw = keywords.MatDamperViscous(mid=mat_id, dc=constant)

        # define part
        part_kw = keywords.Part()
        part_kw.parts = pd.DataFrame(
            {"heading": [f"{robin_type}"], "pid": [part_id], "secid": [section_id], "mid": [mat_id]}
        )
        # define section
        section_kw = keywords.SectionDiscrete(secid=section_id, cdl=0, tdl=0)

        # 0: attached to ground
        n1_n2 = np.vstack([nodes + 1, np.zeros(len(nodes))]).T

        # create discrete elements
        discrete_element_kw = create_discrete_elements_kw(
            nodes=n1_n2,
            part_id=part_id,
            vector_ids=vector_ids,
            scale_factor=scale_factor,
            element_id_offset=self.id_offset["element"]["discrete"],
        )
        # add offset
        self.id_offset["element"]["discrete"] = discrete_element_kw.elements["eid"].to_numpy()[-1]

        # add keywords to database
        kw = []
        kw.append(part_kw)
        kw.append(section_kw)
        kw.append(mat_kw)
        kw.append(sd_orientation_kw)
        kw.append(discrete_element_kw)

        return kw

    def _update_cap_elements_db(self, add_mesh=True):
        """Update the database of shell elements.

        Notes
        -----
        Loops over all the defined caps/valves.
        """
        # material
        mat_null_id = self.get_unique_mat_id()
        material_kw = keywords.MatNull(
            mid=mat_null_id,
            ro=0.001,
        )

        # section
        section_id = self.get_unique_section_id()
        section_kw = keywords.SectionShell(
            secid=section_id,
            elform=4,
            shrf=0.8333,
            nip=3,
            t1=1,  # mm
        )

        self.kw_database.cap_elements.append(material_kw)
        self.kw_database.cap_elements.append(section_kw)

        caps = [cap for part in self.model.parts for cap in part.caps]
        # create new part for each cap
        cap_names_used = []
        for cap in caps:
            if cap.name in cap_names_used:
                # avoid to write mitral valve and triscupid valve twice
                LOGGER.debug("Already created material for {}: skipping".format(cap.name))
                continue

            cap.pid = self.get_unique_part_id()

            part_kw = keywords.Part()
            part_kw.parts = pd.DataFrame(
                {
                    "heading": [cap.name],
                    "pid": [cap.pid],
                    "secid": [section_id],
                    "mid": [mat_null_id],
                }
            )
            self.kw_database.cap_elements.append(part_kw)
            cap_names_used.append(cap.name)

            if cap.centroid is not None:

                if cap.nsid is None:
                    LOGGER.error("cap node set ID is not yet assigned")
                    exit()

                constraint = keywords.ConstrainedInterpolation(
                    icid=len(cap_names_used) + 1,
                    dnid=cap.global_centroid_id + 1,
                    ddof=123,
                    ityp=1,
                    fgm=0,
                    inid=cap.nsid,
                    idof=123,
                )
                self.kw_database.cap_elements.append(constraint)

        # create closing triangles for each cap
        # Note: cap parts already defined in control volume flow area, no mandatory here
        if add_mesh:
            # assumes there are no shells written yet since offset = 0
            # ? Should we use the global cell-index from self.mesh? or start from 0?
            shell_id_offset = 0
            cap_names_used = []
            for cap in caps:
                if cap.name in cap_names_used:
                    continue

                cap_mesh = self.model.mesh.get_surface(cap._mesh.id)

                shell_kw = create_element_shell_keyword(
                    shells=cap_mesh.triangles_global + 1,
                    part_id=cap.pid,
                    id_offset=shell_id_offset,
                )

                self.kw_database.cap_elements.append(shell_kw)

                shell_id_offset = shell_id_offset + cap_mesh.triangles_global.shape[0]
                cap_names_used.append(cap.name)
        return

    def _update_controlvolume_db(self, system_map: list[ControlVolume]):
        """Prepare the keywords for the control volume feature.

        Parameters
        ----------
        system_map : list[ControlVolume]
            list of control volume
        """
        if not self.system_model_name == "ConstantPreloadWindkesselAfterload":
            exit()

        def _create_null_part():
            # material
            mat_id = self.get_unique_mat_id()
            material_kw = keywords.MatNull(
                mid=mat_id,
                ro=0.001,
            )
            # section
            section_id = self.get_unique_section_id()
            section_kw = keywords.SectionShell(
                secid=section_id,
                elform=4,
                shrf=0.8333,
                nip=3,
                t1=1,
            )
            # part
            p_id = self.get_unique_part_id()
            part_kw = keywords.Part()
            part_kw.parts = pd.DataFrame(
                {
                    "heading": ["null flow area"],
                    "pid": [p_id],
                    "secid": [section_id],
                    "mid": [mat_id],
                }
            )

            self.kw_database.control_volume.append(section_kw)
            self.kw_database.control_volume.append(material_kw)
            self.kw_database.control_volume.append(part_kw)

            return p_id

        # create a new null part used in defining flow area
        if self.set_flow_area:
            pid = _create_null_part()

        for control_volume in system_map:
            part = control_volume.part
            cavity = part.cavity

            # DEFINE_CONTROL_VOLUME
            cv_kw = keywords.DefineControlVolume()
            cv_kw.id = control_volume.id
            cv_kw.sid = cavity.surface.seg_id
            self.kw_database.control_volume.append(cv_kw)

            if self.set_flow_area:
                # DEFINE_CONTROL_VOLUME_FLOW_AREA
                # This is necessary for truncated LV/BV model
                sid = self.get_unique_segmentset_id()
                sets = []
                for cap in part.caps:
                    sets.append(cap.seg_id)  # TODO have seg_id as an actual attribute.
                if len(sets) % 8 == 0:  # dynalib bug when length is 8,16,...
                    sets.append(0)
                self.kw_database.control_volume.append(keywords.SetSegmentAdd(sid=sid, sets=sets))

                # TODO use dynalib: keywords.DefineControlVolumeFlowArea()
                flow_area_kw = "*DEFINE_CONTROL_VOLUME_FLOW_AREA\n"
                flow_area_kw += "$#    FAID     FCIID     FASID   FASTYPE       PID\n"
                flow_area_kw += "{0:10d}".format(control_volume.id)  # same as CVID
                flow_area_kw += "{0:10d}".format(control_volume.Interactions[0].id)  # first CVI id
                flow_area_kw += "{0:10d}".format(sid)
                flow_area_kw += "{0:10d}".format(2)  # flow area is defined by segment
                flow_area_kw += "{0:10d}".format(pid)
                self.kw_database.control_volume.append(flow_area_kw)

            for interaction in control_volume.Interactions:
                # DEFINE_CONTROL_VOLUME_INTERACTION
                cvi_kw = keywords.DefineControlVolumeInteraction()
                cvi_kw.id = interaction.id
                cvi_kw.cvid1 = interaction.cvid1
                cvi_kw.cvid2 = interaction.cvid2
                cvi_kw.lcid_ = interaction.lcid
                self.kw_database.control_volume.append(cvi_kw)

                # DEFINE FUNCTION
                define_function_wk = define_function_0Dsystem(
                    function_id=interaction.lcid,
                    function_name=interaction.name,
                    parameters=interaction.parameters,
                )
                self.kw_database.control_volume.append(define_function_wk)

        return

    def _add_enddiastolic_pressure_bc2(self, pressure_lv: float = 1, pressure_rv: float = 1):
        """
        Apply ED pressure by control volume.

        Notes
        -----
        LSDYNA stress reference configuration bug with this load due to define function.
        """
        cavities = [part.cavity for part in self.model.parts if part.cavity]
        for cavity in cavities:
            if "atrium" in cavity.name:
                continue

            # create CV
            cv_kw = keywords.DefineControlVolume()
            cv_kw.id = cavity.surface.id
            cv_kw.sid = cavity.surface.id
            self.kw_database.main.append(cv_kw)

            # define CV interaction
            cvi_kw = keywords.DefineControlVolumeInteraction()
            cvi_kw.id = cavity.surface.id
            cvi_kw.cvid1 = cavity.surface.id
            cvi_kw.cvid2 = 0  # ambient

            if "Left ventricle" in cavity.name:
                cvi_kw.lcid_ = 10
                pressure = pressure_lv
            elif "Right ventricle" in cavity.name:
                cvi_kw.lcid_ = 11
                pressure = pressure_rv

            self.kw_database.main.append(cvi_kw)

            # define define function
            definefunction_str = _ed_load_template()
            self.kw_database.main.append(
                definefunction_str.format(
                    cvi_kw.lcid_, "flow_" + cavity.name.replace(" ", "_"), pressure, -200
                )
            )

        self.kw_database.main.append(keywords.DatabaseIcvout(dt=10, binary=2))
        return

    def _add_enddiastolic_pressure_bc(self):
        """Add end diastolic pressure boundary condition on the left and right endocardium."""
        bc_settings = self.settings.mechanics.boundary_conditions
        pressure_lv = bc_settings.end_diastolic_cavity_pressure["left_ventricle"].m
        pressure_rv = bc_settings.end_diastolic_cavity_pressure["right_ventricle"].m
        pressure_la = bc_settings.end_diastolic_cavity_pressure["left_atrial"].m
        pressure_ra = bc_settings.end_diastolic_cavity_pressure["right_atrial"].m

        # create unit load curve
        load_curve_id = self.get_unique_curve_id()
        load_curve_kw = create_define_curve_kw(
            [0, 1, 1.001], [0, 1.0, 1.0], "unit load curve", load_curve_id, 100
        )

        load_curve_kw.sfa = 1000

        # append unit curve to main.k
        self.kw_database.main.append(load_curve_kw)

        # create *LOAD_SEGMENT_SETS for each ventricular cavity
        cavities = [part.cavity for part in self.model.parts if part.cavity]
        for cavity in cavities:
            if cavity.name == "Left ventricle":
                load = keywords.LoadSegmentSet(
                    ssid=cavity.surface.seg_id, lcid=load_curve_id, sf=pressure_lv
                )
                self.kw_database.main.append(load)
            elif cavity.name == "Right ventricle":
                load = keywords.LoadSegmentSet(
                    ssid=cavity.surface.seg_id, lcid=load_curve_id, sf=pressure_rv
                )
                self.kw_database.main.append(load)
            elif cavity.name == "Left atrium":
                load = keywords.LoadSegmentSet(
                    ssid=cavity.surface.seg_id, lcid=load_curve_id, sf=pressure_la
                )
                self.kw_database.main.append(load)
            elif cavity.name == "Right atrium":
                load = keywords.LoadSegmentSet(
                    ssid=cavity.surface.seg_id, lcid=load_curve_id, sf=pressure_ra
                )
                self.kw_database.main.append(load)
            else:
                continue

        return

    def _add_constant_atrial_pressure(self, pressure_lv: float = 1, pressure_rv: float = 1):
        """Missing circulation model for atrial cavity, apply constant ED pressure."""
        # create unit load curve
        load_curve_id = self.get_unique_curve_id()
        load_curve_kw = create_define_curve_kw(
            [0, 1e20], [1.0, 1.0], "constant load curve", load_curve_id, 100
        )

        # append unit curve to main.k
        self.kw_database.main.append(load_curve_kw)

        # create *LOAD_SEGMENT_SETS for each ventricular cavity
        cavities = [part.cavity for part in self.model.parts if part.cavity]
        for cavity in cavities:
            if cavity.name == "Left atrium":
                load = keywords.LoadSegmentSet(
                    ssid=cavity.surface.seg_id, lcid=load_curve_id, sf=pressure_lv
                )
                self.kw_database.main.append(load)
            elif cavity.name == "Right atrium":
                load = keywords.LoadSegmentSet(
                    ssid=cavity.surface.seg_id, lcid=load_curve_id, sf=pressure_rv
                )
                self.kw_database.main.append(load)


class ZeroPressureMechanicsDynaWriter(MechanicsDynaWriter):
    """
    Class for preparing the input for a stress-free LS-DYNA simulation.

    Notes
    -----
    Derived from MechanicsDynaWriter and consequently derives all keywords relevant
    for simulations involving mechanics. This class does not write the
    control volume keywords but adds the keyword for computing the stress
    free configuration based on left/right cavity pressures instead.

    """

    def __init__(
        self,
        model: HeartModel,
        settings: SimulationSettings = None,
    ) -> None:
        super().__init__(model=model, settings=settings)

        self.kw_database = MechanicsDecks()
        """Collection of keyword decks relevant for mechanics."""

        return

    def update(self, robin_bcs: list[Callable] = None):
        """Update the keyword database.

        Parameters
        ----------
        robin_bcs : list[Callable], optional
            A list of lambda functions to apply Robin-type BCs, by default None
        """
        bc_settings = self.settings.mechanics.boundary_conditions

        self._update_main_db()

        self.kw_database.main.title = self.model.__class__.__name__ + " zero-pressure"

        self._update_node_db()
        self._update_parts_db()
        self._update_solid_elements_db(add_fibers=True)
        self._update_segmentsets_db(add_caps=True)
        self._update_nodesets_db()
        self._update_material_db(add_active=False)
        self._update_cap_elements_db()

        # for boundary conditions
        if robin_bcs is None:
            # default BC
            self._add_cap_bc(bc_type="fix_caps")
        else:
            # loop for every Robin BC function
            for robin_bc in robin_bcs:
                self.kw_database.boundary_conditions.extend(robin_bc())

        # if isinstance(self.model, FourChamber):
        #     # add a small constraint to avoid rotation
        #     self._add_pericardium_bc(scale=0.01)

        # # Approximate end-diastolic pressures
        self._add_enddiastolic_pressure_bc()

        # zerop key words
        self._add_control_reference_configuration()

        # export dynain file
        save_part_ids = []
        for part in self.model.parts:
            save_part_ids.append(part.pid)

        caps = [cap for part in self.model.parts for cap in part.caps]
        for cap in caps:
            if cap.pid != None:  # MV,TV for atrial parts get None
                save_part_ids.append(cap.pid)

        partset_id = self.get_unique_partset_id()
        kw = keywords.SetPartList(sid=partset_id)
        # kw.parts._data = save_part_ids
        # NOTE: when len(save_part_ids) = 8/16, dynalib bugs
        str = "\n"
        for i, id in enumerate(save_part_ids):
            str += "{0:10d}".format(id)
            if (i + 1) % 8 == 0:
                str += "\n"
        kw = kw.write() + str

        self.kw_database.main.append(kw)

        self.kw_database.main.append(
            custom_keywords.InterfaceSpringbackLsdyna(
                psid=partset_id,
                nshv=999,
                ftype=3,
                rflag=1,
                optc="OPTCARD",
                ndflag=1,
                cflag=1,
                hflag=1,
            )
        )

        self.kw_database.main.append(
            keywords.InterfaceSpringbackExclude(kwdname="BOUNDARY_SPC_NODE")
        )

        self._get_list_of_includes()
        self._add_includes()

        return

    def _add_export_controls(self, dt_output_d3plot: float = 0.5):
        """Rewrite method for zerop export.

        Parameters
        ----------
        dt_output_d3plot : float, optional
            Writes full D3PLOT results at this time-step spacing, by default 0.5
        """
        # add output control
        self.kw_database.main.append(keywords.ControlOutput(npopt=1, neecho=1, ikedit=0, iflush=0))

        # add export controls
        # self.kw_database.main.append(keywords.DatabaseElout(dt=0.1, binary=2))
        #
        # self.kw_database.main.append(keywords.DatabaseGlstat(dt=0.1, binary=2))
        #
        # self.kw_database.main.append(keywords.DatabaseMatsum(dt=0.1, binary=2))

        # frequency of full results
        self.kw_database.main.append(keywords.DatabaseBinaryD3Plot(dt=dt_output_d3plot))

        # self.kw_database.main.append(keywords.DatabaseExtentBinary(neiph=27, strflg=1, maxint=0))

        # add binout for post-process
        settings = copy.deepcopy(self.settings.stress_free)
        settings._remove_units()

        self.kw_database.main.append(
            keywords.DatabaseNodout(dt=settings.analysis.dt_nodout, binary=2)
        )

        # write for all nodes in nodout
        nodeset_id = self.get_unique_nodeset_id()
        kw = keywords.SetNodeGeneral(option="ALL", sid=nodeset_id)
        self.kw_database.main.append(kw)

        kw = keywords.DatabaseHistoryNodeSet(id1=nodeset_id)
        self.kw_database.main.append(kw)

        return

    def _add_solution_controls(self):
        """Rewrite method for the zerop simulation."""
        settings = copy.deepcopy(self.settings.stress_free)
        settings._remove_units()

        self.kw_database.main.append(keywords.ControlTermination(endtim=settings.analysis.end_time))

        self.kw_database.main.append(keywords.ControlImplicitDynamics(imass=0))

        # add auto step controls
        self.kw_database.main.append(
            keywords.ControlImplicitAuto(
                iauto=1, dtmin=settings.analysis.dtmin, dtmax=settings.analysis.dtmax
            )
        )

        # add general implicit controls
        self.kw_database.main.append(
            keywords.ControlImplicitGeneral(imflag=1, dt0=settings.analysis.dtmax)
        )

        # add implicit solution controls
        self.kw_database.main.append(
            keywords.ControlImplicitSolution(
                # maxref=35,
                dctol=0.01,
                ectol=1e6,
                rctol=1e3,
                abstol=1e-20,
                dnorm=1,
                diverg=2,
                # lsmtd=5,
            )
        )

        # add implicit solver controls
        self.kw_database.main.append(custom_keywords.ControlImplicitSolver(autospc=2))

        # accuracy control
        self.kw_database.main.append(keywords.ControlAccuracy(osu=1, inn=4, iacc=1))

        return

    def _add_control_reference_configuration(self):
        """Add control reference configuration keyword to main."""
        LOGGER.debug("Adding *CONTROL_REFERENCE_CONFIGURATION to main.k")
        kw = keywords.ControlReferenceConfiguration(maxiter=3, target="nodes.k", method=2, tol=5)

        self.kw_database.main.append(kw)

        return


class FiberGenerationDynaWriter(BaseDynaWriter):
    """Class for preparing the input for a fiber-generation LS-DYNA simulation."""

    def __init__(self, model: HeartModel, settings: SimulationSettings = None) -> None:
        super().__init__(model=model, settings=settings)
        self.kw_database = FiberGenerationDecks()
        """Collection of keywords relevant for fiber generation."""

    def update(self):
        """Update keyword database for Fiber generation: overwrites the inherited function."""
        ##
        self._update_main_db()  # needs updating

        if isinstance(self.model, (FourChamber, FullHeart)):
            LOGGER.warning(
                "Atrium present in the model, they will be removed for ventricle fiber generation."
            )

            parts = [
                part
                for part in self.model.parts
                if part.part_type in [PartType.VENTRICLE, PartType.SEPTUM]
            ]
            #! Note that this only works when tetrahedrons are added at the beginning
            #! of the mesh (file)! E.g. check self.mesh.celltypes to make sure this is the case!
            tet_ids = np.empty((0), dtype=int)
            for part in parts:
                tet_ids = np.append(tet_ids, part.element_ids)
                tets = self.model.mesh.tetrahedrons[tet_ids, :]
            nids = np.unique(tets)

            #  only write nodes attached to ventricle parts
            self._update_node_db(ids=nids)

            # remove parts not belonged to ventricles
            self._keep_ventricles()

            # remove segment which contains atrial nodes
            self._remove_atrial_nodes_from_ventricles_surfaces()

        else:
            self._update_node_db()

        self._update_parts_db()
        self._update_solid_elements_db(add_fibers=False)
        self._update_material_db()

        self._update_segmentsets_db(add_cavities=False)
        self._update_nodesets_db(remove_one_node_from_cell=True)

        # # update ep settings
        self._update_ep_settings()
        self._update_create_fibers()

        self._get_list_of_includes()
        self._add_includes()

        return

    def _remove_atrial_nodes_from_ventricles_surfaces(self):
        """Remove nodes other than ventricular from ventricular surfaces."""
        parts = [
            part
            for part in self.model.parts
            if part.part_type in [PartType.VENTRICLE, PartType.SEPTUM]
        ]

        tet_ids = np.empty((0), dtype=int)
        for part in parts:
            tet_ids = np.append(tet_ids, part.element_ids)
            tets = self.model.mesh.tetrahedrons[tet_ids, :]
        nids = np.unique(tets)

        for part in parts:
            for surface in part.surfaces:
                nodes_to_remove = surface.node_ids[
                    np.isin(surface.node_ids, nids, assume_unique=True, invert=True)
                ]

                faces = surface.faces.reshape(-1, 4)
                faces_to_remove = np.any(np.isin(faces, nodes_to_remove), axis=1)
                surface.faces = faces[np.invert(faces_to_remove)].ravel()

        return

    def _update_material_db(self):
        """Add simple linear elastic and orthotropic EM material for each defined part."""
        # collect myocardium and septum parts
        ventricles = [part for part in self.model.parts if "ventricle" in part.name]
        if isinstance(self.model, (BiVentricle, FourChamber, FullHeart)):
            septum = self.model.get_part("Septum")
            parts = ventricles + [septum]
        else:
            parts = ventricles
        material_settings = self.settings.electrophysiology.material
        for part in parts:
            element_ids = part.element_ids
            # em_mat_id = self.get_unique_mat_id()
            em_mat_id = part.mid  #! Needs to match material id used in update_parts_db
            self.kw_database.material.extend(
                [
                    keywords.MatElastic(mid=em_mat_id, ro=1e-6, e=1),
                    custom_keywords.EmMat003(
                        mid=em_mat_id,
                        mtype=2,
                        sigma11=material_settings.myocardium["sigma_fiber"].m,
                        sigma22=material_settings.myocardium["sigma_sheet"].m,
                        sigma33=material_settings.myocardium["sigma_sheet_normal"].m,
                        beta=material_settings.myocardium["beta"].m,
                        cm=material_settings.myocardium["cm"].m,
                        aopt=2.0,
                        a1=0,
                        a2=0,
                        a3=1,
                        d1=0,
                        d2=-1,
                        d3=0,
                    ),
                    custom_keywords.EmEpCellmodelTomek(mid=em_mat_id),
                ]
            )

    def _update_ep_settings(self):
        """Add the settings for the electrophysiology solver."""
        self.kw_database.ep_settings.append(
            keywords.EmControl(
                emsol=11, numls=4, macrodt=1, dimtype=None, nperio=None, ncylbem=None
            )
        )

        # use defaults
        self.kw_database.ep_settings.append(custom_keywords.EmControlEp())

        # max iter should be int
        self.kw_database.ep_settings.append(
            keywords.EmSolverFem(reltol=1e-6, maxite=int(1e4), precon=2)
        )

        self.kw_database.ep_settings.append(keywords.EmOutput(mats=1, matf=1, sols=1, solf=1))

        return

    def _update_create_fibers(self):
        """Update the keywords for fiber generation."""
        # collect relevant node and segment sets.
        # node set: apex, base
        # node set: endocardium, epicardium
        # NOTE: could be better if basal nodes are extracted in the preprocessor
        # since that would allow you to robustly extract these nodessets using the
        # input data
        # The below is relevant for all models.
        nodes_base = np.empty(0, dtype=int)
        node_sets_ids_endo = []  # relevant for both models
        node_sets_ids_epi = []  # relevant for both models
        node_set_ids_epi_and_rseptum = []  # only relevant for bv, 4c and full model

        # list of ventricular parts
        ventricles = [part for part in self.model.parts if part.part_type == PartType.VENTRICLE]
        septum = next(
            (part for part in self.model.parts if part.part_type == PartType.SEPTUM), None
        )

        # collect node set ids (already generated previously)
        node_sets_ids_epi = [ventricle.epicardium.nsid for ventricle in ventricles]
        node_sets_ids_endo = []
        for ventricle in ventricles:
            for surface in ventricle.surfaces:
                if "endocardium" in surface.name:
                    node_sets_ids_endo.append(surface.nsid)

        node_set_id_lv_endo = self.model.get_part(
            "Left ventricle"
        ).endocardium.id  # TODO: use nset id
        if isinstance(self.model, (BiVentricle, FourChamber, FullHeart)):
            surfaces = [surface for p in self.model.parts for surface in p.surfaces]
            for surface in surfaces:
                if "septum" in surface.name and "endocardium" in surface.name:
                    node_set_ids_epi_and_rseptum = node_sets_ids_epi + [
                        surface.id
                    ]  # TODO use nset id
                    break

        for part in self.model.parts:
            for cap in part.caps:
                nodes_base = np.append(nodes_base, cap.global_node_ids_edge)

        # apex id [0] endocardium, [1] epicardum
        apex_point = self.model.get_part("Left ventricle").apex_points[1]
        if "epicardium" not in apex_point.name:
            raise ValueError("Expecting a point on the epicardium")
        node_apex = apex_point.node_id  #! is this a global node id?

        # validate node set by removing nodes not part of the model without ventricles
        tet_ids_ventricles = np.empty((0), dtype=int)
        if septum:
            parts = ventricles + [septum]
        else:
            parts = ventricles

        for part in parts:
            tet_ids_ventricles = np.append(tet_ids_ventricles, part.element_ids)

        tetra_ventricles = self.model.mesh.tetrahedrons[tet_ids_ventricles, :]

        # remove nodes that occur just in atrial part
        mask = np.isin(nodes_base, tetra_ventricles, invert=True)
        LOGGER.debug("Removing {0} nodes from base nodes".format(np.sum(mask)))
        nodes_base = nodes_base[np.invert(mask)]

        # create set parts for lv and rv myocardium
        myocardium_part_ids = [ventricle.pid for ventricle in ventricles]

        # switch between the various models to generate valid input decks
        if isinstance(self.model, LeftVentricle):
            LOGGER.warning("Model type %s in development " % self.model.__class__.__name__)

            # Define part set for myocardium
            part_list1_kw = keywords.SetPartList(
                sid=1,
            )
            part_list1_kw.parts._data = myocardium_part_ids
            part_list1_kw.options["TITLE"].active = True
            part_list1_kw.title = "myocardium_all"

            self.kw_database.create_fiber.extend([part_list1_kw])

            # combine node sets endocardium uing *SET_NODE_ADD:
            node_set_id_all_endocardium = self.get_unique_nodeset_id()

            set_add_kw = keywords.SetNodeAdd(sid=node_set_id_all_endocardium)
            set_add_kw.options["TITLE"].active = True
            set_add_kw.title = "all_endocardium_segments"
            set_add_kw.nodes._data = node_sets_ids_endo

            self.kw_database.create_fiber.append(set_add_kw)

            # combine node sets epicardium:
            node_set_id_all_epicardium = self.get_unique_nodeset_id()
            set_add_kw = keywords.SetNodeAdd(sid=node_set_id_all_epicardium)
            set_add_kw.options["TITLE"].active = True
            set_add_kw.title = "all_epicardium_segments"
            set_add_kw.nodes._data = node_sets_ids_epi

            self.kw_database.create_fiber.append(set_add_kw)

            node_set_id_base = self.get_unique_nodeset_id()
            node_set_id_apex = self.get_unique_nodeset_id() + 1

            # create node-sets for base and apex
            node_set_base_kw = create_node_set_keyword(
                node_ids=nodes_base + 1, node_set_id=node_set_id_base, title="base nodes"
            )
            node_set_apex_kw = create_node_set_keyword(
                node_ids=node_apex + 1, node_set_id=node_set_id_apex, title="apex node"
            )

            self.kw_database.create_fiber.extend([node_set_base_kw, node_set_apex_kw])

            # Set up *EM_EP_FIBERINITIAL keyword
            # apex > base
            self.kw_database.create_fiber.append(
                custom_keywords.EmEpFiberinitial(
                    id=1,
                    partid=1,  # set part id 1: myocardium
                    stype=2,  # set type 2 == nodes
                    ssid1=node_set_id_base,
                    ssid2=node_set_id_apex,
                )
            )

            # all epicardium > all endocardium
            self.kw_database.create_fiber.append(
                custom_keywords.EmEpFiberinitial(
                    id=2,
                    partid=1,  # set part id 1: myocardium
                    stype=2,  # set type 1 == segment set, set type 2 == node set
                    ssid1=node_set_id_all_epicardium,
                    ssid2=node_set_id_all_endocardium,
                )
            )

            # add *EM_EP_CREATEFIBERORIENTATION keywords
            self.kw_database.create_fiber.append(
                custom_keywords.EmEpCreatefiberorientation(
                    partsid=1, solvid1=1, solvid2=2, alpha=-101, beta=-102, wfile=1, prerun=1
                )
            )

            # define functions:
            from ansys.heart.writer.define_function_strings import (
                function_alpha,
                function_beta,
                function_beta_septum,
            )

            self.kw_database.create_fiber.append(
                keywords.DefineFunction(
                    fid=101,
                    function=function_alpha(
                        alpha_endo=self.settings.fibers.alpha_endo.m,
                        alpha_epi=self.settings.fibers.alpha_epi.m,
                    ),
                )
            )
            self.kw_database.create_fiber.append(
                keywords.DefineFunction(
                    fid=102,
                    function=function_beta(
                        beta_endo=self.settings.fibers.beta_endo.m,
                        beta_epi=self.settings.fibers.beta_epi.m,
                    ),
                )
            )

        elif isinstance(self.model, (BiVentricle, FourChamber, FullHeart)):
            septum_part_ids = [self.model.get_part("Septum").pid]

            # Define part set for myocardium
            part_list1_kw = keywords.SetPartList(
                sid=1,
            )
            part_list1_kw.parts._data = myocardium_part_ids
            part_list1_kw.options["TITLE"].active = True
            part_list1_kw.title = "myocardium_all"

            # Define part set for septum
            part_list2_kw = keywords.SetPartList(
                sid=2,
            )
            part_list2_kw.options["TITLE"].active = True
            part_list2_kw.title = "septum"
            part_list2_kw.parts._data = septum_part_ids

            self.kw_database.create_fiber.extend([part_list1_kw, part_list2_kw])

            # combine node sets endocardium uing *SET_SEGMENT_ADD:
            node_set_id_all_endocardium = self.get_unique_nodeset_id()
            set_add_kw = keywords.SetNodeAdd(sid=node_set_id_all_endocardium)

            set_add_kw.options["TITLE"].active = True
            set_add_kw.title = "all_endocardium_segments"
            set_add_kw.nodes._data = node_sets_ids_endo

            self.kw_database.create_fiber.append(set_add_kw)

            # combine node sets epicardium:
            node_set_id_all_epicardium = self.get_unique_nodeset_id()
            set_add_kw = keywords.SetNodeAdd(sid=node_set_id_all_epicardium)

            set_add_kw.options["TITLE"].active = True
            set_add_kw.title = "all_epicardium_segments"
            set_add_kw.nodes._data = node_sets_ids_epi

            self.kw_database.create_fiber.append(set_add_kw)

            # combine node sets epicardium and septum:
            node_set_all_but_left_endocardium = self.get_unique_nodeset_id()
            set_add_kw = keywords.SetNodeAdd(sid=node_set_all_but_left_endocardium)

            set_add_kw.options["TITLE"].active = True
            set_add_kw.title = "all_but_left_endocardium"
            set_add_kw.nodes._data = node_set_ids_epi_and_rseptum

            self.kw_database.create_fiber.append(set_add_kw)

            node_set_id_base = self.get_unique_nodeset_id()
            node_set_id_apex = self.get_unique_nodeset_id() + 1
            # create node-sets for base and apex
            node_set_base_kw = create_node_set_keyword(
                node_ids=nodes_base + 1, node_set_id=node_set_id_base, title="base nodes"
            )
            node_set_apex_kw = create_node_set_keyword(
                node_ids=node_apex + 1, node_set_id=node_set_id_apex, title="apex node"
            )

            self.kw_database.create_fiber.extend([node_set_base_kw, node_set_apex_kw])

            # Set up *EM_EP_FIBERINITIAL keyword
            # apex > base
            self.kw_database.create_fiber.append(
                custom_keywords.EmEpFiberinitial(
                    id=1,
                    partid=1,  # set part id 1: myocardium
                    stype=2,  # set type 2 == nodes
                    ssid1=node_set_id_base,
                    ssid2=node_set_id_apex,
                )
            )

            # all epicardium > all endocardium
            self.kw_database.create_fiber.append(
                custom_keywords.EmEpFiberinitial(
                    id=2,
                    partid=1,  # set part id 1: myocardium
                    stype=2,  # set type 1 == segment set, set type 2 == node set
                    ssid1=node_set_id_all_epicardium,
                    ssid2=node_set_id_all_endocardium,
                )
            )

            # all epicardium > endocardium left ventricle
            self.kw_database.create_fiber.append(
                custom_keywords.EmEpFiberinitial(
                    id=3,
                    partid=2,  # set part id 2: septum
                    stype=2,  # set type 1 == segment set
                    ssid1=node_set_all_but_left_endocardium,
                    ssid2=node_set_id_lv_endo,
                )
            )

            # add *EM_EP_CREATEFIBERORIENTATION keywords
            self.kw_database.create_fiber.append(
                custom_keywords.EmEpCreatefiberorientation(
                    partsid=1, solvid1=1, solvid2=2, alpha=-101, beta=-102, wfile=1, prerun=1
                )
            )
            # add *EM_EP_CREATEFIBERORIENTATION keywords
            self.kw_database.create_fiber.append(
                custom_keywords.EmEpCreatefiberorientation(
                    partsid=2, solvid1=1, solvid2=3, alpha=-101, beta=-103, wfile=1, prerun=1
                )
            )

            # define functions:
            from ansys.heart.writer.define_function_strings import (
                function_alpha,
                function_beta,
                function_beta_septum,
            )

            self.kw_database.create_fiber.append(
                keywords.DefineFunction(
                    fid=101,
                    function=function_alpha(
                        alpha_endo=self.settings.fibers.alpha_endo.m,
                        alpha_epi=self.settings.fibers.alpha_epi.m,
                    ),
                )
            )
            self.kw_database.create_fiber.append(
                keywords.DefineFunction(
                    fid=102,
                    function=function_beta(
                        beta_endo=self.settings.fibers.beta_endo.m,
                        beta_epi=self.settings.fibers.beta_epi.m,
                    ),
                )
            )
            self.kw_database.create_fiber.append(
                keywords.DefineFunction(
                    fid=103,
                    function=function_beta_septum(
                        beta_endo=self.settings.fibers.beta_endo_septum.m,
                        beta_epi=self.settings.fibers.beta_epi_septum.m,
                    ),
                )
            )

    def _update_main_db(self):
        self.kw_database.main.append(
            keywords.ControlTimeStep(dtinit=1.0, dt2ms=1.0, emscl=None, ihdo=None, rmscl=None)
        )

        self.kw_database.main.append(keywords.ControlTermination(endtim=10))

        self.kw_database.main.append(keywords.DatabaseBinaryD3Plot(dt=1.0))

        return


class PurkinjeGenerationDynaWriter(BaseDynaWriter):
    """Class for preparing the input for a Purkinje LS-DYNA simulation."""

    def __init__(
        self,
        model: HeartModel,
        settings: SimulationSettings = None,
    ) -> None:
        super().__init__(model=model, settings=settings)
        self.kw_database = PurkinjeGenerationDecks()
        """Collection of keywords relevant for Purkinje generation."""

    def update(self):
        """Update keyword database - overwrites the inherited function."""
        ##
        self._update_main_db()  # needs updating

        self._update_node_db()  # can stay the same (could move to base class)
        if isinstance(self.model, (FourChamber, FullHeart)):
            LOGGER.warning(
                "Atrium present in the model, "
                "they will be removed for ventricle Purkinje generation."
            )
            self._keep_ventricles()

        self._update_parts_db()  # can stay the same (could move to base class++++++++++++++++++++)
        self._update_solid_elements_db(add_fibers=False)
        self._update_material_db()

        self._update_segmentsets_db(add_cavities=False)  # can stay the same
        self._update_nodesets_db()  # can stay the same

        # update ep settings
        self._update_ep_settings()
        self._update_create_Purkinje()

        self._get_list_of_includes()
        self._add_includes()

        return

    def _update_material_db(self):
        """Add simple linear elastic material for each defined part."""
        material_settings = self.settings.electrophysiology.material
        for part in self.model.parts:
            em_mat_id = part.pid
            self.kw_database.material.extend(
                [
                    keywords.MatElastic(mid=em_mat_id, ro=1e-6, e=1),
                    custom_keywords.EmMat003(
                        mid=em_mat_id,
                        mtype=2,
                        sigma11=material_settings.myocardium["sigma_fiber"].m,
                        sigma22=material_settings.myocardium["sigma_sheet"].m,
                        sigma33=material_settings.myocardium["sigma_sheet_normal"].m,
                        beta=material_settings.myocardium["beta"].m,
                        cm=material_settings.myocardium["cm"].m,
                        aopt=2.0,
                        a1=0,
                        a2=0,
                        a3=1,
                        d1=0,
                        d2=-1,
                        d3=0,
                    ),
                ]
            )

    def _update_ep_settings(self):
        """Add the settings for the electrophysiology solver."""
        self.kw_database.ep_settings.append(
            keywords.EmControl(
                emsol=11, numls=4, macrodt=1, dimtype=None, nperio=None, ncylbem=None
            )
        )

        self.kw_database.ep_settings.append(keywords.EmOutput(mats=1, matf=1, sols=1, solf=1))

        return

    def _update_create_Purkinje(self):
        """Update the keywords for Purkinje generation."""
        # collect relevant node and segment sets.
        # node set: apex, base
        # node set: endocardium, epicardium
        # NOTE: could be better if basal nodes are extracted in the preprocessor
        # since that would allow you to robustly extract these nodessets using the
        # input data
        # The below is relevant for all models.

        node_origin_left = np.empty(0, dtype=int)
        node_origin_right = np.empty(0, dtype=int)
        edge_id_start_left = np.empty(0, dtype=int)
        edge_id_start_right = np.empty(0, dtype=int)

        # apex_points[0]: endocardium, apex_points[1]: epicardium
        if isinstance(self.model, (LeftVentricle, BiVentricle, FourChamber, FullHeart)):
<<<<<<< HEAD
            node_apex_left = self.model.left_ventricle.apex_points[0].node_id
            segment_set_ids_endo_left = self.model.left_ventricle.endocardium.seg_id  # TODO replace

            # check whether point is on edge of endocardium - otherwise pick another node in
            # the same triangle
            #! Get an up-to-date version of the endocardium.
            endocardium = self.model.mesh.get_surface(self.model.left_ventricle.endocardium.id)
            #! Need to boundary edges to global ids.
            if np.any(
                endocardium.point_data["_global-point-ids"][endocardium.boundary_edges]
                == node_apex_left
            ):
                element_id = np.argwhere(
                    np.any(endocardium.triangles_global == node_apex_left, axis=1)
                )[0][0]

                node_apex_left = endocardium.triangles_global[element_id, :][
=======
            if self.settings.purkinje.node_id_origin_left is None:
                node_origin_left = self.model.left_ventricle.apex_points[0].node_id
            segment_set_ids_endo_left = self.model.left_ventricle.endocardium.id

            # check whether point is on edge of endocardium - otherwise pick another node in
            # the same triangle
            endocardium = self.model.left_ventricle.endocardium
            if np.any(endocardium.boundary_edges == node_origin_left):
                element_id = np.argwhere(np.any(endocardium.triangles == node_origin_left, axis=1))[
                    0
                ][0]

                node_origin_left = endocardium.triangles[element_id, :][
>>>>>>> 36fe527f
                    np.argwhere(
                        np.isin(
                            endocardium.triangles_global[element_id, :],
                            endocardium.point_data["_global-point-ids"][endocardium.boundary_edges],
                            invert=True,
                        )
                    )[0][0]
                ]
                LOGGER.warning(
                    "Node id {0} is on edge of {1}. Picking node id {2}".format(
                        self.model.left_ventricle.apex_points[0].node_id,
                        endocardium.name,
                        node_origin_left,
                    )
                )
                self.model.left_ventricle.apex_points[0].node_id = node_origin_left

            node_set_id_apex_left = self.get_unique_nodeset_id()
            # create node-sets for apex
            node_set_apex_kw = create_node_set_keyword(
                node_ids=[node_origin_left + 1],
                node_set_id=node_set_id_apex_left,
                title="apex node left",
            )

            self.kw_database.node_sets.append(node_set_apex_kw)

            apex_left_coordinates = self.model.mesh.nodes[node_origin_left, :]

            #! Is this to get unused start node/edge indinces?
            node_id_start_left = self.model.mesh.nodes.shape[0] + 1

            edge_id_start_left = self.model.mesh.tetrahedrons.shape[0] + 1

            pid = self.get_unique_part_id()
            # Purkinje generation parameters
            self.kw_database.main.append(
                custom_keywords.EmEpPurkinjeNetwork2(
                    purkid=1,
                    buildnet=1,
                    ssid=segment_set_ids_endo_left,
                    mid=pid,
                    pointstx=apex_left_coordinates[0],
                    pointsty=apex_left_coordinates[1],
                    pointstz=apex_left_coordinates[2],
                    edgelen=self.settings.purkinje.edgelen.m,
                    ngen=self.settings.purkinje.ngen.m,
                    nbrinit=self.settings.purkinje.nbrinit.m,
                    nsplit=self.settings.purkinje.nsplit.m,
                    inodeid=node_id_start_left,
                    iedgeid=edge_id_start_left,  # TODO check if beam elements exist in mesh
                    pmjtype=self.settings.purkinje.pmjtype.m,
                    pmjradius=self.settings.purkinje.pmjradius.m,
                    pmjrestype=self.settings.electrophysiology.material.beam["pmjrestype"].m,
                    pmjres=self.settings.electrophysiology.material.beam["pmjres"].m,
                )
            )

        # Add right purkinje only in biventricular or 4chamber models
        if isinstance(self.model, (BiVentricle, FourChamber, FullHeart)):
<<<<<<< HEAD
            node_apex_right = self.model.right_ventricle.apex_points[0].node_id
            segment_set_ids_endo_right = (
                self.model.right_ventricle.endocardium.seg_id
            )  # TODO Replace
=======
            if self.settings.purkinje.node_id_origin_right is None:
                node_origin_right = self.model.right_ventricle.apex_points[0].node_id
            segment_set_ids_endo_right = self.model.right_ventricle.endocardium.id
>>>>>>> 36fe527f

            # check whether point is on edge of endocardium - otherwise pick another node in
            # the same triangle
            #! Make sure endocardium is an updated version (e.g. point/cell data is up to date.)
            endocardium = self.model.mesh.get_surface(self.model.right_ventricle.endocardium.id)
            # endocardium.get_boundary_edges()
<<<<<<< HEAD
            if np.any(endocardium.boundary_edges_global == node_apex_right):
                element_id = np.argwhere(
                    np.any(endocardium.triangles_global == node_apex_right, axis=1)
                )[0][0]

                node_apex_right = endocardium.triangles_global[element_id, :][
=======
            if np.any(endocardium.boundary_edges == node_origin_right):
                element_id = np.argwhere(
                    np.any(endocardium.triangles == node_origin_right, axis=1)
                )[0][0]

                node_origin_right = endocardium.triangles[element_id, :][
>>>>>>> 36fe527f
                    np.argwhere(
                        np.isin(
                            endocardium.triangles_global[element_id, :],
                            endocardium.boundary_edges_global,
                            invert=True,
                        )
                    )[0][0]
                ]
                LOGGER.warning(
                    "Node id {0} is on edge of {1}. Picking node id {2}".format(
                        self.model.right_ventricle.apex_points[0].node_id,
                        endocardium.name,
                        node_origin_right,
                    )
                )
                self.model.right_ventricle.apex_points[0].node_id = node_origin_right

            node_set_id_apex_right = self.get_unique_nodeset_id()
            # create node-sets for apex
            node_set_apex_kw = create_node_set_keyword(
                node_ids=[node_origin_right + 1],
                node_set_id=node_set_id_apex_right,
                title="apex node right",
            )

            self.kw_database.node_sets.append(node_set_apex_kw)

            apex_right_coordinates = self.model.mesh.nodes[node_origin_right, :]

            node_id_start_right = (
                2 * self.model.mesh.nodes.shape[0]
            )  # TODO find a solution in dyna to better handle id definition

            edge_id_start_right = 2 * self.model.mesh.tetrahedrons.shape[0]
            pid = self.get_unique_part_id() + 1
            # Purkinje generation parameters
            self.kw_database.main.append(
                custom_keywords.EmEpPurkinjeNetwork2(
                    purkid=2,
                    buildnet=1,
                    ssid=segment_set_ids_endo_right,
                    mid=pid,
                    pointstx=apex_right_coordinates[0],
                    pointsty=apex_right_coordinates[1],
                    pointstz=apex_right_coordinates[2],
                    edgelen=self.settings.purkinje.edgelen.m,
                    ngen=self.settings.purkinje.ngen.m,
                    nbrinit=self.settings.purkinje.nbrinit.m,
                    nsplit=self.settings.purkinje.nsplit.m,
                    inodeid=node_id_start_right,  # TODO check if beam elements exist in mesh
                    iedgeid=edge_id_start_right,
                    pmjtype=self.settings.purkinje.pmjtype.m,
                    pmjradius=self.settings.purkinje.pmjradius.m,
                    pmjrestype=self.settings.electrophysiology.material.beam["pmjrestype"].m,
                    pmjres=self.settings.electrophysiology.material.beam["pmjres"].m,
                )
            )

    def _update_main_db(self):
        return


class ElectrophysiologyDynaWriter(BaseDynaWriter):
    """Class for preparing the input for an Electrophysiology LS-DYNA simulation."""

    def __init__(self, model: HeartModel, settings: SimulationSettings = None) -> None:
        if isinstance(model, FourChamber):
            model._create_atrioventricular_isolation()
        if model.info.add_blood_pool == True:
            model._create_blood_part()

        super().__init__(model=model, settings=settings)
        self.kw_database = ElectrophysiologyDecks()
        """Collection of keywords relevant for Electrophysiology."""

    def update(self):
        """Update keyword database for Electrophysiology."""
        # self._isolate_atria_and_ventricles()

        ##
        self._update_main_db()
        self._update_solution_controls()
        self._update_export_controls()

        self._update_node_db()
        self._update_parts_db()
        self._update_solid_elements_db(add_fibers=True)

        self._update_dummy_material_db()
        self._update_ep_material_db()

        self._update_segmentsets_db(add_cavities=False)

        # TODO check if no existing node set ids conflict with surface ids
        # For now, new node sets should be created after calling
        # self._update_nodesets_db()
        self._update_nodesets_db()
        self._update_parts_cellmodels()

        if self.model.beam_network:
            # with smcoupl=1, mechanical coupling is disabled
            # with thcoupl=1, thermal coupling is disable
            self.kw_database.ep_settings.append(keywords.EmControlCoupling(thcoupl=1, smcoupl=1))
            self._update_use_Purkinje()

        # update ep settings
        self._update_ep_settings()
        self._update_stimulation()

        if self.model.info.add_blood_pool == True:
            self._update_blood_settings()

        if hasattr(self.model, "electrodes") and len(self.model.electrodes) != 0:
            self._update_ECG_coordinates()

        self._get_list_of_includes()
        self._add_includes()

        return

    def _update_dummy_material_db(self):
        """Add simple mechanics material for each defined part."""
        for part in self.model.parts:
            ep_mid = part.pid
            self.kw_database.material.append(
                keywords.MatElastic(mid=ep_mid, ro=1e-6, e=1),
            )

    def _update_ep_material_db(self):
        """Add EP material for each defined part."""
        material_settings = self.settings.electrophysiology.material
        solvertype = self.settings.electrophysiology.analysis.solvertype
        if solvertype == "Monodomain":
            sig1 = material_settings.myocardium["sigma_fiber"].m
            sig2 = material_settings.myocardium["sigma_sheet"].m
            sig3 = material_settings.myocardium["sigma_sheet_normal"].m
        elif solvertype == "Eikonal" or solvertype == "ReactionEikonal":
            sig1 = material_settings.myocardium["velocity_fiber"].m
            sig2 = material_settings.myocardium["velocity_sheet"].m
            sig3 = material_settings.myocardium["velocity_sheet_normal"].m

        for part in self.model.parts:
            if isinstance(part.ep_material, EPMaterial.DummyMaterial):
                LOGGER.info(f"Material of {part.name} will be assigned automatically.")
                if part.active:
                    part.ep_material = EPMaterial.Active(sigma_fiber=sig1)
                else:
                    part.ep_material = EPMaterial.Passive(sigma_fiber=sig1)
                if part.fiber:
                    part.ep_material.sigma_sheet = sig2
                    part.ep_material.sigma_sheet_normal = sig3

            self.kw_database.material.append(f"$$ {part.name} $$")
            ep_mid = part.pid
            kw = self._get_ep_material_kw(ep_mid, part.ep_material)
            self.kw_database.material.append(kw)

        return

    def _update_parts_cellmodels(self):
        """Add cell model for each defined part."""
        for part in self.model.parts:
            if isinstance(part.ep_material, EPMaterial.Active):
                ep_mid = part.pid
                # One cell model for myocardium, default value is epi layer parameters
                self._add_cell_model_keyword(matid=ep_mid, cellmodel=part.ep_material.cell_model)
        # different cell models for endo/mid/epi layer
        # TODO:  this will override previous definition?
        #        what's the situation at setptum? and at atrial?
        if "transmural" in self.model.mesh.point_data.keys():

            (
                endo_id,
                mid_id,
                epi_id,
            ) = self._create_myocardial_nodeset_layers()
            tentusscher_endo = CellModel.Tentusscher_endo()
            tentusscher_mid = CellModel.Tentusscher_mid()
            tentusscher_epi = CellModel.Tentusscher_epi()

            self._add_Tentusscher_keyword(matid=-endo_id, params=tentusscher_endo.to_dictionary())
            self._add_Tentusscher_keyword(matid=-mid_id, params=tentusscher_mid.to_dictionary())
            self._add_Tentusscher_keyword(matid=-epi_id, params=tentusscher_epi.to_dictionary())

    def _create_myocardial_nodeset_layers(self):
        percent_endo = self.settings.electrophysiology.material.myocardium["percent_endo"]
        percent_mid = self.settings.electrophysiology.material.myocardium["percent_mid"]
        values = self.model.mesh.point_data["transmural"]
        # Values from experimental data, see:
        # https://www.frontiersin.org/articles/10.3389/fphys.2019.00580/full
        th_endo = percent_endo
        th_mid = percent_endo + percent_mid
        endo_nodes = (np.nonzero(np.logical_and(values >= 0, values < th_endo)))[0]
        mid_nodes = (np.nonzero(np.logical_and(values >= th_endo, values < th_mid)))[0]
        epi_nodes = (np.nonzero(np.logical_and(values >= th_mid, values <= 1)))[0]
        endo_nodeset_id = self.get_unique_nodeset_id()
        node_set_kw = create_node_set_keyword(
            node_ids=endo_nodes + 1,
            node_set_id=endo_nodeset_id,
            title="Layer-Endo",
        )
        self.kw_database.node_sets.append(node_set_kw)
        mid_nodeset_id = self.get_unique_nodeset_id()
        node_set_kw = create_node_set_keyword(
            node_ids=mid_nodes + 1,
            node_set_id=mid_nodeset_id,
            title="Layer-Mid",
        )
        self.kw_database.node_sets.append(node_set_kw)
        epi_nodeset_id = self.get_unique_nodeset_id()
        node_set_kw = create_node_set_keyword(
            node_ids=epi_nodes + 1,
            node_set_id=epi_nodeset_id,
            title="Layer-Epi",
        )
        self.kw_database.node_sets.append(node_set_kw)
        return endo_nodeset_id, mid_nodeset_id, epi_nodeset_id

    def _add_cell_model_keyword(self, matid: int, cellmodel: CellModel):
        """Add cell model keyword to database."""
        if isinstance(cellmodel, CellModel.Tentusscher):
            self._add_Tentusscher_keyword(matid=matid, params=cellmodel.to_dictionary())
        else:
            raise NotImplementedError

    def _add_Tentusscher_keyword(self, matid: int, params: dict):
        cell_kw = keywords.EmEpCellmodelTentusscher(**{**params})
        cell_kw.mid = matid
        # Note: bug in EmEpCellmodelTentusscher
        # the following 2 parameters can not be assigned by above method
        cell_kw.gas_constant = 8314.472
        cell_kw.faraday_constant = 96485.3415

        self.kw_database.cell_models.append(cell_kw)

    def _update_ep_settings(self):
        """Add the settings for the electrophysiology solver."""
        save_part_ids = []
        for part in self.model.parts:
            save_part_ids.append(part.pid)
        for beamnet in self.model.beam_network:
            save_part_ids.append(beamnet.pid)
        partset_id = self.get_unique_partset_id()
        kw = keywords.SetPartList(sid=partset_id)
        # kw.parts._data = save_part_ids
        # NOTE: when len(save_part_ids) = 8/16, dynalib bugs
        str = "\n"
        for i, id in enumerate(save_part_ids):
            str += "{0:10d}".format(id)
            if (i + 1) % 8 == 0:
                str += "\n"
        kw = kw.write() + str

        self.kw_database.ep_settings.append(kw)
        solvertype = self.settings.electrophysiology.analysis.solvertype
        if solvertype == "Monodomain":
            emsol = 11
            self.kw_database.ep_settings.append(custom_keywords.EmControlEp(numsplit=1))
        elif solvertype == "Eikonal":
            emsol = 14
            self.kw_database.ep_settings.append(custom_keywords.EmControlEp(numsplit=1))
        elif solvertype == "ReactionEikonal":
            emsol = 15
            self.kw_database.ep_settings.append(custom_keywords.EmControlEp(numsplit=1, ionsolvr=2))
            Tend = 500
            dt = 0.1
            # specify simulation time and time step in case of a spline ionsolver type
            self.kw_database.ep_settings.append("$     Tend        dt")
            self.kw_database.ep_settings.append(f"{Tend:>10f}{dt:>10f}")

        self.kw_database.ep_settings.append(
            keywords.EmControl(
                emsol=emsol, numls=4, macrodt=1, dimtype=None, nperio=None, ncylbem=None
            )
        )

        self.kw_database.ep_settings.append(
            custom_keywords.EmEpIsoch(idisoch=1, idepol=1, dplthr=-20, irepol=1, rplthr=-40)
        )

        self.kw_database.ep_settings.append(
            keywords.EmSolverFem(reltol=1e-6, maxite=int(1e4), precon=2)
        )

        self.kw_database.ep_settings.append(keywords.EmOutput(mats=1, matf=1, sols=1, solf=1))

    def _update_stimulation(self):
        # define stimulation settings
        stimsettings = self.settings.electrophysiology.stimulation
        if not stimsettings:
            stim_nodes = self.get_default_stimulus_nodes()
            stimulation = Stimulation(node_ids=stim_nodes)

            stimsettings = {"stimdefaults": stimulation}

        for stimname in stimsettings.keys():
            stim_nodes = stimsettings[stimname].node_ids
            if stimsettings[stimname].node_ids is None:
                stim_nodes = self.get_default_stimulus_nodes()
            stim = Stimulation(
                node_ids=stim_nodes,
                t_start=stimsettings[stimname].t_start,
                period=stimsettings[stimname].period,
                duration=stimsettings[stimname].duration,
                amplitude=stimsettings[stimname].amplitude,
            )
            node_set_kw, stim_kw = self._add_stimulation_keyword(stim)
            self.kw_database.ep_settings.append(node_set_kw)
            self.kw_database.ep_settings.append(stim_kw)

    def _add_stimulation_keyword(self, stim: Stimulation):

        # create node-sets for stim nodes
        nsid = self.get_unique_nodeset_id()
        node_set_kw = create_node_set_keyword(
            node_ids=np.array(stim.node_ids) + 1,
            node_set_id=nsid,
            title="Stim nodes",
        )

        solvertype = self.settings.electrophysiology.analysis.solvertype
        if solvertype == "Monodomain":
            stim_kw = custom_keywords.EmEpTentusscherStimulus(
                stimid=nsid,
                settype=2,
                setid=nsid,
                stimstrt=stim.t_start.m,
                stimt=stim.period.m,
                stimdur=stim.duration.m,
                stimamp=stim.amplitude.m,
            )

        else:
            # TODO : add eikonal in custom keywords
            # EM_EP_EIKONAL

            eikonal_stim_content = "*EM_EP_EIKONAL\n"
            eikonal_stim_content += "$    eikId  eikPaSet eikStimNS eikStimDF\n"
            # TODO get the right part set id
            # setpart_kwds = self.kw_database.ep_settings.get_kwds_by_type()
            # id of the eikonal solver (different eikonal solves
            # can be performed in different parts of the model)
            eikonal_id = 1
            psid = 1
            eikonal_stim_content += f"{eikonal_id:>10d}{psid:>10d}{nsid:>10d}\n"
            if solvertype == "ReactionEikonal":
                eikonal_stim_content += "$ footType     footT     footA  footTauf   footVth\n"
                footType = 1
                footT = stim.duration.m
                footA = stim.amplitude.m
                footTauf = 1
                eikonal_stim_content += f"{footType:>10d}{footT:>10f}{footA:>10f}{footTauf:>10f}"
                eikonal_stim_content += "\n$solvetype\n"
                eikonal_stim_content += f"{1:>10d}"  # activate time stepping method by default
            stim_kw = eikonal_stim_content

        return (node_set_kw, stim_kw)

    def get_default_stimulus_nodes(self) -> list[int]:
        """Get default stiumulus nodes.

        1/2 apex point(s) for Left/Bi-ventricle model.

        Sinoatrial node for Fourchamber/Full heart model

        Returns
        -------
        list[int]
            0-based node IDs to sitmulate
        """
        if isinstance(self.model, LeftVentricle):
            stim_nodes = [self.model.left_ventricle.apex_points[0].node_id]

        elif isinstance(self.model, BiVentricle):
            node_apex_left = self.model.left_ventricle.apex_points[0].node_id
            node_apex_right = self.model.right_ventricle.apex_points[0].node_id
            stim_nodes = [node_apex_left, node_apex_right]

        elif isinstance(self.model, (FourChamber, FullHeart)):
            node_apex_left = self.model.left_ventricle.apex_points[0].node_id
            node_apex_right = self.model.right_ventricle.apex_points[0].node_id
            stim_nodes = [node_apex_left, node_apex_right]

            if self.model.right_atrium.get_point("SA_node") != None:
                # Active SA node (belong to both solid and beam)
                stim_nodes = list(
                    self.model.mesh.find_closest_point(
                        self.model.right_atrium.get_point("SA_node").xyz, n=5
                    )
                )

                #  add more nodes to initiate wave propagation
                for network in self.model.beam_network:
                    if network.name == "SAN_to_AVN":
                        stim_nodes.append(network.edges[1, 0])
                        # stim_nodes.append(network.edges[2, 0])
                        # stim_nodes.append(network.edges[3, 0])
                    elif network.name == "Bachman bundle":
                        stim_nodes.append(network.edges[0, 0])  # SA node on epi, solid node
                        stim_nodes.append(network.edges[1, 0])
        return stim_nodes

    def _update_blood_settings(self):
        """Update blood settings."""
        if self.model.info.add_blood_pool == True:
            dirichlet_bc_nid = self.get_unique_nodeset_id()
            apex = self.model.left_ventricle.apex_points[0].node_id
            node_set_kw = create_node_set_keyword(
                node_ids=apex + 1,
                node_set_id=dirichlet_bc_nid,
                title="Dirichlet extracellular potential BC",
            )
            self.kw_database.node_sets.append(node_set_kw)
            self.kw_database.ep_settings.append(
                custom_keywords.EmBoundaryPrescribed(
                    bpid=1,
                    bptype=1,
                    settype=2,
                    setid=dirichlet_bc_nid,
                    val=0,
                    sys=0,
                )
            )
            for deckname, deck in vars(self.kw_database).items():
                # lambda_ is the equal anisotropy ratio in the monodomain model.
                # In dyna: lambda_= sigma_i/sigma_e and sigma_i=(1.+lambda)*sigmaElement.
                # when lambda_ is not empty, it activates the computation of extracellular
                # potentials: div((sigma_i+sigma_e) . grad(phi_e)) = div(sigma_i . grad(v))
                # or div(((1.+lambda)*sigmaElement) . grad(phi_e)) = div(sigmaElement . grad(v))
                for kw in deck.keywords:
                    # activate extracellular potential solve
                    if "EM_MAT" in kw.get_title():
                        kw.lambda_ = self.settings.electrophysiology.material.myocardium["lambda"].m

    def _update_ECG_coordinates(self):
        """Add ECG computation content."""
        # TODO replace strings by custom dyna keyword
        # TODO handle dynamic numbering of point set ids "psid'
        psid = 1
        pstype = 0

        # EM_POINT_SET
        em_point_set_content = "*EM_POINT_SET\n"
        em_point_set_content += "$#    psid    pstype        vx        vy        vz\n"
        em_point_set_content += f"{psid:>10d}{pstype:>10d}\n"
        em_point_set_content += "$#     pid         x         y         z       pos"

        self.kw_database.ep_settings.append(em_point_set_content)

        for index, point in enumerate(self.model.electrodes):
            x, y, z = point.xyz
            position_str = (
                f"{index:>10d} {str(f'{x:9.6f}')[:9]} {str(f'{y:9.6f}')[:9]} {str(f'{z:9.6f}')[:9]}"
            )

            self.kw_database.ep_settings.append(position_str)

        # EM_EP_EKG
        em_ep_ekg_content = "*EM_EP_EKG\n"
        em_ep_ekg_content += "$#   ekgid      psid\n"
        em_ep_ekg_content += f"{1:>10d}{psid:>10d}\n"

        self.kw_database.ep_settings.append(em_ep_ekg_content)

    def _update_solution_controls(
        self,
    ):
        """Add solution controls and other solver settings as keywords."""
        self.kw_database.main.append(
            keywords.ControlTermination(
                endtim=self.settings.electrophysiology.analysis.end_time.m,
                dtmin=self.settings.electrophysiology.analysis.dtmin.m,
            )
        )
        self.kw_database.main.append(
            keywords.ControlTimeStep(
                dtinit=self.settings.electrophysiology.analysis.dtmax.m,
                dt2ms=self.settings.electrophysiology.analysis.dtmax.m,
            )
        )
        return

    def _update_main_db(self):
        pass

    def _update_use_Purkinje(self, associate_to_segment: bool = True):
        """Update keywords for Purkinje usage."""
        sid = self.get_unique_section_id()
        self.kw_database.beam_networks.append(keywords.SectionBeam(secid=sid, elform=3, a=645))

        if type(self) == ElectroMechanicsDynaWriter:
            # id offset due to spring-type elements in mechanical
            beam_elem_id_offset = self.id_offset["element"]["discrete"]
        else:
            beam_elem_id_offset = 0  # no beam elements introduced before

        # write beam nodes
        # Note: the last beam_network saves all beam nodes
        new_nodes = self.model.beam_network[-1]._all_beam_nodes
        ids = (
            np.linspace(
                len(self.model.mesh.nodes),
                len(self.model.mesh.nodes) + len(new_nodes) - 1,
                len(new_nodes),
                dtype=int,
            )
            + 1  # dyna start by 1
        )
        nodes_table = np.hstack((ids.reshape(-1, 1), new_nodes))
        kw = add_nodes_to_kw(nodes_table, keywords.Node())
        self.kw_database.beam_networks.append(kw)
        material_settings = self.settings.electrophysiology.material
        solvertype = self.settings.electrophysiology.analysis.solvertype
        default_epmat = EPMaterial.ActiveBeam()
        if solvertype == "Monodomain":
            sig1 = material_settings.beam["sigma"].m
        else:
            sig1 = material_settings.beam["velocity"].m
        default_epmat.sigma_fiber = sig1
        default_epmat.beta = material_settings.beam["beta"].m
        default_epmat.cm = material_settings.beam["cm"].m
        default_epmat.pmjres = material_settings.beam["pmjres"].m

        for network in self.model.beam_network:
            # pid is previously defined from purkinje generation step
            # but needs to reassign part ID here
            # to make sure no conflict with 4C/full heart case.
            if isinstance(network.ep_material, EPMaterial.DummyMaterial):
                network.ep_material = default_epmat
            network.pid = self.get_unique_part_id()

            if network.name == "Left-purkinje":
                network.nsid = self.model.left_ventricle.endocardium.seg_id
            elif network.name == "Right-purkinje":
                network.nsid = self.model.right_ventricle.endocardium.seg_id
            elif network.name == "SAN_to_AVN":
                network.nsid = self.model.right_atrium.endocardium.seg_id
            elif network.name == "Left bundle branch":
                network.nsid = self.model.left_ventricle.cavity.surface.seg_id
            elif network.name == "Right bundle branch":
                network.nsid = self.model.right_ventricle.cavity.surface.seg_id
            elif network.name == "His":
                # His bundle are inside of 3d mesh
                # need to create the segment on which beam elements rely
                surface = self._add_segment_from_boundary(name="his_bundle_segment")
                network.nsid = surface.id
            elif network.name == "Bachman bundle":
                # His bundle are inside of 3d mesh
                # need to create the segment on which beam elements rely
                surface = self._add_segment_from_boundary(name="Bachman segment")
                network.nsid = surface.id
            else:
                LOGGER.error(f"Unknown network name for {network.name}.")
                exit()

            # overwrite nsid if beam should not follow the motion of segment
            if not associate_to_segment:
                network.nsid = -1

            # write
            self.kw_database.beam_networks.append(f"$$ {network.name} $$")

            origin_coordinates = network.nodes[network.edges[0, 0]]
            self.kw_database.beam_networks.append(
                custom_keywords.EmEpPurkinjeNetwork2(
                    purkid=network.pid,
                    buildnet=0,
                    ssid=network.nsid,
                    mid=network.pid,
                    pointstx=origin_coordinates[0],
                    pointsty=origin_coordinates[1],
                    pointstz=origin_coordinates[2],
                    edgelen=self.settings.purkinje.edgelen.m,
                    ngen=self.settings.purkinje.ngen.m,
                    nbrinit=self.settings.purkinje.nbrinit.m,
                    nsplit=self.settings.purkinje.nsplit.m,
                    pmjtype=self.settings.purkinje.pmjtype.m,
                    pmjradius=self.settings.purkinje.pmjradius.m,
                    pmjrestype=self.settings.electrophysiology.material.beam["pmjrestype"].m,
                    pmjres=network.ep_material.pmjres,
                )
            )

            part_df = pd.DataFrame(
                {
                    "heading": [network.name],
                    "pid": [network.pid],
                    "secid": [sid],
                    "mid": [network.pid],
                }
            )
            part_kw = keywords.Part()
            part_kw.parts = part_df
            self.kw_database.beam_networks.append(part_kw)
            self.kw_database.beam_networks.append(keywords.MatNull(mid=network.pid, ro=1e-11))

            kw = self._get_ep_material_kw(network.pid, network.ep_material)
            self.kw_database.beam_networks.append(kw)

            # cell model
            self._add_cell_model_keyword(
                matid=network.pid, cellmodel=network.ep_material.cell_model
            )
            # mesh
            beams_kw = keywords.ElementBeam()
            beams_kw = add_beams_to_kw(
                beams=network.edges + 1,
                beam_kw=beams_kw,
                pid=network.pid,
                offset=beam_elem_id_offset,
            )
            beam_elem_id_offset += len(network.edges)
            self.kw_database.beam_networks.append(beams_kw)

        self.id_offset["element"]["discrete"] = beam_elem_id_offset

    def _add_segment_from_boundary(self, name: str):
        surface = next(surface for surface in self.model.mesh.boundaries if surface.name == name)

        surface.id = self.get_unique_segmentset_id()
        kw = create_segment_set_keyword(
            segments=surface.triangles + 1,
            segid=surface.id,
            title=surface.name,
        )
        # append this kw to the segment set database
        self.kw_database.segment_sets.append(kw)

        return surface

    def _update_export_controls(self):
        """Add solution controls to the main simulation."""
        self.kw_database.main.append(
            keywords.DatabaseBinaryD3Plot(dt=self.settings.electrophysiology.analysis.dt_d3plot.m)
        )

        return

    def _get_ep_material_kw(self, ep_mid: int, ep_material: EPMaterial):
        if type(ep_material) == EPMaterial.Insulator:
            # insulator mtype
            mtype = 1
            kw = custom_keywords.EmMat001(
                mid=ep_mid,
                mtype=mtype,
                sigma=ep_material.sigma_fiber,
                beta=ep_material.beta,
                cm=ep_material.cm,
            )

        # active myocardium
        elif type(ep_material) == EPMaterial.Active:
            mtype = 2
            # "isotropic" case
            if ep_material.sigma_sheet == None:
                # lSDYNA bug prevents from using isotropic mat (EMMAT001) for active isotropic case
                # Bypass: using EMMAT003 with same sigma value in all directions
                ep_material.sigma_sheet = ep_material.sigma_fiber
                ep_material.sigma_sheet_normal = ep_material.sigma_fiber
            kw = custom_keywords.EmMat003(
                mid=ep_mid,
                mtype=mtype,
                sigma11=ep_material.sigma_fiber,
                sigma22=ep_material.sigma_sheet,
                sigma33=ep_material.sigma_sheet_normal,
                beta=ep_material.beta,
                cm=ep_material.cm,
                aopt=2.0,
                a1=0,
                a2=0,
                a3=1,
                d1=0,
                d2=-1,
                d3=0,
            )

        elif type(ep_material) == EPMaterial.ActiveBeam:
            mtype = 2
            kw = custom_keywords.EmMat001(
                mid=ep_mid,
                mtype=mtype,
                sigma=ep_material.sigma_fiber,
                beta=ep_material.beta,
                cm=ep_material.cm,
            )
        elif type(ep_material) == EPMaterial.Passive:
            mtype = 4
            # isotropic
            if ep_material.sigma_sheet == None:
                kw = custom_keywords.EmMat001(
                    mid=ep_mid,
                    mtype=mtype,
                    sigma=ep_material.sigma_fiber,
                    beta=ep_material.beta,
                    cm=ep_material.cm,
                )
            # Anisotropic
            else:
                kw = custom_keywords.EmMat003(
                    mid=ep_mid,
                    mtype=mtype,
                    sigma11=ep_material.sigma_fiber,
                    sigma22=ep_material.sigma_sheet,
                    sigma33=ep_material.sigma_sheet_normal,
                    beta=ep_material.beta,
                    cm=ep_material.cm,
                    aopt=2.0,
                    a1=0,
                    a2=0,
                    a3=1,
                    d1=0,
                    d2=-1,
                    d3=0,
                )
        return kw


class ElectrophysiologyBeamsDynaWriter(ElectrophysiologyDynaWriter):
    """Class for preparing the input for an Electrophysiology LS-DYNA simulation with beams only."""

    def __init__(self, model: HeartModel, settings: SimulationSettings = None) -> None:
        super().__init__(model=model, settings=settings)
        self.kw_database = ElectrophysiologyDecks()
        """Collection of keywords relevant for Electrophysiology."""

    def update(self):
        """Update keyword database for Electrophysiology."""
        # self._isolate_atria_and_ventricles()

        ##
        self._update_main_db()
        self._update_solution_controls()
        self._update_export_controls()

        self._update_node_db()

        if self.model.beam_network:
            # with smcoupl=1, coupling is disabled
            self.kw_database.ep_settings.append(keywords.EmControlCoupling(thcoupl=1, smcoupl=1))
            self._update_use_Purkinje(associate_to_segment=False)

        # update ep settings
        self._update_ep_settings()
        self._update_stimulation()

        self._get_list_of_includes()
        self._add_includes()

        return


class ElectroMechanicsDynaWriter(MechanicsDynaWriter, ElectrophysiologyDynaWriter):
    """Class for preparing the input for LS-DYNA electromechanical simulation."""

    def __init__(
        self,
        model: HeartModel,
        settings: SimulationSettings = None,
    ) -> None:
        if isinstance(model, FourChamber):
            model._create_atrioventricular_isolation()

        BaseDynaWriter.__init__(self, model=model, settings=settings)

        self.kw_database = ElectroMechanicsDecks()
        """Collection of keyword decks relevant for mechanics."""

        self.system_model_name = self.settings.mechanics.system.name
        """Name of system model to use, from MechanicWriter"""

        self.set_flow_area = False
        """from MechanicWriter"""

    def update(self, with_dynain=False, robin_bcs=None):
        """Update the keyword database."""
        if isinstance(self.model, FourChamber):
            self.model.left_atrium.fiber = True
            self.model.left_atrium.active = True
            self.model.right_atrium.fiber = True
            self.model.right_atrium.active = True

        MechanicsDynaWriter.update(self, with_dynain=with_dynain, robin_bcs=robin_bcs)

        if self.model.beam_network:
            # Coupling enabled, EP beam nodes follow the motion of surfaces
            self.kw_database.ep_settings.append(keywords.EmControlCoupling(thcoupl=1, smcoupl=0))
            self._update_use_Purkinje()
            self.kw_database.main.append(keywords.Include(filename="beam_networks.k"))

        self._update_parts_cellmodels()
        self.kw_database.main.append(keywords.Include(filename="cell_models.k"))

        self._update_ep_settings()
        self._update_stimulation()

        # coupling parameters
        coupling_str = (
            "*EM_CONTROL_TIMESTEP\n"
            "$   TSTYPE   DTCONST      LCID    FACTOR     DTMIN     DTMAX\n"
            "         1       1.0\n"
            "*EM_CONTROL_COUPLING\n"
            "$    THCPL     SMCPL    THLCID    SMLCID\n"
            "         1         0\n"
        )
        self.kw_database.ep_settings.append("$ EM-MECA coupling control")
        self.kw_database.ep_settings.append(coupling_str)
        self.kw_database.main.append(keywords.Include(filename="ep_settings.k"))

        return

    def _update_material_db(self, add_active: bool = True):
        """Update the database of material keywords."""
        MechanicsDynaWriter._update_material_db(self, add_active=add_active, em_couple=True)
        ElectrophysiologyDynaWriter._update_ep_material_db(self)
        return


class UHCWriter(BaseDynaWriter):
    """Universal Heart Coordinate Writer."""

    def __init__(self, model: HeartModel, type: Literal["uvc", "la_fiber", "ra_fiber"], **kwargs):
        """
        Write thermal input to set up a Laplace dirichlet problem.

        Parameters
        ----------
        model: Heart Model
            Heart model to simulate.
        type : Literal[]
            Type of simulation to set up.
        """
        super().__init__(model=model)
        self.type = type

        # remove unnecessary parts
        if self.type == "uvc":
            parts_to_keep = ["Left ventricle", "Right ventricle", "Septum"]
            self._keep_parts(parts_to_keep)
        elif self.type == "la_fiber":
            parts_to_keep = ["Left atrium"]
            #  A manual point for LA fiber
            for key, value in kwargs.items():
                if key == "laa":
                    self.left_appendage_apex = value
        elif self.type == "ra_fiber":
            parts_to_keep = ["Right atrium"]
            #  A manual point for RA fiber
            for key, value in kwargs.items():
                if key == "raa":
                    self.right_appendage_apex = value

        # remove unnecessary mesh
        if self.type == "uvc":
            elems_to_keep = []
            if isinstance(self.model, LeftVentricle):
                elems_to_keep.extend(model.parts[0].element_ids)
            else:
                elems_to_keep.extend(model.parts[0].element_ids)
                elems_to_keep.extend(model.parts[1].element_ids)
                elems_to_keep.extend(model.parts[2].element_ids)  #! assumes part ordering!

            # model.mesh.clear_data()
            model.mesh["cell_ids"] = np.arange(0, model.mesh.n_cells, dtype=int)
            model.mesh["point_ids"] = np.arange(0, model.mesh.n_points, dtype=int)

            self.target = model.mesh.extract_cells(elems_to_keep)

        elif self.type == "la_fiber" or self.type == "ra_fiber":
            # In original model, mitral/tricuspid valves are assigned with ventricle parts
            # so we need to update caps information at first
            # for part in model.parts:
            #     part.caps = []

            # model._assign_surfaces_to_parts()
            # model._assign_cavities_to_parts()
            # model._update_cap_names()

            self._keep_parts(parts_to_keep)
            # model.mesh.clear_data()
            model.mesh["cell_ids"] = np.arange(0, model.mesh.n_cells, dtype=int)
            model.mesh["point_ids"] = np.arange(0, model.mesh.n_points, dtype=int)

            self.target = model.mesh.extract_cells(model.parts[0].element_ids)

        # if self.type == "la_fiber":
        #     if 6 != len(self.model.parts[0].caps):
        #         LOGGER.error("Input left atrium is not suitable for set up BC.")
        #         exit(-1)
        # elif self.type == "ra_fiber":
        #     if 3 != len(self.model.parts[0].caps):
        #         LOGGER.error("Input left atrium is not suitable for set up BC.")
        #         exit(-1)

    def additional_right_atrium_bc(self, atrium: pv.UnstructuredGrid):
        """
        Find additional node sets for right atrium.

        Find appendage, top, tricuspid wall and septum node set.

        Parameters
        ----------
        atrium : pv.UnstructuredGrid
            right atrium pyvista object
        """
        # Find appendage apex
        import scipy.spatial as spatial

        tree = spatial.cKDTree(atrium.points)
        # radius = 1.5 mm
        raa_ids = np.array(tree.query_ball_point(self.right_appendage_apex, 1.5))
        if len(raa_ids) == 0:
            LOGGER.error("No node is identified as right atrium appendage apex.")
            exit()

        kw = create_node_set_keyword(raa_ids + 1, node_set_id=11, title="raa")
        self.kw_database.node_sets.append(kw)
        atrium["raa"] = np.zeros(atrium.n_points)
        atrium["raa"][raa_ids] = 1

        # Find top
        for cap in self.model.parts[0].caps:
            if "tricuspid" in cap.name:
                tv_center = cap.centroid
            elif "superior" in cap.name:
                svc_center = cap.centroid
            elif "inferior" in cap.name:
                ivc_center = cap.centroid
        cut_center = np.vstack((tv_center, svc_center, ivc_center)).mean(axis=0)
        cut_normal = np.cross(svc_center - tv_center, ivc_center - tv_center)

        atrium["cell_ids_tmp"] = np.arange(0, atrium.n_cells, dtype=int)
        atrium["point_ids_tmp"] = np.arange(0, atrium.n_points, dtype=int)
        slice = atrium.slice(origin=cut_center, normal=cut_normal)
        crinkled = atrium.extract_cells(np.unique(slice["cell_ids_tmp"]))

        # After cut, select the top region
        x = crinkled.connectivity()
        if np.max(x.point_data["RegionId"]) != 2:
            # Should only have 3 parts
            LOGGER.error("Cannot find top node set for right atrium.")
            exit()

        # temporary fix with tricuspid-valve name
        tv_name = "tricuspid-valve-atrium"

        # compare closest point with TV nodes, top region should be far with TV node set
        tv_tree = spatial.cKDTree(atrium.points[atrium.point_data[tv_name] == 1])
        min_dst = -1.0
        for i in range(3):
            current_min_dst = np.min(tv_tree.query(x.points[x.point_data["RegionId"] == i])[0])
            if current_min_dst > min_dst:
                min_dst = current_min_dst
                top_region_id = i

        # This region is the top
        mask = x.point_data["RegionId"] == top_region_id

        top_ids = x["point_ids_tmp"][mask]

        atrium.cell_data.remove("cell_ids_tmp")
        atrium.point_data.remove("point_ids_tmp")

        # assign
        kw = create_node_set_keyword(top_ids + 1, node_set_id=10, title="top")
        self.kw_database.node_sets.append(kw)
        atrium["top"] = np.zeros(atrium.n_points)
        atrium["top"][top_ids] = 1

        # Find tricuspid_wall and tricuspid_septum
        # need a copied object to do clip, atrium will be corrupted otherwise
        septum, free_wall = copy.deepcopy(atrium).clip(
            origin=cut_center, normal=cut_normal, crinkle=True, return_clipped=True
        )
        # ids in full mesh
        tv_s_ids = septum["point_ids"][np.where(septum[tv_name] == 1)]

        tv_s_ids_sub = np.where(np.isin(atrium["point_ids"], tv_s_ids))[0]
        atrium["tv_s"] = np.zeros(atrium.n_points)
        atrium["tv_s"][tv_s_ids_sub] = 1

        kw = create_node_set_keyword(tv_s_ids_sub + 1, node_set_id=12, title="tv_septum")
        self.kw_database.node_sets.append(kw)

        tv_w_ids = free_wall["point_ids"][np.where(free_wall[tv_name] == 1)]
        tv_w_ids_sub = np.where(np.isin(atrium["point_ids"], tv_w_ids))[0]
        # remove re constraint nodes
        tv_w_ids_sub = np.setdiff1d(tv_w_ids_sub, tv_s_ids_sub)

        atrium["tv_w"] = np.zeros(atrium.n_points)
        atrium["tv_w"][tv_w_ids_sub] = 1

        kw = create_node_set_keyword(tv_w_ids_sub + 1, node_set_id=13, title="tv_wall")
        self.kw_database.node_sets.append(kw)

    def update_atrium_fiber_bc(self, atrium: pv.UnstructuredGrid):
        """Define boundary condition."""

        def get_nodeset_id_by_cap_name(cap):
            # ID map:
            # RIP 1 LAP 2 RSP 3 MV 4 LIP 5 LSP 6 TV 7 SVC 8 IVC 9
            if "right" in cap.name:
                if "inferior" in cap.name:
                    set_id = 1
                elif "superior" in cap.name:
                    set_id = 3
            elif "left" in cap.name:
                if "appendage" in cap.name:
                    set_id = 2
                elif "inferior" in cap.name:
                    set_id = 5
                elif "superior" in cap.name:
                    set_id = 6
            elif "mitral" in cap.name:
                set_id = 4
            elif "tricuspid" in cap.name:
                set_id = 7
            elif "vena" in cap.name:
                if "superior" in cap.name:
                    set_id = 8
                elif "inferior" in cap.name:
                    set_id = 9
            else:
                set_id = 99
            return set_id

        id_sorter = np.argsort(atrium["point_ids"])
        ids_edges = []  # all nodes belong to valves
        for cap in self.model.parts[0].caps:
            # get node IDs for atrium mesh
            #! get up to date version of cap mesh.
            cap._mesh = self.model.mesh.get_surface(cap._mesh.id)
            ids_sub = np.where(np.isin(atrium["point_ids"], cap.global_node_ids_edge))[0]
            # create node set
            set_id = get_nodeset_id_by_cap_name(cap)
            kw = create_node_set_keyword(ids_sub + 1, node_set_id=set_id, title=cap.name)
            self.kw_database.node_sets.append(kw)

            ids_edges.extend(ids_sub)

            # Add info to pyvista object (RA fiber use this)
            atrium[cap.name] = np.zeros(atrium.n_points, dtype=int)
            atrium[cap.name][ids_sub] = 1

        if self.type == "la_fiber" and hasattr(self, "left_appendage_apex"):
            import scipy.spatial as spatial

            tree = spatial.cKDTree(atrium.points)
            # radius = 1.5 mm
            laa_ids = np.array(tree.query_ball_point(self.left_appendage_apex, 1.5))
            kw = create_node_set_keyword(laa_ids + 1, node_set_id=2, title="left atrium appendage")
            self.kw_database.node_sets.append(kw)

        # endo nodes ID
        #! get up to date endocardium.
        endocardium = self.model.mesh.get_surface(self.model.parts[0].endocardium.id)
        ids_endo = np.where(np.isin(atrium["point_ids"], endocardium.global_node_ids))[0]

        atrium["endo"] = np.zeros(atrium.n_points, dtype=int)
        atrium["endo"][ids_endo] = 1
        kw = create_node_set_keyword(ids_endo + 1, node_set_id=100, title="endo")
        self.kw_database.node_sets.append(kw)

        # epi node ID
        # epi cannot use directly Surface because new free surface exposed
        ids_surface = atrium.extract_surface()["vtkOriginalPointIds"]
        ids_epi = np.setdiff1d(ids_surface, ids_endo)
        ids_epi = np.setdiff1d(ids_epi, ids_edges)

        atrium["epi"] = np.zeros(atrium.n_points, dtype=int)
        atrium["epi"][ids_epi] = 1
        kw = create_node_set_keyword(ids_epi + 1, node_set_id=200, title="epi")
        self.kw_database.node_sets.append(kw)

        # set BC in DYNA case
        if self.type == "la_fiber":
            self.kw_database.main.append(keywords.Case(caseid=1, jobid="trans", scid1=1))
            self.kw_database.main.append(keywords.Case(caseid=2, jobid="ab", scid1=2))
            self.kw_database.main.append(keywords.Case(caseid=3, jobid="v", scid1=3))
            self.kw_database.main.append(keywords.Case(caseid=4, jobid="r", scid1=4))

            self.kw_database.main.append("*CASE_BEGIN_1")
            self._define_Laplace_Dirichlet_bc(set_ids=[100, 200], bc_values=[0, 1])
            self.kw_database.main.append("*CASE_END_1")

            self.kw_database.main.append("*CASE_BEGIN_2")
            self._define_Laplace_Dirichlet_bc(
                set_ids=[1, 3, 4, 5, 6, 2], bc_values=[2.0, 2.0, 1.0, 0.0, 0.0, -1.0]
            )
            self.kw_database.main.append("*CASE_END_2")

            self.kw_database.main.append("*CASE_BEGIN_3")
            self._define_Laplace_Dirichlet_bc(set_ids=[1, 3, 5, 6], bc_values=[1.0, 1.0, 0.0, 0.0])
            self.kw_database.main.append("*CASE_END_3")

            self.kw_database.main.append("*CASE_BEGIN_4")
            self._define_Laplace_Dirichlet_bc(
                set_ids=[4, 1, 2, 3, 5, 6], bc_values=[1.0, 0.0, 0.0, 0.0, 0.0, 0.0]
            )
            self.kw_database.main.append("*CASE_END_4")

        elif self.type == "ra_fiber":
            self.additional_right_atrium_bc(atrium)

            self.kw_database.main.append(keywords.Case(caseid=1, jobid="trans", scid1=1))
            self.kw_database.main.append(keywords.Case(caseid=2, jobid="ab", scid1=2))
            self.kw_database.main.append(keywords.Case(caseid=3, jobid="v", scid1=3))
            self.kw_database.main.append(keywords.Case(caseid=4, jobid="r", scid1=4))
            self.kw_database.main.append(keywords.Case(caseid=5, jobid="w", scid1=5))

            self.kw_database.main.append("*CASE_BEGIN_1")
            self._define_Laplace_Dirichlet_bc(set_ids=[100, 200], bc_values=[0, 1])
            self.kw_database.main.append("*CASE_END_1")

            self.kw_database.main.append("*CASE_BEGIN_2")
            self._define_Laplace_Dirichlet_bc(
                set_ids=[9, 7, 8, 11], bc_values=[2.0, 1.0, 0.0, -1.0]
            )
            self.kw_database.main.append("*CASE_END_2")

            self.kw_database.main.append("*CASE_BEGIN_3")
            self._define_Laplace_Dirichlet_bc(set_ids=[9, 8, 11], bc_values=[1.0, 0.0, 0.0])
            self.kw_database.main.append("*CASE_END_3")

            self.kw_database.main.append("*CASE_BEGIN_4")
            self._define_Laplace_Dirichlet_bc(set_ids=[7, 10], bc_values=[1.0, 0.0])
            self.kw_database.main.append("*CASE_END_4")

            # Differently with article, we add Gamma_top = 0 to enforce BC
            self.kw_database.main.append("*CASE_BEGIN_5")
            self._define_Laplace_Dirichlet_bc(set_ids=[12, 13, 10], bc_values=[1.0, -1.0, 0.0])
            self.kw_database.main.append("*CASE_END_5")

        return atrium

    def update(self):
        """Update keyword database."""
        # nodes
        node_kw = create_node_keyword(self.target.points)
        self.kw_database.nodes.append(node_kw)

        # part and mat
        self._update_parts_materials_db()

        # elems
        kw_elements = create_elemetn_solid_keyword(
            self.target.cells.reshape(-1, 5)[:, 1:] + 1,
            np.arange(1, self.target.n_cells + 1, dtype=int),
            self.model.parts[0].pid,
        )
        self.kw_database.solid_elements.append(kw_elements)

        # main
        self._update_main_db()

        if self.type == "uvc":
            self._update_uvc_bc()
        elif self.type == "la_fiber" or self.type == "ra_fiber":
            self.update_atrium_fiber_bc(self.target)

        self._get_list_of_includes()
        self._add_includes()

    def _update_uvc_bc(self):
        self.kw_database.main.append(keywords.Case(caseid=1, jobid="transmural", scid1=1))
        self.kw_database.main.append(keywords.Case(caseid=2, jobid="apico-basal", scid1=2))
        self.kw_database.main.append(keywords.Case(caseid=3, jobid="rotational", scid1=3))

        # transmural uvc
        endo_set = []
        epi_set = []
        for part in self.model.parts:
            for surf in part.surfaces:
                if "endocardium" in surf.name:
                    endo_surf = self.model.mesh.get_surface(surf.id)
                    endo_set.extend(endo_surf.global_node_ids)
                # elif "epicardium" in surf.name:
                #     epi_set.extend(surf.node_ids)

        # map IDs to sub mesh
        endo_set_new = np.unique(np.where(np.isin(self.target["point_ids"], endo_set))[0])

        endo_sid = self.get_unique_nodeset_id()
        kw = create_node_set_keyword(endo_set_new + 1, node_set_id=endo_sid, title="endo")
        self.kw_database.node_sets.append(kw)

        # epi_set_new = id_sorter[
        #     np.searchsorted(self.target["point_ids"], epi_set, sorter=id_sorter)
        # ]
        # epi_set_new = np.unique(epi_set_new)
        # epi_set_new = np.setdiff1d(epi_set_new, endo_set_new)

        # epi cannot use directly Surface because new free surface exposed
        ids_surface = self.target.extract_surface()["vtkOriginalPointIds"]
        epi_set_new = np.unique(np.setdiff1d(ids_surface, endo_set_new))

        epi_sid = self.get_unique_nodeset_id()
        kw = create_node_set_keyword(epi_set_new + 1, node_set_id=epi_sid, title="epi")
        self.kw_database.node_sets.append(kw)

        self.kw_database.main.append("*CASE_BEGIN_1")
        self._define_Laplace_Dirichlet_bc(set_ids=[endo_sid, epi_sid], bc_values=[0, 1])
        self.kw_database.main.append("*CASE_END_1")

        # apicobasal uvc
        apex_sid = self._create_apex_nodeset()
        base_sid = self._create_base_nodeset()

        self.kw_database.main.append("*CASE_BEGIN_2")
        self._define_Laplace_Dirichlet_bc(set_ids=[apex_sid, base_sid], bc_values=[0, 1])
        self.kw_database.main.append("*CASE_END_2")

        # rotational uc
        [sid_minus_pi, sid_plus_pi, sid_zero] = self._create_rotational_nodesets()

        self.kw_database.main.append("*CASE_BEGIN_3")
        self._define_Laplace_Dirichlet_bc(
            set_ids=[sid_minus_pi, sid_plus_pi, sid_zero], bc_values=[-np.pi, np.pi, 0]
        )
        self.kw_database.main.append("*CASE_END_3")

    def _create_apex_nodeset(self):
        # apex
        # select a region within 1 cm, this seems consistent with Strocchi database
        apex_set = self.model.get_apex_node_set(radius=10)
        # get local ID
        ids_submesh = np.unique(np.where(np.isin(self.target["point_ids"], apex_set))[0])

        sid = self.get_unique_nodeset_id()
        kw = create_node_set_keyword(ids_submesh + 1, node_set_id=sid, title="apex")
        self.kw_database.node_sets.append(kw)
        return sid

    def _create_base_nodeset(self):
        # base
        base_set = np.array([])
        for part in self.model.parts:
            for cap in part.caps:
                #  Strocchi database use only mv and tv
                # if ("mitral" in cap.name) or ("tricuspid" in cap.name):
                cap._mesh = self.model.mesh.get_surface(cap._mesh.id)
                base_set = np.append(base_set, cap.global_node_ids_edge)
        # get local ID
        ids_submesh = np.unique(np.where(np.isin(self.target["point_ids"], base_set))[0])

        sid = self.get_unique_nodeset_id()
        kw = create_node_set_keyword(ids_submesh + 1, node_set_id=sid, title="base")
        self.kw_database.node_sets.append(kw)
        return sid

    def _create_surface_nodeset(self, surftype: str, cavity_type: str):
        nodeset = np.array([])
        for part in self.model.parts:
            if cavity_type in part.name:
                for surf in part.surfaces:
                    if surftype in surf.name:
                        nodeset = np.append(nodeset, surf.node_ids)
        nodeset = np.unique(nodeset.astype(int))

        # map IDs to sub mesh
        ids_submesh = np.unique(np.where(np.isin(self.target["point_ids"], nodeset))[0])

        sid = self.get_unique_nodeset_id()
        kw = create_node_set_keyword(
            ids_submesh + 1, node_set_id=sid, title=cavity_type + " " + surftype + " all"
        )
        self.kw_database.node_sets.append(kw)

        return sid

    def _create_rotational_nodesets(self):
        # Find nodes on target mesh
        rot_start, rot_end, septum = self.model._compute_uvc_rotation_bc(copy.deepcopy(self.target))

        sid_minus_pi = self.get_unique_nodeset_id()
        kw = create_node_set_keyword(rot_start + 1, node_set_id=sid_minus_pi, title="rotation:-pi")
        self.kw_database.node_sets.append(kw)
        sid_plus_pi = self.get_unique_nodeset_id()
        kw = create_node_set_keyword(rot_end + 1, node_set_id=sid_plus_pi, title="rotation:pi")
        self.kw_database.node_sets.append(kw)
        sid_zero = self.get_unique_nodeset_id()
        kw = create_node_set_keyword(septum + 1, node_set_id=sid_zero, title="rotation:0")
        self.kw_database.node_sets.append(kw)
        return [sid_minus_pi, sid_plus_pi, sid_zero]

    def _define_Laplace_Dirichlet_bc(
        self,
        set_ids: List[int],
        bc_values: List[float],
    ):
        for sid, value in zip(set_ids, bc_values):
            self.kw_database.main.append(
                keywords.BoundaryTemperatureSet(
                    nsid=sid,
                    lcid=0,
                    cmult=value,
                ),
            )
        return

    def _update_parts_materials_db(self):
        """Loop over parts defined in the model and creates keywords."""
        LOGGER.debug("Updating part keywords...")

        # add parts with a dataframe
        section_id = self.get_unique_section_id()

        # get list of cavities from model
        for part in self.model.parts:
            # part.pid = self.get_unique_part_id()
            # material ID = part ID
            part.mid = part.pid

            part_df = pd.DataFrame(
                {
                    "heading": [part.name],
                    "pid": [part.pid],
                    "secid": [section_id],
                    "mid": [0],
                    "tmid": [part.mid],
                }
            )
            part_kw = keywords.Part()
            part_kw.parts = part_df
            self.kw_database.parts.append(part_kw)

            # set up material
            self.kw_database.parts.append(
                keywords.MatThermalIsotropic(tmid=part.mid, tro=1e-9, hc=1, tc=1)
            )

        # set up section solid
        section_kw = keywords.SectionSolid(secid=section_id, elform=10)
        self.kw_database.parts.append(section_kw)

        return

    def _update_main_db(self):
        self.kw_database.main.append(keywords.ControlSolution(soln=1))
        self.kw_database.main.append(keywords.ControlThermalSolver(atype=0, ptype=0, solver=11))
        self.kw_database.main.append(keywords.DatabaseBinaryD3Plot(dt=1.0))
        self.kw_database.main.append(keywords.DatabaseGlstat(dt=1.0))
        self.kw_database.main.append(keywords.DatabaseMatsum(dt=1.0))
        self.kw_database.main.append(keywords.DatabaseTprint(dt=1.0))
        self.kw_database.main.append(keywords.ControlTermination(endtim=1, dtmin=1.0))


if __name__ == "__main__":
    print("protected")
    pass<|MERGE_RESOLUTION|>--- conflicted
+++ resolved
@@ -487,7 +487,7 @@
             kws_surface = []
             for surface in part.surfaces:
                 #! get up-to-date version of the surface.
-                surface1=self.model.mesh.get_surface(surface.id)
+                surface1 = self.model.mesh.get_surface(surface.id)
                 if remove_one_node_from_cell:
                     node_ids = self._filter_bc_nodes(surface1)
                 else:
@@ -2698,8 +2698,8 @@
 
         # apex_points[0]: endocardium, apex_points[1]: epicardium
         if isinstance(self.model, (LeftVentricle, BiVentricle, FourChamber, FullHeart)):
-<<<<<<< HEAD
-            node_apex_left = self.model.left_ventricle.apex_points[0].node_id
+            if self.settings.purkinje.node_id_origin_left is None:
+                node_origin_left = self.model.left_ventricle.apex_points[0].node_id
             segment_set_ids_endo_left = self.model.left_ventricle.endocardium.seg_id  # TODO replace
 
             # check whether point is on edge of endocardium - otherwise pick another node in
@@ -2709,28 +2709,13 @@
             #! Need to boundary edges to global ids.
             if np.any(
                 endocardium.point_data["_global-point-ids"][endocardium.boundary_edges]
-                == node_apex_left
+                == node_origin_left
             ):
                 element_id = np.argwhere(
-                    np.any(endocardium.triangles_global == node_apex_left, axis=1)
+                    np.any(endocardium.triangles_global == node_origin_left, axis=1)
                 )[0][0]
 
-                node_apex_left = endocardium.triangles_global[element_id, :][
-=======
-            if self.settings.purkinje.node_id_origin_left is None:
-                node_origin_left = self.model.left_ventricle.apex_points[0].node_id
-            segment_set_ids_endo_left = self.model.left_ventricle.endocardium.id
-
-            # check whether point is on edge of endocardium - otherwise pick another node in
-            # the same triangle
-            endocardium = self.model.left_ventricle.endocardium
-            if np.any(endocardium.boundary_edges == node_origin_left):
-                element_id = np.argwhere(np.any(endocardium.triangles == node_origin_left, axis=1))[
-                    0
-                ][0]
-
-                node_origin_left = endocardium.triangles[element_id, :][
->>>>>>> 36fe527f
+                node_origin_left = endocardium.triangles_global[element_id, :][
                     np.argwhere(
                         np.isin(
                             endocardium.triangles_global[element_id, :],
@@ -2791,37 +2776,23 @@
 
         # Add right purkinje only in biventricular or 4chamber models
         if isinstance(self.model, (BiVentricle, FourChamber, FullHeart)):
-<<<<<<< HEAD
-            node_apex_right = self.model.right_ventricle.apex_points[0].node_id
+            if self.settings.purkinje.node_id_origin_right is None:
+                node_origin_right = self.model.right_ventricle.apex_points[0].node_id
             segment_set_ids_endo_right = (
                 self.model.right_ventricle.endocardium.seg_id
             )  # TODO Replace
-=======
-            if self.settings.purkinje.node_id_origin_right is None:
-                node_origin_right = self.model.right_ventricle.apex_points[0].node_id
-            segment_set_ids_endo_right = self.model.right_ventricle.endocardium.id
->>>>>>> 36fe527f
 
             # check whether point is on edge of endocardium - otherwise pick another node in
             # the same triangle
             #! Make sure endocardium is an updated version (e.g. point/cell data is up to date.)
             endocardium = self.model.mesh.get_surface(self.model.right_ventricle.endocardium.id)
             # endocardium.get_boundary_edges()
-<<<<<<< HEAD
-            if np.any(endocardium.boundary_edges_global == node_apex_right):
+            if np.any(endocardium.boundary_edges_global == node_origin_right):
                 element_id = np.argwhere(
-                    np.any(endocardium.triangles_global == node_apex_right, axis=1)
+                    np.any(endocardium.triangles_global == node_origin_right, axis=1)
                 )[0][0]
 
-                node_apex_right = endocardium.triangles_global[element_id, :][
-=======
-            if np.any(endocardium.boundary_edges == node_origin_right):
-                element_id = np.argwhere(
-                    np.any(endocardium.triangles == node_origin_right, axis=1)
-                )[0][0]
-
-                node_origin_right = endocardium.triangles[element_id, :][
->>>>>>> 36fe527f
+                node_origin_right = endocardium.triangles_global[element_id, :][
                     np.argwhere(
                         np.isin(
                             endocardium.triangles_global[element_id, :],
