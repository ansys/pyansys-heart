"""Module containing methods for mesh connectivity."""

import copy
<<<<<<< HEAD
from typing import List, Optional, Tuple, Union
=======
import logging
from typing import Optional, Tuple, Union
>>>>>>> 0e61ba4c

LOGGER = logging.getLogger("pyheart_global.preprocessor")
import numpy as np


def get_faces_tetra(tetra: np.ndarray) -> np.ndarray:
    """Get faces that make up the tetrahedrons."""
    num_tetra = tetra.shape[0]
    faces = np.zeros((num_tetra, 3, 4), dtype=int)
    masks = np.array(
        [
            [True, True, True, False],
            [True, True, False, True],
            [True, False, True, True],
            [False, True, True, True],
        ]
    )
    for ii, mask in enumerate(masks):
        faces[:, :, ii] = tetra[:, mask]

    return faces


def tetra_to_faces(tetra: np.ndarray) -> Tuple[np.ndarray, np.ndarray]:
    """Create list of unique faces from tetrahedrons and returns tetra_face_map."""
    faces = get_faces_tetra(tetra)

    # reshape to (4*NumTetra, 3)
    num_tetra = tetra.shape[0]
    faces_1 = np.reshape(faces.transpose(0, 2, 1), (4 * num_tetra, 3))

    # construct tetra_face_map. Constructs tetrahedron such that it points to face array
    tetra_face_map = np.reshape(np.arange(0, num_tetra * 4, 1), (num_tetra, 4))

    # sort faces to facilitate finding uniques
    faces_1 = np.sort(faces_1, axis=1)

    # find unique faces
    unique_faces, index, inverse, counts = np.unique(
        faces_1, axis=0, return_index=True, return_inverse=True, return_counts=True
    )

    # update tetra_face_map accordingly
    tetra_face_map = inverse[tetra_face_map]

    # find connectivity c0 an c1 (cell indices that are connected to the face)
    tet_ids = np.arange(0, num_tetra, 1)
    face_ids = np.arange(0, len(unique_faces), 1)

    # this gives faces_1 again:
    # unique_faces[tetra_face_map]

    return tetra_face_map, unique_faces


def face_tetra_connectivity(tetra: np.ndarray) -> Tuple[np.ndarray, np.ndarray, np.ndarray]:
    """Compute the tetra-face connectivity tables."""
    import time as time

    LOGGER.debug("Establishing tetra-face connectivity...")
    t0 = time.time()

    # num_tetra = tetra.shape[0]
    # faces = np.zeros( (num_tetra, 3, 4), dtype=int )
    # masks = np.array([
    #     [ True, True, True, False],
    #     [ True, True, False, True],
    #     [ True, False, True, True],
    #     [ False, True, True, True]
    #      ] )
    # for ii, mask in enumerate( masks ):
    #     faces[:,:,ii] = tetra[:, mask]
    faces = get_faces_tetra(tetra)
    # reshape faces such that shape is (NumTetra*4, 3) with following structure:
    # i n1 n2 n3
    # 0 tet1_face1
    # 1 tet1_face2
    # 2 tet1_face3
    # 3 tet1_face4
    # 4 tet2_face1
    # 5 tet2_face2
    # 6 tet2_face3
    # 7 tet2_face4
    # ...
    num_tetra = tetra.shape[0]
    faces_1 = np.reshape(faces.transpose(0, 2, 1), (4 * num_tetra, 3))

    # sort faces in order to find duplicates
    faces_sorted = np.sort(faces_1, axis=1)
    np.sort(faces_sorted, axis=0)

    # find duplicate rows
    faces_unique, index, inverse, counts = np.unique(
        faces_sorted, return_index=True, return_inverse=True, return_counts=True, axis=0
    )

    # find duplicate rows in reversed order
    faces_sorted_flip = np.flipud(faces_sorted)
    faces_unique_r, index_r, inverse_r, counts_r = np.unique(
        faces_sorted_flip, return_index=True, return_inverse=True, return_counts=True, axis=0
    )

    # number of cells connected to each face
    num_cells_connected = counts[inverse]

    tetra_ids = np.repeat(np.arange(0, num_tetra, 1), 4)
    tetra_ids_flip = np.flipud(tetra_ids)

    # get connected tetra id for each face (two for interior, one for boundary face)
    c0 = tetra_ids[index][inverse]
    c1 = np.flip(tetra_ids_flip[index_r][inverse_r])

    # removing any duplicate faces
    mapper = np.sort(index)
    faces_1 = faces_1[mapper, :]
    c0 = c0[mapper]
    c1 = c1[mapper]

    t1 = time.time()
    LOGGER.debug("Time elapsed: {:.1f} s".format(t1 - t0))

    return faces_1, c0, c1


def get_face_type(faces: np.ndarray, face_cell_connectivity: np.ndarray) -> np.ndarray:
    """Establish face type. Either boundary faces or interior faces.

    Parameters
    ----------
    faces : np.ndarray
        Array with face definitions
    face_cell_connectivity : np.ndarray
        Array describing to which cells each of the faces is connected to, e.g. np.array([c0, c1])

    Returns
    -------
    np.ndarray
        Type of face. Either interior (face_type = 1) or boundary (face_type = 2)
    """
    interior_face_ids = face_cell_connectivity[:, 0] != face_cell_connectivity[:, 1]
    boundary_face_ids = face_cell_connectivity[:, 0] == face_cell_connectivity[:, 1]
    face_types = np.zeros((faces.shape[0]), dtype=int)
    face_types[interior_face_ids] = 1
    face_types[boundary_face_ids] = 2
    num_assigned = np.sum(boundary_face_ids) + np.sum(interior_face_ids)
    assert num_assigned == faces.shape[0], "Not all faces assigned as either interior or boundary"
    return face_types


def get_edges_from_triangles(triangles: np.ndarray) -> np.ndarray:
    """Generate an array of edges from a array of triangles."""
    num_triangles = triangles.shape[0]
    num_edges = num_triangles * 3
    edges = np.repeat(triangles, 3, axis=0)
    mask = np.tile(
        np.array([[1, 1, 0], [0, 1, 1], [1, 0, 1]], dtype=bool),
        (num_triangles, 1),
    )
    edges = np.reshape(edges[mask], (num_edges, 2))

    return edges


def get_free_edges(
    triangles: np.ndarray, return_free_triangles: bool = False
) -> Union[np.ndarray, Optional[Tuple[np.ndarray, np.ndarray]]]:
    """Get the boundary edges that are only referenced once.

    Parameters
    ----------
    triangles : np.ndarray
        Array of triangles
    return_free_triangles : bool, optional
        Flag indicating whether to return the free triangles, by default False

    Returns
    -------
    free_edges : np.ndarray
        Numpy array with the free edges
    free_triangles: np.ndarray, optional
        Numpy array with the triangles that use these free edges
    """
    edges = get_edges_from_triangles(triangles)

    edges_sort = np.sort(edges, axis=1)

    unique_edges, idx, counts = np.unique(edges_sort, axis=0, return_counts=True, return_index=True)
    free_edges = edges[idx, :][counts == 1, :]

    if not return_free_triangles:
        return free_edges

    elif return_free_triangles:
        # get free triangles
        free_triangles = triangles[
            np.argwhere(np.sum(np.isin(triangles, free_edges), axis=1) == 2).flatten(), :
        ]

        return free_edges, free_triangles


def edge_connectivity(
    edges: np.ndarray, return_type: bool = False, sort_closed: bool = False
) -> np.ndarray:
    """Group edges by connectivity.

    Parameters
    ----------
    edges : np.array
        NumEdges x 2 Numpy array with edge definitions
    return_type : bool, optional
        Flag indicating whether to return the type of the edge group, by default False:
            "open": edge group is open-ended
            "closed": edge group forms closed edge loop
    sort_closed : bool, optional
        Flag indicating whether to sort any closed edge loops, by default False

    Returns
    -------
    edge_groups : np.ndarray
        Grouped edges by connectivity.
    group_types : list[str], optional
        Type of edge group. 'open' ended or 'closed'.

    Notes
    -----
    Uses an implementation of Dept-first search: https://en.wikipedia.org/wiki/Depth-first_search
    https://www.educative.io/answers/how-to-implement-depth-first-search-in-python
    Performance is not tested so may not be suitable for large arrays of edges.
    """
    # Nested in Dept-first search algorithm

    def _dfs(visited, graph, node):
        if node not in visited:
            # print(node)
            visited.add(node)
            for neighbor in graph[node]:
                _dfs(visited, graph, neighbor)

    # create adjacency list (typically referred to as "graph")
    graph = {}
    node_ids = np.unique(edges)
    for node in node_ids:
        mask = node != edges
        mask[np.all(mask, axis=1), :] = False
        connected_nodes = edges.flatten()[mask.flatten()]
        graph[node] = connected_nodes

    # check connectivity of each node using DFS.
    # Group connected edges
    node_ids_visited = np.zeros(node_ids.shape[0], dtype=bool)
    edge_groups = []
    while not np.all(node_ids_visited):
        # keep track of visited nodes for this group of edges
        visited = set()

        # node id to start from (finds first un-visited node)
        start_node_id = node_ids[np.where(np.invert(node_ids_visited))[0][0]]

        # call dept first algorithm to find connectivity
        _dfs(visited, graph, start_node_id)

        # retrieve edge definitions
        edge_group = edges[np.all(np.isin(edges, list(visited)), axis=1)]
        edge_groups.append(edge_group)

        node_ids_visited[np.isin(node_ids, list(visited))] = True

    # check whether edges form a closed loop
    group_types = []
    if return_type:
        for edge_group in edge_groups:
            counts = np.unique(edge_group, return_counts=True)[1]
            if np.all(counts == 2):
                # print("Closed edge loop")
                group_types.append("closed")
            elif np.any(counts != 2):
                group_types.append("open")
                # print("Open edge tree")

    # sort any closed edge loops
    if sort_closed:
        for ii, edge_group in enumerate(edge_groups):
            if group_types[ii] == "closed":
                edges = edge_group.tolist()
                remaining_edges = edges
                next_edge = edges[0]
                sorted_edges = [next_edge]
                remaining_edges.pop(0)
                while len(remaining_edges) > 0:
                    # find connected edge of last edge
                    node = sorted_edges[-1][1]
                    mask = np.array(edges) == node
                    if np.sum(mask[:, 1]) == 1:
                        flip = True
                    elif np.sum(mask[:, 0]) == 1:
                        flip = False
                    else:
                        raise ValueError("Expecting just one match")
                    idx = np.where(np.any(mask, axis=1))[0][0]
                    if flip:
                        sorted_edges.append(np.flip(remaining_edges[idx]).tolist())
                    else:
                        sorted_edges.append(remaining_edges[idx])
                    remaining_edges.pop(idx)
                edge_groups[ii] = np.array(sorted_edges)

    if return_type:
        return edge_groups, group_types
    else:
        return edge_groups


def remove_triangle_layers_from_trimesh(triangles: np.ndarray, iters: int = 1) -> np.ndarray:
    """Identify triangles connected to the boundary, and removes these from the array.

    Parameters
    ----------
    triangles : np.ndarray
        Array of triangles.
    iters : int, optional
        Number of iterations, by default 1.

    Returns
    -------
    np.ndarray
        Reduced set of triangles.
    """
    reduced_triangles = copy.deepcopy(triangles)
    for ii in range(0, iters, 1):
        num_triangles = reduced_triangles.shape[0]
        edges = get_edges_from_triangles(reduced_triangles)
        free_edges = get_free_edges(reduced_triangles)

        # find elements connected to the free edges
        edges = np.reshape(edges, (3, 2, num_triangles))
        free_nodes = np.unique(free_edges)

        idx_triangles_boundary = np.any(np.isin(reduced_triangles, free_nodes), axis=1)

        LOGGER.debug("Removing {0} connected triangles".format(np.sum(idx_triangles_boundary)))

        # remove boundary triangles
        reduced_triangles = reduced_triangles[~idx_triangles_boundary, :]

    return reduced_triangles


def get_surfaces_from_tetmesh(
    tetras: np.ndarray,
    return_boundaries: bool = True,
    return_interfaces: bool = False,
    part_ids: Union[List[int], np.ndarray] = None,
) -> Union[np.ndarray, Tuple[np.ndarray, np.ndarray], Tuple[np.ndarray, np.ndarray, np.ndarray]]:
    """Get the boundary faces and/or interface faces between parts.

    Parameters
    ----------
    tetras : np.ndarray
        Connectivity table of the tetrahedrons.
    return_boundaries : bool, optional
        Flag indicating whether to return the boundary faces, by default True
    return_interfaces : bool, optional
        Flag indicating whether to return the interface faces, by default False
    part_ids : Union[List[int], np.ndarray], optional
        Part ids of the tetrahedrons, by default None

    Returns
    -------
    np.ndarray
        Boundary faces
    Tuple[np.ndarray, np.ndarray]
        Interface faces, and interface part pairs
    Tuple[np.ndarray, np.ndarray, np.ndarray]]
        Boundary faces, interface faces, and interface part pairs
    """
    if return_interfaces and isinstance(part_ids, type(None)):
        raise ValueError("Specify a list of part ids")
    if return_interfaces:
        if isinstance(part_ids, type(None)):
            raise ValueError("Please give the part_ids of the tetrahedrons.")
        if not len(part_ids) == tetras.shape[0]:
            raise IndexError("length of part_ids is not equal to number of tetrahedrons.")

    if not return_interfaces and not return_boundaries:
        return

    faces, c0, c1 = face_tetra_connectivity(tetras)
    face_types = get_face_type(faces, np.vstack([c0, c1]).T)

    if return_boundaries:
        mask_boundary_faces = face_types == 2
        part_ids_boundaries = part_ids[c0][mask_boundary_faces]

    if return_interfaces:
        mask_interface_faces = np.all(
            np.vstack([part_ids[c0] != part_ids[c1], face_types == 1]), axis=0
        )
        # get interface pairs
        interface_pairs = np.vstack(
            [part_ids[c0][mask_interface_faces], part_ids[c1][mask_interface_faces]]
        )
        interface_pairs = np.array(interface_pairs, dtype=int)
        interface_pairs_sorted = np.sort(interface_pairs, axis=0)
        # get unique pairs
        part_pairs = np.unique(interface_pairs_sorted, axis=1).transpose()
        part_pairs = part_pairs.tolist()

    if return_boundaries and return_interfaces:
        return (
            faces[mask_boundary_faces, :],
            part_ids_boundaries,
            faces[mask_interface_faces],
            np.array(part_pairs),
        )

    elif return_boundaries:
        return (faces[mask_boundary_faces, :], part_ids_boundaries)

    elif return_interfaces:
        return (faces[mask_interface_faces], np.array(part_pairs))


if __name__ == "__main__":
    # ************** Simple 2 tetrahedron example *******
    nodes = np.array([[1, 0, 0], [-1, 0, 0], [0, 0, 1], [0, -1, 0], [0, 1, 0]], dtype=float)
    tetra = np.array([[0, 1, 2, 3], [0, 1, 2, 4]])
    part_ids = np.array([1, 2])

    # get face-cell connectivity table
    faces, c0, c1 = face_tetra_connectivity(tetra)
    face_types = get_face_type(faces, np.array([c0, c1]).T)

    interior_faces = faces[face_types == 1, :]
    boundary_faces = faces[face_types == 2, :]
    interface_faces = faces[part_ids[c0] != part_ids[c1], :]

    LOGGER.debug("Protected")<|MERGE_RESOLUTION|>--- conflicted
+++ resolved
@@ -1,12 +1,8 @@
 """Module containing methods for mesh connectivity."""
 
 import copy
-<<<<<<< HEAD
+import logging
 from typing import List, Optional, Tuple, Union
-=======
-import logging
-from typing import Optional, Tuple, Union
->>>>>>> 0e61ba4c
 
 LOGGER = logging.getLogger("pyheart_global.preprocessor")
 import numpy as np
