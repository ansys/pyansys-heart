--- conflicted
+++ resolved
@@ -1855,16 +1855,8 @@
 
             return beam
 
-<<<<<<< HEAD
     def compute_His_conduction(self, beam_length=2.0, beam_number=1) -> BeamMesh:
-        """
-        Compute His conduction system.
-
-        Create EP beams from SA node, to the  septum start point then to septum end point.
-=======
-    def compute_His_conduction(self, beam_length=0.8, beam_number=4) -> BeamMesh:
         """Compute His bundle conduction.
->>>>>>> 306c4378
 
         Parameters
         ----------
