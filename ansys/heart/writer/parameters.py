"""Module defining the parameters used for creating the LS-DYNA simulation files."""
# Define the time unit
time_unit = "ms"

# Scale parameters by given unit system
if time_unit == "s":
    scale = 1.0
elif time_unit == "ms":
    scale = 1000.0
else:
    print("Error in unit")

# define simulation parameters
parameters = {
    "Unit": {
        "Time": "s" if time_unit == "s" else "ms",
        "Consistent System": "kPa, mm, mN, s, kg" if time_unit == "s" else "MPa, mm, N, ms, g",
    },
    "Time": {
<<<<<<< HEAD
        "End Time": 3.0 * scale,
        "dtmin": 0.01 * scale,
        "dtmax": 0.01 * scale,
=======
        "End Time": 5.0 * scale,
        "dtmin": 0.001 * scale,
        "dtmax": 0.05 * scale,
>>>>>>> bcc2b9c5
        "dt_d3plot": 0.05 * scale,
        "dt_icvout": 0.001 * scale,
    },
    "Material": {
        "Myocardium": {
            "Isotropic": {"rho": 1e-6 * scale, "k1": 2.36 / scale, "k2": 1.75},
            "Anisotropic": {"k1": 0.49 / scale, "k2": 9.01},
            "Active": {
                "Actype": 1,
                "Tmax": 125 / scale,
                "ca2ionm": 4.35,
                "Prefill": 1.0 * scale,  # no longer used
            },
        },
        "Atrium": {
            "rho": 1e-6 * scale,
            "itype": -1,
            "mu1": 34.9 / scale,
            "alpha1": 2,
            "Comment": "Should be equivalent with MAT_077_H",
        },
    },
    "Cap": {"Density": 1.0e-6 * scale, "nu": 0.499, "c10": 1000 / scale, "Thickness": 5.0},
    "Global damping": 500.0 / scale,
    "Boundary Condition": {
        "Valve Spring": {"BV": 2.0 / scale, "4C": 20.0 / scale},
        "Normal Scale factor": 0.5,
        "Radial Scale factor": 1.0,
    },
    "Pericardium": {
        # Strocchi parameter
        # https://doi.org/10.1016/j.jbiomech.2020.109645
        "Penalty function": [0.65, 25],
        "Spring Stiffness": 50.0 / scale,
        # "Spring Type": "apex-mitral-direction",
    },
    "ED pressure": {"Left Ventricle": 2.0 / scale, "Right Ventricle": 0.53333 / scale},
    "Circulation System": {
        # """
        # Adapt from Martijn's BV closed loop
        # """
<<<<<<< HEAD
=======
        # "Name": "ConstantPreloadWindkesselAfterload",
        # "Left Ventricle": {
        #     "Constant": {
        #         "Rv": 5.0e-6,
        #         "Ra": 1.0e-5,
        #         "Rp": 1.2e-4,
        #         "Ca": 2.5e4 * scale,
        #         "Pven": None,  # define this later
        #     },
        #     "Initial Value": {"part_init": 8 / scale},
        # },
        # "Right Ventricle": {
        #     "Constant": {
        #         "Rv": 2.5e-6,
        #         "Ra": 0.35e-5,
        #         "Rp": 0.15e-4,
        #         "Ca": 11.25e4 * scale,
        #         "Pven": None,  # define this later
        #     },
        #     "Initial Value": {"part_init": 2 / scale},
        # },
        # """
        # Strocchi parameters
        # """
>>>>>>> bcc2b9c5
        "Name": "ConstantPreloadWindkesselAfterload",
        "Left Ventricle": {
            "Constant": {
                "Rv": 6.65e-6,
                "Ra": 1.729e-5,
                "Rp": 0.766e-3,
                "Ca": 6.39e3 * scale,
                "Pven": None,  # define this later
            },
            "Initial Value": {"part_init": 9.31 / scale},
        },
        "Right Ventricle": {
            "Constant": {
                "Rv": 6.65e-6,
                "Ra": 1.729e-5 * 0.35,
                "Rp": 0.766e-3 * 0.125,
                "Ca": 6.39e3 * 4.5 * scale,
                "Pven": None,  # define this later
            },
            "Initial Value": {"part_init": 1.995 / scale},
        },
        # """
        # Strocchi parameters
        # """
        # "Name": "ConstantPreloadWindkesselAfterload",
        # "Left Ventricle": {
        #     "Constant": {
        #         "Rv": 6.65e-6,
        #         "Ra": 1.729e-5,
        #         "Rp": 0.766e-3,
        #         "Ca": 6.39e3 * scale,
        #         "Pven": None,  # define this later
        #     },
        #     "Initial Value": {"part_init": 9.31 / scale},
        # },
        # "Right Ventricle": {
        #     "Constant": {
        #         "Rv": 6.65e-6,
        #         "Ra": 1.729e-5 * 0.35,
        #         "Rp": 0.766e-3 * 0.125,
        #         "Ca": 6.39e3 * 4.5 * scale,
        #         "Pven": None,  # define this later
        #     },
        #     "Initial Value": {"part_init": 1.995 / scale},
        # },
    },
}

parameters["Circulation System"]["Left Ventricle"]["Constant"]["Pven"] = parameters["ED pressure"][
    "Left Ventricle"
]
parameters["Circulation System"]["Right Ventricle"]["Constant"]["Pven"] = parameters["ED pressure"][
    "Right Ventricle"
]

if __name__ == "__main__":
    print(parameters)<|MERGE_RESOLUTION|>--- conflicted
+++ resolved
@@ -17,15 +17,9 @@
         "Consistent System": "kPa, mm, mN, s, kg" if time_unit == "s" else "MPa, mm, N, ms, g",
     },
     "Time": {
-<<<<<<< HEAD
         "End Time": 3.0 * scale,
         "dtmin": 0.01 * scale,
         "dtmax": 0.01 * scale,
-=======
-        "End Time": 5.0 * scale,
-        "dtmin": 0.001 * scale,
-        "dtmax": 0.05 * scale,
->>>>>>> bcc2b9c5
         "dt_d3plot": 0.05 * scale,
         "dt_icvout": 0.001 * scale,
     },
@@ -67,33 +61,6 @@
         # """
         # Adapt from Martijn's BV closed loop
         # """
-<<<<<<< HEAD
-=======
-        # "Name": "ConstantPreloadWindkesselAfterload",
-        # "Left Ventricle": {
-        #     "Constant": {
-        #         "Rv": 5.0e-6,
-        #         "Ra": 1.0e-5,
-        #         "Rp": 1.2e-4,
-        #         "Ca": 2.5e4 * scale,
-        #         "Pven": None,  # define this later
-        #     },
-        #     "Initial Value": {"part_init": 8 / scale},
-        # },
-        # "Right Ventricle": {
-        #     "Constant": {
-        #         "Rv": 2.5e-6,
-        #         "Ra": 0.35e-5,
-        #         "Rp": 0.15e-4,
-        #         "Ca": 11.25e4 * scale,
-        #         "Pven": None,  # define this later
-        #     },
-        #     "Initial Value": {"part_init": 2 / scale},
-        # },
-        # """
-        # Strocchi parameters
-        # """
->>>>>>> bcc2b9c5
         "Name": "ConstantPreloadWindkesselAfterload",
         "Left Ventricle": {
             "Constant": {
