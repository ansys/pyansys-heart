--- conflicted
+++ resolved
@@ -45,10 +45,7 @@
         run: |
           python -m pytest tests/heart/test_fluent_mesh_reader.py
           python -m pytest tests/heart/test_heart_model.py
-<<<<<<< HEAD
-=======
           python -m pytest tests/heart/test_downloader.py
->>>>>>> 7cac7b1a
 
       - name: Run tests writer module
         run: |
