""" Some tests to test function of the Fluent mesh reader on a unit-cube example """
import os

from ansys.heart.preprocessor.mesh.fluenthdf5 import FluentMesh
import numpy as np
import pytest

from .conftest import get_assets_folder

FLUENT_BOX = os.path.join(get_assets_folder(), "simple_fluent_meshes", "box.msh.h5")
FLUENT_DOUBLE_BOX = os.path.join(get_assets_folder(), "simple_fluent_meshes", "double_box.msh.h5")


@pytest.fixture(autouse=True, scope="module")
def _test_mesh_box():
    mesh = FluentMesh()
    mesh._open_file(FLUENT_BOX)
    yield mesh
    mesh._close_file()


def test_read_nodes(_test_mesh_box):
    """Tests reading of the nodes of simple box"""
    mesh = _test_mesh_box
    assert isinstance(mesh, FluentMesh)
    mesh._read_nodes()
    expected_nodes = np.array(
        [
            [1.0, 1.0, 1.0],
            [0.0, 1.0, 1.0],
            [0.0, 1.0, 0.0],
            [1.0, 1.0, 0.0],
            [1.0, 0.0, 1.0],
            [1.0, 0.0, 0.0],
            [1.0, 1.0, 0.0],
            [1.0, 1.0, 1.0],
            [0.0, 0.0, 1.0],
            [0.0, 0.0, 0.0],
            [0.0, 1.0, 0.0],
            [0.0, 1.0, 1.0],
            [1.0, 1.0, 0.0],
            [1.0, 0.0, 0.0],
            [0.0, 0.0, 0.0],
            [0.0, 1.0, 0.0],
            [1.0, 0.0, 1.0],
            [1.0, 0.0, 0.0],
            [0.0, 0.0, 0.0],
            [0.0, 0.0, 1.0],
            [0.0, 1.0, 1.0],
            [0.0, 0.0, 1.0],
            [1.0, 0.0, 1.0],
            [1.0, 1.0, 1.0],
            [1.0, 0.0, 1.0],
            [0.0, 0.0, 1.0],
            [1.0, 1.0, 1.0],
            [0.0, 1.0, 1.0],
            [0.0, 0.0, 0.0],
            [1.0, 0.0, 0.0],
            [0.0, 1.0, 0.0],
            [1.0, 1.0, 0.0],
            [0.49652330, 0.50347669, 0.49652330],
        ]
    )
    assert np.allclose(mesh.nodes, expected_nodes, atol=1e-8)


def test_read_face_zones(_test_mesh_box):
    """Tests reading face zones. Checks face zone names and defined faces"""
    mesh = _test_mesh_box
    assert isinstance(mesh, FluentMesh)
    mesh._read_nodes()
    mesh._read_face_zone_info()
    mesh._read_cell_zone_info()
    mesh._read_all_faces_of_face_zones()
    expected_names = [
        "interior-43178",
        "box1-xmin",
        "box1-xmax",
        "box1-ymin",
        "box1-ymax",
        "box1-zmin",
        "box1-zmax",
    ]
    all_in_expected = True
    for face_zone in mesh.face_zones:
        if face_zone.name not in expected_names:
            all_in_expected = False
    assert all_in_expected, "One or more face zones not in list of expected face zones"

    expected_face_zones = {
        "interior-43178": [
            [33, 29, 31],
            [33, 31, 28],
            [33, 28, 29],
            [33, 29, 30],
            [33, 30, 31],
            [33, 32, 28],
            [33, 31, 32],
            [33, 30, 32],
            [33, 28, 26],
            [33, 26, 29],
            [33, 26, 30],
            [33, 32, 27],
            [33, 27, 28],
            [33, 30, 27],
            [33, 27, 26],
            [33, 30, 25],
            [33, 25, 27],
            [33, 26, 25],
        ],
        "box1-ymin": [[29, 26, 30], [30, 26, 25]],
        "box1-zmin": [[29, 30, 31], [32, 31, 30]],
        "box1-xmin": [[31, 28, 29], [28, 26, 29]],
        "box1-xmax": [[32, 30, 27], [25, 27, 30]],
        "box1-ymax": [[31, 32, 28], [28, 32, 27]],
        "box1-zmax": [[25, 26, 27], [28, 27, 26]],
    }
    for face_zone in mesh.face_zones:
        assert np.all(expected_face_zones[face_zone.name] == face_zone.faces)


def test_read_tetrahedrons(_test_mesh_box):
    """Tests reading of tetrahedrons on simple box with single cell zone"""
    mesh = FluentMesh()
    mesh.load_mesh(FLUENT_BOX)
    expected_cells = np.array(
        [
            [30, 27, 28, 32],
            [32, 28, 30, 29],
            [32, 30, 27, 31],
            [32, 29, 30, 31],
            [32, 27, 28, 25],
            [32, 28, 29, 25],
            [32, 31, 27, 26],
            [32, 29, 31, 26],
            [32, 27, 25, 26],
            [32, 29, 26, 24],
            [32, 25, 29, 24],
            [32, 26, 25, 24],
        ]
    )
    assert np.all(mesh.cell_zones[0].cells == expected_cells)
    # single cell zone: so all cells in mesh should be in the first cell zone.
<<<<<<< HEAD
    assert np.all(mesh.cells == mesh.cell_zones[0].cells)


def test_read_mesh_001():
    """Test number of cell zones and face zones mesh with multiple cell zones."""
    mesh = FluentMesh()
    mesh.load_mesh(FLUENT_DOUBLE_BOX)

    assert mesh.nodes.shape[0] == 14
    assert len(mesh.cell_zones) == 2
    assert len(mesh.face_zones) == 13
    assert len(mesh.cells) == 24
    assert sum([fz.faces.shape[0] for fz in mesh.face_zones]) == 58
    assert sum([cz.cells.shape[0] for cz in mesh.cell_zones]) == 24
=======
    assert np.all(mesh.cells == mesh.cell_zones[0].cells)
>>>>>>> 9a111f99
<|MERGE_RESOLUTION|>--- conflicted
+++ resolved
@@ -137,11 +137,11 @@
             [32, 29, 26, 24],
             [32, 25, 29, 24],
             [32, 26, 25, 24],
+            [32, 26, 25, 24],
         ]
     )
     assert np.all(mesh.cell_zones[0].cells == expected_cells)
     # single cell zone: so all cells in mesh should be in the first cell zone.
-<<<<<<< HEAD
     assert np.all(mesh.cells == mesh.cell_zones[0].cells)
 
 
@@ -155,7 +155,4 @@
     assert len(mesh.face_zones) == 13
     assert len(mesh.cells) == 24
     assert sum([fz.faces.shape[0] for fz in mesh.face_zones]) == 58
-    assert sum([cz.cells.shape[0] for cz in mesh.cell_zones]) == 24
-=======
-    assert np.all(mesh.cells == mesh.cell_zones[0].cells)
->>>>>>> 9a111f99
+    assert sum([cz.cells.shape[0] for cz in mesh.cell_zones]) == 24