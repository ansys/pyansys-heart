--- conflicted
+++ resolved
@@ -460,23 +460,12 @@
         )
 
         new_nodes = bundle_branch.points
-        original_ids =np.zeros(len(new_nodes))
-        for idx, new_node in enumerate(new_nodes):
-            original_ids[idx] = self.m.mesh.find_closest_point(new_node)
         new_nodes = _refine_line(new_nodes, beam_length=beam_length)
-
         # exclude first and last (apex) node which belongs to purkinje beam
-
-        original_ids = original_ids[1:-1]
         new_nodes = new_nodes[1:-1, :]
-
-        
         point_ids = np.linspace(0, len(new_nodes) - 1, len(new_nodes), dtype=int)
-        if side == "Left":
-            point_ids = original_ids.astype(int)
         point_ids = np.insert(point_ids, 0, start_id)
         apex = ventricle.apex_points[0].node_id
-        
         for network in self.m.beam_network:
             if network.name == side + "-purkinje":
                 apex = network.edges[0, 0]
@@ -506,24 +495,6 @@
 
     def compute_bachman_bundle(self, start_coord, end_coord, beam_length: float = 1.5):
         """Compute Bachman bundle conduction system."""
-<<<<<<< HEAD
-        la_epi = self.m.left_atrium.epicardium
-        ra_epi = self.m.right_atrium.epicardium
-        surface_ids = [la_epi.id, ra_epi.id]
-        epi_surface = self.m.mesh.get_surface(surface_ids)
-
-        path = epi_surface.geodesic(
-            epi_surface.find_closest_point(start_coord),
-            epi_surface.find_closest_point(end_coord),
-        )
-
-        epi_surface.find_closest_point(end_coord,n=7)
-        # start_id = self._get_closest_point_id(ra_epi, start_coord)
-        # end_id = self._get_closest_point_id(la_epi, end_coord)
-
-        # epi = la_epi.merge(ra_epi)
-        # path = epi.geodesic(start_id, end_id)
-=======
         la_epi = self.m.mesh.get_surface(self.m.left_atrium.epicardium.id)
         ra_epi = self.m.mesh.get_surface(self.m.right_atrium.epicardium.id)
         epi = la_epi.merge(ra_epi)
@@ -531,58 +502,27 @@
         start_id = epi.find_closest_point(start_coord)
         end_id = epi.find_closest_point(end_coord)
         path = epi.geodesic(start_id, end_id)
->>>>>>> 5fcb988f
 
         #
-
-        beam_nodes = _refine_line(path.points, beam_length=beam_length)
-        original_ids =np.zeros(len(path.points))
-        for idx, new_node in enumerate(path.points):
-            original_ids[idx] = self.m.mesh.find_closest_point(new_node)
-        
-        original_ids= original_ids.astype(int)
-        start_id = original_ids[0]
-        end_id = original_ids[-1]
-        end_id2 = original_ids[-2]
-        beam_nodes=beam_nodes[1:-2, :]
+        beam_nodes = _refine_line(path.points, beam_length=beam_length)[1:-1, :]
         point_ids = np.linspace(0, len(beam_nodes) - 1, len(beam_nodes), dtype=int)
-<<<<<<< HEAD
-        
-        point_ids = np.insert(point_ids, 0, start_id)       
-        point_ids = np.append(point_ids, end_id2)
-        point_ids = np.append(point_ids, end_id)
-=======
 
         glob_start_id = epi.point_data["_global-point-ids"][start_id]
         glob_end_id = epi.point_data["_global-point-ids"][end_id]
         point_ids = np.insert(point_ids, 0, glob_start_id)
         point_ids = np.append(point_ids, glob_end_id)
->>>>>>> 5fcb988f
 
         # build connectivity table
         edges = np.vstack((point_ids[:-1], point_ids[1:])).T
 
         mask = np.ones(edges.shape, dtype=bool)
         mask[0, 0] = False  # Start point at solid
-        mask[-2, 1] = False  # End point2 at solid
-        mask[-1, 0] = False  # End point2 at solid
         mask[-1, 1] = False  # End point at solid
 
-<<<<<<< HEAD
-
-        # tri = np.vstack((la_epi.triangles, ra_epi.triangles))
-        # surface = SurfaceMesh(name="Bachman segment", triangles=tri, nodes=self.m.mesh.points)
-
-        # # # #! add surface to central mesh.
-        # surface_id = int(np.max(self.m.mesh.surface_ids) + 1)
-        # self.m.mesh.add_surface(surface.clean(), surface_id, name="Bachman segment")
-        # self.m.mesh.clean()
-=======
         #! add surface to central mesh.
         surface_id = int(np.max(self.m.mesh.surface_ids) + 1)
         self.m.mesh.add_surface(epi, surface_id, name="Bachman segment")
         self.m.mesh = self.m.mesh.clean()
->>>>>>> 5fcb988f
 
         beam_net = self.m.add_beam_net(beam_nodes, edges, mask, pid=0, name="Bachman bundle")
 
