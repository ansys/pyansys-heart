--- conflicted
+++ resolved
@@ -3,7 +3,6 @@
    Provide any documentation specific to your online documentation
    here.
 
-<<<<<<< HEAD
 Contents
 ---------
 
@@ -15,23 +14,4 @@
    user_guide/index
    api/index
    examples/index
-   contributing
-
-
-
-
-
-
-
-
-=======
-.. include:: ../../README.rst
-
-
-.. toctree::
-   :maxdepth: 2
-   :caption: Getting Started
-   :hidden:
-   getting_started/index
-   examples/index
->>>>>>> 67cd849f
+   contributing