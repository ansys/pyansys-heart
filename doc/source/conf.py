"""Sphinx documentation configuration file."""

from datetime import datetime
import os
<<<<<<< HEAD
from pathlib import Path
=======
import pathlib
>>>>>>> b3fa8431
import subprocess

from ansys_sphinx_theme import ansys_favicon, get_version_match

from ansys.heart import __version__

# Project information
project = "pyansys-heart"
copyright = f"(c) {datetime.now().year} ANSYS, Inc. All rights reserved"
author = "ANSYS, Inc."
release = version = __version__
cname = os.getenv("DOCUMENTATION_CNAME", "heart.docs.pyansys.com")

# use the default pyansys logo
html_theme = "ansys_sphinx_theme"

html_short_title = html_title = "PyAnsys Heart"
html_favicon = ansys_favicon

# specify the location of your github repo
html_theme_options = {
    "github_url": "https://github.com/ansys/pyansys-heart",
    "show_prev_next": False,
    "show_breadcrumbs": True,
    "additional_breadcrumbs": [
        ("PyAnsys", "https://docs.pyansys.com/"),
    ],
    "switcher": {
        "json_url": f"https://{cname}/versions.json",
        "version_match": get_version_match(__version__),
    },
    "check_switcher": False,
    "logo": "pyansys",
    "ansys_sphinx_theme_autoapi": {
        "project": project,
        "ignore": [
            "*writer*",
            "*misc*",
            "*custom_dynalib_keywords*",
            "*system_models.py",
            "*define_function_strings.py",
            "*heart_decks.py",
            "*keyword_module.py",
            "*material_keywords.py",
        ],
    },
}

# Sphinx extensions
extensions = [
    "numpydoc",
    "sphinx.ext.intersphinx",
    "sphinx_copybutton",
    "sphinx_autodoc_typehints",
    "sphinx_gallery.gen_gallery",
    "sphinxcontrib.video",
    "sphinx_design",
    "sphinx_jinja",
    "sphinx.ext.autodoc",
    "ansys_sphinx_theme.extension.autoapi",
]

# static path
html_static_path = ["_static"]

# custom css file
html_css_files = ["custom.css"]

# Add any paths that contain templates here, relative to this directory.
templates_path = ["_templates"]

# The suffix(es) of source filenames.
source_suffix = ".rst"

# The master toctree document.
master_doc = "index"

# Configuration for InterSphinx
# -----------------------------------------------------------------------------
intersphinx_mapping = {
    "python": ("https://docs.python.org/dev", None),
    # kept here as an example
    # "scipy": ("https://docs.scipy.org/doc/scipy/reference", None),
    # "numpy": ("https://numpy.org/devdocs", None),
    # "matplotlib": ("https://matplotlib.org/stable", None),
    # "pandas": ("https://pandas.pydata.org/pandas-docs/stable", None),
    # "pyvista": ("https://docs.pyvista.org/", None),
    # "grpc": ("https://grpc.github.io/grpc/python/", None),
}

# Configuration for Numpydoc
# -----------------------------------------------------------------------------
numpydoc_validate = True
numpydoc_xref_param_type = True
numpydoc_show_class_members = False
# https://numpydoc.readthedocs.io/en/latest/validation.html
numpydoc_validation_checks = {
    "GL06",  # Found unknown section
    "GL07",  # Sections are in the wrong order.
    # "GL08",  # The object does not have a docstring
    "GL09",  # Deprecation warning should precede extended summary
    "GL10",  # reST directives {directives} must be followed by two colons
    "SS01",  # No summary found
    "SS02",  # Summary does not start with a capital letter
    # "SS03",  # Summary does not end with a period
    "SS04",  # Summary contains heading whitespaces
    # "SS05",  # Summary must start with infinitive verb, not third person
    "RT02",  # The first line of the Returns section should contain only the
    # type, unless multiple values are being returned"
}

# Configuration for Sphinx gallery
# -----------------------------------------------------------------------------
sphinx_gallery_conf = {
    "examples_dirs": "../../examples",
    "gallery_dirs": "examples",
}

# Configuration for Sphinx autoapi
# -----------------------------------------------------------------------------

suppress_warnings = [
    "autoapi.python_import_resolution",
    "autosectionlabel.*",
    "config.cache",
    "design.fa-build",
]

# Configuration for Sphinx Autodoc Typehints
# -----------------------------------------------------------------------------
typehints_defaults = "comma"
simplify_optional_unions = False

<<<<<<< HEAD
# Common content for every RST file such us links
rst_epilog = ""
links_filepath = Path(__file__).parent.absolute() / "links.rst"
rst_epilog += links_filepath.read_text(encoding="utf-8")

jinja_globals = {
    "PYANSYS_HEART_VERSION": version,
}

# Get list of tox environments and add to jinja context
envs = subprocess.run(["tox", "list", "-q"], capture_output=True, text=True).stdout.splitlines()
envs.remove("default environments:")
envs.remove("additional environments:")
envs.remove("")

jinja_contexts = {
    "toxenvs": {
        "envs": envs,
    }
}
=======
# Configuration for Jinja
# -----------------------------------------------------------------------------
jinja_contexts = {
    "toxenvs": {
        "envs": subprocess.run(
            ["tox", "list", "-d", "-q"], capture_output=True, text=True
        ).stdout.splitlines()[1:],
    },
}

# Common content for every RST file such us links
rst_epilog = ""
links_filepath = pathlib.Path(__file__).parent.absolute() / "links.rst"
rst_epilog += links_filepath.read_text(encoding="utf-8")

exclude_patterns = ["links.rst"]
>>>>>>> b3fa8431
<|MERGE_RESOLUTION|>--- conflicted
+++ resolved
@@ -2,11 +2,7 @@
 
 from datetime import datetime
 import os
-<<<<<<< HEAD
 from pathlib import Path
-=======
-import pathlib
->>>>>>> b3fa8431
 import subprocess
 
 from ansys_sphinx_theme import ansys_favicon, get_version_match
@@ -140,12 +136,15 @@
 typehints_defaults = "comma"
 simplify_optional_unions = False
 
-<<<<<<< HEAD
-# Common content for every RST file such us links
+# Common content for every RST file such as links
 rst_epilog = ""
 links_filepath = Path(__file__).parent.absolute() / "links.rst"
 rst_epilog += links_filepath.read_text(encoding="utf-8")
 
+exclude_patterns = ["links.rst"]
+
+# Configuration for Jinja
+# -----------------------------------------------------------------------------
 jinja_globals = {
     "PYANSYS_HEART_VERSION": version,
 }
@@ -160,22 +159,4 @@
     "toxenvs": {
         "envs": envs,
     }
-}
-=======
-# Configuration for Jinja
-# -----------------------------------------------------------------------------
-jinja_contexts = {
-    "toxenvs": {
-        "envs": subprocess.run(
-            ["tox", "list", "-d", "-q"], capture_output=True, text=True
-        ).stdout.splitlines()[1:],
-    },
-}
-
-# Common content for every RST file such us links
-rst_epilog = ""
-links_filepath = pathlib.Path(__file__).parent.absolute() / "links.rst"
-rst_epilog += links_filepath.read_text(encoding="utf-8")
-
-exclude_patterns = ["links.rst"]
->>>>>>> b3fa8431
+}