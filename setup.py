"""Project installation script."""
import subprocess
import sys

"""pyheart-lib setup file."""
import codecs
from io import open as io_open
import os

from setuptools import find_namespace_packages, setup
from setuptools.command.develop import develop


class PostDevelopCommand(develop):
    """Post-installation for development mode."""

    def run(self):
        """Post run to install dynalib."""
        develop.run(self)
        print("Installing dynalib...")
        subprocess.call("git clone https://github.com/pyansys/dynalib.git")
        subprocess.call("python -m pip install -e dynalib")

        if sys.version_info.minor == 7 or sys.version_info.minor == 8:
            print("Installing qd...")
            subprocess.call("python -m pip install qd")


_THIS_FILE = os.path.abspath(os.path.dirname(__file__))
__version__ = None
version_file = os.path.join(_THIS_FILE, "ansys", "heart", "_version.py")
with io_open(version_file, mode="r") as fd:
    exec(fd.read())


# Get the long description from the README file
# This is needed for the description on PyPI
def read(rel_path):
    """Get long description from the README file."""
    with codecs.open(os.path.join(_THIS_FILE, rel_path), "r") as fp:
        return fp.read()


with open(os.path.join(_THIS_FILE, "README.rst"), encoding="utf-8") as f:
    long_description = f.read()

packages = []
for package in find_namespace_packages(include="ansys*"):
    if package.startswith("ansys.heart"):
        packages.append(package)

<<<<<<< HEAD
with open("requirements_build.txt") as f:
    required = f.read().splitlines()
=======
# list of required packages
install_requires = (
    [
        "h5py",
        "Jinja2>=3.1.2",
        "meshio==5.3.4",
        "numpy==1.21.6",
        # "pandas==1.3.5", pandas can be replaced by dynalib
        "scipy==1.7.3",
        "vtk==9.1.0",
        # "tqdm==4.64.0", # optional?
    ],
)

# add these files as package data
# can test if files are indeed added to distribution by: python setup.py sdist bdist_wheel
package_data = {
    "ansys.heart.preprocessor.templates": [
        "fluent_meshing_template_improved_2.jou",
        "fluent_meshing_add_blood_mesh_template.jou",
    ],
    "ansys.heart.preprocessor": ["*.json"],
    "ansys.heart.writer.templates": ["*.json"],
}
>>>>>>> 7fac69ff

setup(
    name="ansys-heart-lib",
    description="Python framework for heart modeling using ansys tools",
    packages=packages,
    # package_dir={"": "ansys"},
    include_package_data=True,
    package_data=package_data,
    version=__version__,
    long_description=long_description,
    install_requires=install_requires,
    tests_require=["pytest"],
    # long_description_content_type='text/x-rst',
    url="https://github.com/pyansys/pyheart-lib",
    license="MIT",
    author="ANSYS, Inc.",
    maintainer="PyAnsys developers",
    maintainer_email="pyansys.support@ansys.com",
<<<<<<< HEAD
    install_requires=required,
    # install dynalib
    cmdclass={"develop": PostDevelopCommand},
=======
>>>>>>> 7fac69ff
    python_requires=">=3.7",
    classifiers=[
        "Development Status :: 4 - Beta",
        "Programming Language :: Python :: 3",
        "License :: OSI Approved :: MIT License",
        "Operating System :: OS Independent",
    ],
)
"""Setup installation."""<|MERGE_RESOLUTION|>--- conflicted
+++ resolved
@@ -49,23 +49,8 @@
     if package.startswith("ansys.heart"):
         packages.append(package)
 
-<<<<<<< HEAD
 with open("requirements_build.txt") as f:
-    required = f.read().splitlines()
-=======
-# list of required packages
-install_requires = (
-    [
-        "h5py",
-        "Jinja2>=3.1.2",
-        "meshio==5.3.4",
-        "numpy==1.21.6",
-        # "pandas==1.3.5", pandas can be replaced by dynalib
-        "scipy==1.7.3",
-        "vtk==9.1.0",
-        # "tqdm==4.64.0", # optional?
-    ],
-)
+    install_requires = f.read().splitlines()
 
 # add these files as package data
 # can test if files are indeed added to distribution by: python setup.py sdist bdist_wheel
@@ -77,7 +62,6 @@
     "ansys.heart.preprocessor": ["*.json"],
     "ansys.heart.writer.templates": ["*.json"],
 }
->>>>>>> 7fac69ff
 
 setup(
     name="ansys-heart-lib",
@@ -96,12 +80,8 @@
     author="ANSYS, Inc.",
     maintainer="PyAnsys developers",
     maintainer_email="pyansys.support@ansys.com",
-<<<<<<< HEAD
-    install_requires=required,
     # install dynalib
     cmdclass={"develop": PostDevelopCommand},
-=======
->>>>>>> 7fac69ff
     python_requires=">=3.7",
     classifiers=[
         "Development Status :: 4 - Beta",
