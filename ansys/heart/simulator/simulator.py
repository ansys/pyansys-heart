"""Simulator module.

Options for simulation:
- EP-only
    with/without fbers
    with/without purkinje
- Electro-mechanics
    simplified EP (imposed activation)
    coupled electro-mechanics
"""
import copy
import glob as glob
import logging
import os
import pathlib as Path
import shutil
import subprocess
from typing import List

LOGGER = logging.getLogger("pyheart_global.simulator")
from ansys.heart.misc.element_orth import read_orth_element_kfile
from ansys.heart.postprocessor.auto_process import (
    compute_la_fiber_cs,
    compute_ra_fiber_cs,
    mech_post,
    read_uvc,
    zerop_post,
)
<<<<<<< HEAD
from ansys.heart.preprocessor.models_new import FourChamber, FullHeart, HeartModel, LeftVentricle
=======

from ansys.heart.preprocessor.models_new import FourChamber, FullHeart, HeartModel
>>>>>>> 0a266986
from ansys.heart.simulator.settings.settings import DynaSettings, SimulationSettings
import ansys.heart.writer.dynawriter as writers
import numpy as np
import pyvista as pv


def which(program):
    """Return path if program exists, else None."""

    def is_exe(fpath):
        return os.path.isfile(fpath) and os.access(fpath, os.X_OK)

    fpath, fname = os.path.split(program)
    if fpath:
        if is_exe(program):
            return program
    else:
        for path in os.environ["PATH"].split(os.pathsep):
            exe_file = os.path.join(path, program)
            if is_exe(exe_file):
                return exe_file

    return None


class BaseSimulator:
    """Base class for the simulator."""

    def __init__(
        self,
        model: HeartModel,
        dyna_settings: DynaSettings = None,
        simulation_directory: Path = "",
    ) -> None:
        """Initialize BaseSimulator.

        Parameters
        ----------
        model : HeartModel
            Heart model to simulate.
        dyna_settings : DynaSettings
            Settings used for launching LS-DYNA.
        simulation_directory : Path, optional
            Directory in which to start the simulation, by default ""
        """
        self.model: HeartModel = model
        """HeartModel to simulate."""
        if not dyna_settings:
            LOGGER.warning("Setting default LS-DYNA settings.")
            self.dyna_settings = DynaSettings()
        else:
            self.dyna_settings: DynaSettings = dyna_settings
            """Contains the settings to launch LS-DYNA."""

        self.directories: dict = {}
        """Dictionary of all defined directories."""

        """Operating System."""
        if which(self.dyna_settings.lsdyna_path) is None:
            LOGGER.error(f"{self.dyna_settings.lsdyna_path} not exist")
            exit()

        if simulation_directory == "":
            simulation_directory = os.path.join(self.model.info.workdir, "simulation")

        self.root_directory = simulation_directory
        """Root simulation directory."""

        self.settings: SimulationSettings = SimulationSettings()
        """Simulation settings."""

        pass

    def load_default_settings(self) -> SimulationSettings:
        """Load default simulation settings."""
        self.settings.load_defaults()
        return self.settings

    def compute_fibers(self):
        """Compute the fiber direction on the model."""
        directory = self._write_fibers()

        LOGGER.info("Computing fiber orientation...")

        # self.settings.save(os.path.join(directory, "simulation_settings.yml"))
        input_file = os.path.join(directory, "main.k")
        self._run_dyna(path_to_input=input_file)

        LOGGER.info("done.")

        # interpolate new fibers onto model.mesh
        # Number of cells/points or element/node ordering may not be the same
        # especially in the case of a full-heart model where we do not use
        # the full heart to compute the fibers. Hence, interpolate using the cell
        # centers.
        # NOTE: How to handle null values?

        # read results.
        print("Interpolating fibers onto model.mesh")
        vtk_with_fibers = os.path.join(directory, "vtk_FO_ADvectors.vtk")
        vtk_with_fibers = pv.UnstructuredGrid(vtk_with_fibers)

        cell_centers_target = vtk_with_fibers.cell_centers()
        cell_centers_source = self.model.mesh.cell_centers()

        cell_centers_source = cell_centers_source.interpolate(cell_centers_target)

        self.model.mesh.cell_data["fiber"] = cell_centers_source.point_data["aVector"]
        self.model.mesh.cell_data["sheet"] = cell_centers_source.point_data["dVector"]
        print("Done.")

        LOGGER.info("Assigning fiber orientation to model...")
        elem_ids, part_ids, connect, fib, sheet = read_orth_element_kfile(
            os.path.join(directory, "element_solid_ortho.k")
        )

        # self.model.mesh.cell_data.set_vectors(fib, name="fiber", deep_copy=True)
        # self.model.mesh.cell_data.set_vectors(sheet, name="sheet", deep_copy=True)

        # dump the model to reuse fiber information
        self.model.dump_model(os.path.join(self.root_directory, "model_with_fiber.pickle"))
        return

    def compute_uvc(self) -> pv.UnstructuredGrid:
        """Compute universal 'heart' coordinates system."""
        LOGGER.info("Computing universal ventricular coordinates...")

        type = "uvc"
        export_directory = os.path.join(self.root_directory, type)

        target = self.run_laplace_problem(export_directory, type)
        grid = read_uvc(export_directory)

        grid["cell_ids"] = target["cell_ids"]
        grid["point_ids"] = target["point_ids"]

        LOGGER.info("Assigning data to full model...")

        ids = grid["point_ids"]
        self.model.mesh["apico-basal"] = np.zeros(self.model.mesh.n_points)
        self.model.mesh["apico-basal"][:] = np.nan
        self.model.mesh["transmural"] = np.zeros(self.model.mesh.n_points)
        self.model.mesh["transmural"][:] = np.nan
        self.model.mesh["rotational"] = np.zeros(self.model.mesh.n_points)
        self.model.mesh["rotational"][:] = np.nan
        self.model.mesh["apico-basal"][ids] = grid["apico-basal"]
        self.model.mesh["transmural"][ids] = grid["transmural"]
        self.model.mesh["rotational"][ids] = grid["rotational"]

        return grid

    def compute_right_atrial_fiber(self, appendage: List[float]) -> pv.UnstructuredGrid:
        """
        Compute right atrium fiber with LDRBD method.

        Parameters
        ----------
        appendage
            Right atrium appendage apex coordinates.

        Returns
        -------
            right atrium UnstructuredGrid with related information.
        """
        LOGGER.info("Computing RA fiber...")
        export_directory = os.path.join(self.root_directory, "ra_fiber")

        target = self.run_laplace_problem(export_directory, "ra_fiber", raa=np.array(appendage))
        ra_pv = compute_ra_fiber_cs(export_directory)
        LOGGER.info("Generating fibers done.")

        # arrays that save ID map to full model
        ra_pv["cell_ids"] = target["cell_ids"]
        ra_pv["point_ids"] = target["point_ids"]

        LOGGER.info("Assigning fibers to full model...")

        # cell IDs in full model mesh
        ids = ra_pv["cell_ids"]
        self.model.mesh.cell_data["fiber"][ids] = ra_pv["e_l"]
        self.model.mesh.cell_data["sheet"][ids] = ra_pv["e_t"]

        return ra_pv

    def compute_left_atrial_fiber(self) -> pv.UnstructuredGrid:
        """
        Compute left atrium fiber with LDRBD method.

        Returns
        -------
            right atrium UnstructuredGrid with related information.

        """
        LOGGER.info("Computing LA fiber...")
        export_directory = os.path.join(self.root_directory, "la_fiber")

        target = self.run_laplace_problem(export_directory, "la_fiber")
        la_pv = compute_la_fiber_cs(export_directory)
        LOGGER.info("Generating fibers done.")

        # arrays that save ID map to full model
        la_pv["cell_ids"] = target["cell_ids"]
        la_pv["point_ids"] = target["point_ids"]

        LOGGER.info("Assigning fibers to full model...")

        # cell IDs in full model mesh
        ids = la_pv["cell_ids"]
        self.model.mesh.cell_data["fiber"][ids] = la_pv["e_l"]
        self.model.mesh.cell_data["sheet"][ids] = la_pv["e_t"]

        return la_pv

    def run_laplace_problem(self, export_directory, type, **kwargs):
        """
        Run Laplace-Dirichlet (thermal) problem in LSDYNA.

        Parameters
        ----------
        export_directory: str
            LSDYNA directory
        type: str
            Simulation type.
        kwargs

        Returns
        -------
            UnstructuredGrid with array to map data back to full mesh.
        """
        if type == "ra_fiber":
            for key, value in kwargs.items():
                if key == "raa":
                    break
            dyna_writer = writers.UHCWriter(copy.deepcopy(self.model), type, raa=value)
        else:
            dyna_writer = writers.UHCWriter(copy.deepcopy(self.model), type)

        dyna_writer.update()
        dyna_writer.export(export_directory)

        input_file = os.path.join(export_directory, "main.k")
        self._run_dyna(path_to_input=input_file, options="case")

        LOGGER.info("Solving laplace-dirichlet done.")

        return dyna_writer.target

    def _run_dyna(self, path_to_input: Path, options: str = ""):
        """Run LS-DYNA with path and options.

        Parameters
        ----------
        path_to_input : Path
            Path to the LS-DYNA simulation file.
        options : str, optional
            Additional options to pass to command line, by default ""
        """
        if options != "":
            old_options = copy.deepcopy(self.dyna_settings.dyna_options)
            self.dyna_settings.dyna_options = self.dyna_settings.dyna_options + " " + options

        run_lsdyna(
            path_to_input=path_to_input,
            settings=self.dyna_settings,
            simulation_directory=self.root_directory,
        )

        if options != "":
            self.dyna_settings.dyna_options = old_options

    def _write_fibers(
        self,
        alpha_endocardium: float = -60,
        alpha_epicardium: float = 60,
        beta_endocardium: float = 25,
        beta_epicardium: float = -65,
    ) -> Path:
        """Write LS-DYNA files for fiber generation."""
        export_directory = os.path.join(self.root_directory, "fibergeneration")
        self.directories["fibergeneration"] = export_directory

        dyna_writer = writers.FiberGenerationDynaWriter(copy.deepcopy(self.model), self.settings)
        dyna_writer.update()
        dyna_writer.export(export_directory)

        return export_directory


class EPSimulator(BaseSimulator):
    """EP Simulator."""

    def __init__(
        self,
        model: HeartModel,
        dyna_settings: DynaSettings,
        simulation_directory: Path = "",
    ) -> None:
        super().__init__(model, dyna_settings, simulation_directory)

        return

    def simulate(self, folder_name="main-ep"):
        """Launch the main simulation."""
        directory = os.path.join(self.root_directory, folder_name)
        self._write_main_simulation_files(folder_name)

        LOGGER.info("Launching main EP simulation...")

        input_file = os.path.join(directory, "main.k")
        self._run_dyna(input_file)

        LOGGER.info("done.")

        return

    def compute_purkinje(self, after_zerop=False):
        """
        Compute the purkinje network.

        Parameters
        ----------
        after_zerop : bool, optional
            If generate purkinje network on guessed end of diastol, by default False
        """
        directory = os.path.join(self.root_directory, "purkinjegeneration")
        self.directories["purkinjegeneration"] = directory

        self._write_purkinje_files(directory, after_zerop=after_zerop)

        LOGGER.info("Computing the Purkinje network...")

        # self.settings.save(os.path.join(directory, "simulation_settings.yml"))

        LOGGER.debug("Compute Purkinje network on 1 cpu.")
        orig_num_cpus = self.dyna_settings.num_cpus
        self.dyna_settings.num_cpus = 1

        input_file = os.path.join(directory, "main.k")
        self._run_dyna(input_file)

        self.dyna_settings.num_cpus = orig_num_cpus
        LOGGER.debug(f"Set number of cpus back to {orig_num_cpus}.")

        LOGGER.info("done.")

        LOGGER.info("Assign the Purkinje network to the model...")

        purkinje_k_file = os.path.join(directory, "purkinjeNetwork_001.k")
        self.model.add_purkinje_from_kfile(purkinje_k_file, "Left-purkinje")

        if not isinstance(self.model, LeftVentricle):
            purkinje_k_file = os.path.join(directory, "purkinjeNetwork_002.k")
            self.model.add_purkinje_from_kfile(purkinje_k_file, "Right-purkinje")

    def compute_conduction_system(self, after_zerop=False):
        """Compute the conduction system."""
        if after_zerop:
            new_nodes = np.array(self.stress_free_report["guess_ed_coord"])[:-11]
            self.model.mesh.points = new_nodes
            for part in self.model.parts:
                for surface in part.surfaces:
                    surface.nodes = new_nodes

<<<<<<< HEAD
        if isinstance(self.model, FourChamber, FullHeart):
=======
        if isinstance(self.model, FourChamber):
>>>>>>> 0a266986
            SA_node = self.model.compute_SA_node()
            AV_node = self.model.compute_AV_node()

            av_beam = self.model.compute_av_conduction()
            # AV_node.xyz
            # av_beam.edges[-1,-1]
            his_beam, his_ends_coords = self.model.compute_His_conduction()

            left_bundle_beam = self.model.compute_left_right_bundle(
                his_ends_coords[0],
                his_beam.edges[-2, 1],
                side="Left",
            )

            right_bundle_beam = self.model.compute_left_right_bundle(
                his_ends_coords[1],
                his_beam.edges[-1, 1],
                side="Right",
            )

    def _write_main_simulation_files(self, folder_name):
        """Write LS-DYNA files that are used to start the main simulation."""
        export_directory = os.path.join(self.root_directory, folder_name)
        self.directories["main-ep"] = export_directory

        dyna_writer = writers.ElectrophysiologyDynaWriter(self.model, self.settings)
        dyna_writer.update()
        dyna_writer.export(export_directory)

        return export_directory

    def _write_purkinje_files(
        self,
        export_directory,
        after_zerop=False,
    ) -> Path:
        """Write purkinje files."""
        model = copy.deepcopy(self.model)
        if after_zerop:
            model.mesh.points = np.array(self.stress_free_report["guess_ed_coord"])

        dyna_writer = writers.PurkinjeGenerationDynaWriter(model, self.settings)
        dyna_writer.update()
        dyna_writer.export(export_directory)
        return


class MechanicsSimulator(BaseSimulator):
    """Mechanics simulator with imposed active stress."""

    def __init__(
        self,
        model: HeartModel,
        dyna_settings: DynaSettings,
        simulation_directory: Path = "",
        initial_stress: bool = True,
    ) -> None:
        super().__init__(model, dyna_settings, simulation_directory)

        self.initial_stress = initial_stress
        """If stress free computation is taken into considered."""
        # include initial stress by default

        self.stress_free_report = None
        """A dictionary save stress free computation information"""

        return

    def simulate(self, folder_name="main-mechanics", zerop_folder=None, auto_post=True):
        """
        Launch the main simulation.

        Parameters
        ----------
        zerop_folder : str
            folder contains stress free simulation.
            Default is "zeropressure" under roo_directory.
        auto_post : bool
            if run post-process scripts.
        folder_name: str
            main simulation folder name.

        """
        directory = os.path.join(self.root_directory, folder_name)
        os.makedirs(directory, exist_ok=True)

        if zerop_folder is None:
            zerop_folder = os.path.join(self.root_directory, "zeropressure")

        if self.initial_stress:
            try:
                # get dynain.lsda file from
                dynain_file = glob.glob(os.path.join(zerop_folder, "iter*.dynain.lsda"))[-1]

                shutil.copy(dynain_file, os.path.join(directory, "dynain.lsda"))
                shutil.copy(
                    os.path.join(zerop_folder, "post", "Post_report.json"),
                    os.path.join(directory, "Post_report.json"),
                )
            except IndexError:
                # handle if lsda file not exist.
                LOGGER.warning(
                    "Cannot find initial stress file, simulation will run without initial stress."
                )
                self.initial_stress = False

        self._write_main_simulation_files(folder_name=folder_name)

        LOGGER.info("Launching main simulation...")

        input_file = os.path.join(directory, "main.k")
        self._run_dyna(input_file)

        LOGGER.info("done.")

        if auto_post:
            mech_post(Path.Path(directory), self.model)
        return

    def compute_stress_free_configuration(self, folder_name="zeropressure"):
        """Compute the stress-free configuration of the model."""
        directory = os.path.join(self.root_directory, folder_name)
        os.makedirs(directory, exist_ok=True)

        self._write_stress_free_configuration_files(folder_name)
        self.settings.save(Path.Path(directory) / "simulation_settings.yml")

        LOGGER.info("Computing stress-free configuration...")
        self._run_dyna(os.path.join(directory, "main.k"), options="case")
        LOGGER.info("Simulation done.")

        self.stress_free_report = zerop_post(directory, self.model)

        return

    def _write_main_simulation_files(self, folder_name):
        """Write LS-DYNA files that are used to start the main simulation."""
        export_directory = os.path.join(self.root_directory, folder_name)
        self.directories["main-mechanics"] = export_directory

        dyna_writer = writers.MechanicsDynaWriter(
            self.model,
            self.settings,
        )
        dyna_writer.update(with_dynain=self.initial_stress)
        dyna_writer.export(export_directory)

        return export_directory

    def _write_stress_free_configuration_files(self, folder_name) -> Path:
        """Write LS-DYNA files to compute stress-free configuration."""
        export_directory = os.path.join(self.root_directory, folder_name)
        self.directories["zeropressure"] = export_directory

        model = copy.deepcopy(self.model)
        if isinstance(model, FourChamber) and type(self) == EPMechanicsSimulator:
            model._create_isolation_part()

        dyna_writer = writers.ZeroPressureMechanicsDynaWriter(model, self.settings)
        dyna_writer.update()
        dyna_writer.export(export_directory)

        return


class EPMechanicsSimulator(EPSimulator, MechanicsSimulator):
    """Coupled EP-mechanics simulator with computed Electrophysiology."""

    def __init__(
        self,
        model: HeartModel,
        dyna_settings: DynaSettings,
        simulation_directory: Path = "",
    ) -> None:
        MechanicsSimulator.__init__(self, model, dyna_settings, simulation_directory)

        return

    def simulate(self, folder_name="ep_meca"):
        """Launch the main simulation."""
        # MechanicalSimulator handle dynain file from zerop
        MechanicsSimulator.simulate(self, folder_name=folder_name)

        return

    def _write_main_simulation_files(self, folder_name):
        """Write LS-DYNA files that are used to start the main simulation."""
        export_directory = os.path.join(self.root_directory, folder_name)
        self.directories["main-coupling"] = export_directory

        dyna_writer = writers.ElectroMechanicsDynaWriter(self.model, self.settings)
        dyna_writer.update(with_dynain=self.initial_stress)
        dyna_writer.export(export_directory)

        return export_directory


def run_lsdyna(
    path_to_input: Path,
    settings: DynaSettings = None,
    simulation_directory: Path = None,
):
    """Standalone function for running LS-DYNA.

    Parameters
    ----------
    path_to_input : Path
        Input file for LS-DYNA.
    settings : DynaSettings, optional
        LS-DYNA settings, such as path to executable, executable type, platform, by default None
    simulation_directory : Path, optional
        Directory where to simulate, by default None
    """
    if not settings:
        LOGGER.info("Using default LS-DYNA settings.")
        settings = DynaSettings()

    commands = settings.get_commands(path_to_input)

    os.chdir(os.path.dirname(path_to_input))

    with subprocess.Popen(commands, stdout=subprocess.PIPE, text=True) as p:
        for line in p.stdout:
            LOGGER.info(line.rstrip())

    os.chdir(simulation_directory)
    return<|MERGE_RESOLUTION|>--- conflicted
+++ resolved
@@ -26,12 +26,8 @@
     read_uvc,
     zerop_post,
 )
-<<<<<<< HEAD
+
 from ansys.heart.preprocessor.models_new import FourChamber, FullHeart, HeartModel, LeftVentricle
-=======
-
-from ansys.heart.preprocessor.models_new import FourChamber, FullHeart, HeartModel
->>>>>>> 0a266986
 from ansys.heart.simulator.settings.settings import DynaSettings, SimulationSettings
 import ansys.heart.writer.dynawriter as writers
 import numpy as np
@@ -395,11 +391,7 @@
                 for surface in part.surfaces:
                     surface.nodes = new_nodes
 
-<<<<<<< HEAD
         if isinstance(self.model, FourChamber, FullHeart):
-=======
-        if isinstance(self.model, FourChamber):
->>>>>>> 0a266986
             SA_node = self.model.compute_SA_node()
             AV_node = self.model.compute_AV_node()
 
