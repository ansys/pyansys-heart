import time
from typing import List, Optional

from ansys.heart.custom_logging import LOGGER
import h5py
import meshio
import numpy as np

"""Module containing functions to read/write fluent meshes in HDF5 format
"""


def _deprecated_fluenthdf5_to_vtk(hdf5_filename: str, vtk_filename: str):
    """Converts Fluent hdf5 to vtk format

    Parameters
    ----------
    hdf5filename : str
        path to hdf5 file
    vtkfilename : str
        path to vtk file
    """
    add_surface = False

    fid = h5py.File(hdf5_filename, "r")
    mesh_group = get_mesh_group(fid)
    num_cell_zones = len(mesh_group)

    if num_cell_zones > 1:
        raise NotImplementedError("Writing multiple cell zones not implemented yet")

    for key in mesh_group.keys():
        cell_zone_id = int(key)

        face_group = get_face_group(mesh_group[key])
        face_zone_info = get_face_zone_info(face_group)
        tetrahedrons = face_group_to_tetrahedrons(face_group, face_zone_info[0])
        face_zones = face_group_to_face_zones(face_group, face_zone_info[0], get_interior=False)

        points = get_nodes_from_mesh_group(mesh_group[key])[0]

        cells = []
        cell_data = []
        if add_surface:
            for _, value in face_zones.items():
                # logger.info(value)
                cells.append(("triangle", value["faces"] - 1))
                zoneids = np.ones(cells[-1][-1].shape[0], dtype=int) * value["zone-id"]
                cell_data.append(zoneids)

        cells.append(("tetra", tetrahedrons))

        cell_data.append(np.ones(tetrahedrons.shape[0] * cell_zone_id))
        cell_data = {"zone-id": cell_data}

        # add triangles: disable
        add_triangles = False  # this may cause some issues
        if add_triangles:
            # triangle_zones = ("triangle", [[0, 1, 2], [1, 3, 2]])
            triangles = np.empty((0, 3))
            zone_ids_all_triangles = np.empty(0)
            for zone, value in face_zones.items():
                num_faces = value["faces"].shape[0]
                zone_ids = np.ones(num_faces, dtype=int) * value["zone-id"]
                zone_ids_all_triangles = np.append(zone_ids_all_triangles, zone_ids)
                triangles = np.vstack([triangles, value["faces"]])

            # put in right format
            triangles = ("triangle", triangles)
            # append to cells
            cells.append(triangles)

            cell_data["zone-id"].append(zone_ids_all_triangles)

        # write file
        mesh = meshio.Mesh(
            points=points,
            cells=cells,
            # ("triangle", tris-1 ),
            # ("tetra", tetrahedrons - 1)
            # ],
            cell_data=cell_data,
        )
        mesh.write(vtk_filename)

    fid.close()

    return tetrahedrons, face_zones, points


class FluentCellZone:
    """Class that stores information of the cell zone"""

    def __init__(
        self, min_id: int = None, max_id: int = None, name: str = None, cid: int = None
    ) -> None:

        self.min_id: int = min_id
        """Min cell id of the cell zone: indexing starts at 0"""
        self.max_id: int = max_id
        """Max cell id of the cell zone: indexing starts at 0"""
        self.name: str = name
        """Name of the cell zone"""
        self.id: int = cid
        """Id of the cell zone"""
        self.cells: np.ndarray = None
        """Array of cells for this cell zone"""

        return

    def get_cells(self, all_cells: np.ndarray) -> None:
        """Selects the cells between min and max id from the list
        of all cells"""
        self.cells = all_cells[self.min_id : self.max_id]
        return


class FluentFaceZone:
    """Class that stores information of the face zone"""

    def __init__(
        self,
        min_id: int = None,
        max_id: int = None,
        name: str = None,
        zone_id: int = None,
        zone_type: str = None,
        hdf5_id: int = None,
        faces: np.ndarray = None,
        c0c1: np.ndarray = None,
    ) -> None:

        self.min_id: int = min_id
        """Min face id of the face zone: indexing starts at 0"""
        self.max_id: int = max_id
        """Max face id of the face zone: indexing starts at 0"""
        self.name: str = name
        """Name of the face zone"""
        self.id: int = zone_id
        """Id of the face zone"""
        self.zone_type: str = zone_type
        """Type of face zone"""
        self.faces: np.ndarray = faces
        """Array of faces for this face zone"""
        self.c0c1: np.ndarray = c0c1
        """Array that stores connected cell-ids"""
        self.hdf5_id = hdf5_id
        """Id of face zone in hdf5 file"""

        return


class FluentMesh:
    """Class that stores the Fluent mesh"""

    @property
    def cell_zone_names(self):
        """List of cell zone names of non-empty cell zones"""
        return [cz.name for cz in self.cell_zones if cz != None]

    def __init__(self, filename: str = None) -> None:

        self.filename: str = filename
        """Path to file"""
        self.fid: h5py.File = None
        """File id to h5py file"""
        self.nodes: np.ndarray = None
        """All nodes of the mesh"""
        self.faces: np.ndarray = None
        """All faces"""
        self.cells: np.ndarray = None
        """All cells"""
        self.cell_ids: np.ndarray = None
        """Array of cell ids use to define the cell zones"""
        self.cell_zones: List[FluentCellZone] = None
        """List of cell zones"""
        self.face_zones: List[FluentFaceZone] = None
        """List of face zones"""

        pass

    def load_mesh(self, filename: str = None, reconstruct_tetrahedrons: bool = True):
        """Loads the mesh from the hdf5 file"""
        if not filename and not self.filename:
            raise FileNotFoundError("Please specify a file to read")

        if self.filename:
            filename = self.filename

        self._open_file(filename)

        self._read_nodes()
        self._read_face_zone_info()
        self._read_cell_zone_info()

        self._read_all_faces_of_face_zones()

        if reconstruct_tetrahedrons:
            self._read_c0c1_of_face_zones()
            self._convert_interior_faces_to_tetrahedrons2()
            self._set_cells_in_cell_zones()

        self._update_indexing()

        self._close_file()
        return

    def _update_indexing(self):
        """Updates the indexing of all cells and faces: indexshould start from 0"""
        for cell_zone in self.cell_zones:
            cell_zone.cells = cell_zone.cells - 1
        for face_zone in self.face_zones:
            face_zone.faces = face_zone.faces - 1
        return

    def _set_cells_in_cell_zones(self):
        """Iterates over the cell zones and assigns cells to them"""
        for cell_zone in self.cell_zones:
            zone_cell_ids = np.arange(cell_zone.min_id, cell_zone.max_id, 1)
            mask = np.isin(self.cell_ids, zone_cell_ids)
            cell_zone.cells = self.cells[mask, :]

        return self.cell_zones

    def _open_file(self, filename: str = None):
        """Opens the file for reading"""
        if not filename:
            raise ValueError("Please specify input file")

        if filename[-7:] != ".msh.h5":
            raise FileNotFoundError("File does not have extension '.msh.h5'")

        self.fid = h5py.File(filename, "r")
        return self.fid

    def _close_file(self):
        """Closes file"""
        self.fid.close()

    def _read_nodes(self):
        """Reads the node field(s)"""
        self.nodes = np.zeros((0, 3), dtype=float)
        for ii in np.array(self.fid["meshes/1/nodes/coords"]):
            self.nodes = np.vstack([self.nodes, np.array(self.fid["meshes/1/nodes/coords/" + ii])])

    def _read_cell_zone_info(self) -> List[FluentCellZone]:
        """Initializes the list of cell zones"""

        cell_zone_names = (
            np.chararray.tobytes(np.array(self.fid["meshes/1/cells/zoneTopology/name"]))
            .decode()
            .split(";")
        )
        cell_zone_ids = np.array(self.fid["meshes/1/cells/zoneTopology/id"], dtype=int)
        min_ids = np.array(self.fid["meshes/1/cells/zoneTopology/minId"], dtype=int)
        max_ids = np.array(self.fid["meshes/1/cells/zoneTopology/maxId"], dtype=int)
        cell_zones: List[FluentCellZone] = []
        num_cell_zones = len(cell_zone_ids)

        for ii in range(0, len(cell_zone_names), 1):
            cell_zones.append(
                FluentCellZone(
                    name=cell_zone_names[ii],
                    cid=cell_zone_ids[ii],
                    min_id=min_ids[ii],
                    max_id=max_ids[ii],
                )
            )
        self.cell_zones = cell_zones
        return cell_zones

    def _read_face_zone_info(self) -> List[FluentFaceZone]:
        """Initializes the list of face zones"""

        ids = np.array(self.fid["meshes/1/faces/zoneTopology/id"], dtype=int)
        max_ids = np.array(self.fid["meshes/1/faces/zoneTopology/maxId"], dtype=int)
        min_ids = np.array(self.fid["meshes/1/faces/zoneTopology/minId"], dtype=int)
        names = (
            np.chararray.tobytes(np.array(self.fid["meshes/1/faces/zoneTopology/name"]))
            .decode()
            .split(";")
        )
        zone_types = np.array(self.fid["meshes/1/faces/zoneTopology/zoneType"], dtype=int)
        num_face_zones = len(ids)
        face_zones: List[FluentFaceZone] = []

        for ii in range(0, num_face_zones, 1):
            face_zones.append(
                FluentFaceZone(
                    min_id=min_ids[ii],
                    max_id=max_ids[ii],
                    name=names[ii],
                    zone_id=ids[ii],
                    zone_type=zone_types[ii],
                    hdf5_id=ii + 1,
                )
            )
        self.face_zones = face_zones
        return face_zones

    def _read_all_faces_of_face_zones(self):
        """Reads the faces of the face zone"""

        for face_zone in self.face_zones:
            subdir = "meshes/1/faces/nodes/" + str(face_zone.hdf5_id) + "/nodes"
            subdir2 = "meshes/1/faces/nodes/" + str(face_zone.hdf5_id) + "/nnodes"
            nnodes = np.array(self.fid[subdir2], dtype=int)
            if not np.all(nnodes == 3):
                raise ValueError("Only triangular meshes supported")

            node_ids = np.array(self.fid[subdir], dtype=int)
            num_triangles = int(len(node_ids) / 3)
            face_zone.faces = np.reshape(node_ids, (num_triangles, 3))

        return self.face_zones

    def _read_c0c1_of_face_zones(self):
        """Reads the cell connectivity of the face zone. Only do for interior cells"""

        for face_zone in self.face_zones:
            # if face_zone.zone_type != 2 or "interior" not in face_zone.name:
            #     continue

            subdir0 = "meshes/1/faces/c0/" + str(face_zone.hdf5_id)
            subdir1 = "meshes/1/faces/c1/" + str(face_zone.hdf5_id)

            c0c1 = np.array([self.fid[subdir0], self.fid[subdir1]], dtype=int).T

            face_zone.c0c1 = c0c1

        return self.face_zones

    def _convert_interior_faces_to_tetrahedrons(self):
        """Uses c0c1 matrix to get tetrahedrons

        Notes
        -----

        f1: n1 n2 n3 c0 c1
        f2: n3 n1 n4 c0 c1

        If f1 and f2 are connected to same face - extract node not occuring in
        f1. The resulting four nodes will make up the tetrahedron

        Do this for all interior faces

        """

        self.cells = np.zeros((0, 4), dtype=int)
        self.cell_ids = np.zeros(0, dtype=int)

        for face_zone in self.face_zones:
            if "interior" not in face_zone.name:
                continue

            faces = face_zone.faces
            c0c1 = face_zone.c0c1.T.ravel()

            cell_ids1, idx1, counts1 = np.unique(c0c1, return_index=True, return_counts=True)
            cell_ids2, idx2, counts2 = np.unique(
                np.flipud(c0c1), return_index=True, return_counts=True
            )

            faces_temp = np.vstack([faces, faces])

            f1 = faces_temp[idx1, :]
            f2 = np.flipud(faces_temp)[idx2, :]

            # Find node in connected face which completes tetrahedron
            mask = (f2[:, :, None] == f1[:, None, :]).any(-1)
            mask = np.invert(mask)

            if not np.all(np.sum(mask, axis=1) == 1):
                # note: in an edge case we may have an interior face that
                # is connected to a cell where all the other faces are actually
                # not of the interior.
                # as a solution we can collect all faces first and consequently construct the tetrahedrons
                face_ids = np.where(np.sum(mask, axis=1) != 1)[0]
                for face_id in face_ids:

                    f1[face_id]

                raise ValueError("The two faces do not seem to be connected with two nodes")

            tetrahedrons = np.hstack([f1, f2[mask][:, None]])

            # element ids?
            cell_ids = cell_ids1

            self.cells = np.vstack([self.cells, tetrahedrons])
            self.cell_ids = np.append(self.cell_ids, cell_ids)

        return tetrahedrons, cell_ids

    def _convert_interior_faces_to_tetrahedrons2(self):
        """Uses c0c1 matrix to get tetrahedrons

        Notes
        -----

        f1: n1 n2 n3 c0 c1
        f2: n3 n1 n4 c0 c1

        If f1 and f2 are connected to same face - extract node not occuring in
        f1. The resulting four nodes will make up the tetrahedron

        Do this for all faces.

        """

        self.cells = np.zeros((0, 4), dtype=int)
        self.cell_ids = np.zeros(0, dtype=int)

        # collect all faces
        faces = np.empty((0, 3), dtype=int)
        c0c1 = np.empty((0, 2), dtype=int)
        for face_zone in self.face_zones:
            faces = np.vstack([faces, face_zone.faces])
            c0c1 = np.vstack([c0c1, face_zone.c0c1])

        c0c1 = c0c1.T.ravel()

        cell_ids1, idx1, counts1 = np.unique(c0c1, return_index=True, return_counts=True)
        cell_ids2, idx2, counts2 = np.unique(np.flipud(c0c1), return_index=True, return_counts=True)

        faces_temp = np.vstack([faces, faces])

        # remove the
        if cell_ids1[0] == 0:
            cell_ids1 = cell_ids1[1:]
            idx1 = idx1[1:]
            idx2 = idx2[1:]

        f1 = faces_temp[idx1, :]
        f2 = np.flipud(faces_temp)[idx2, :]

        # Find node in connected face which completes tetrahedron
        mask = (f2[:, :, None] == f1[:, None, :]).any(-1)
        mask = np.invert(mask)

        if not np.all(np.sum(mask, axis=1) == 1):
            raise ValueError("The two faces do not seem to be connected with two nodes")

        tetrahedrons = np.hstack([f1, f2[mask][:, None]])

        cell_ids = cell_ids1

        self.cells = np.vstack([self.cells, tetrahedrons])
        self.cell_ids = np.append(self.cell_ids, cell_ids)

        return tetrahedrons, cell_ids


def get_mesh_group(fid: h5py.File) -> h5py.Group:
    """Gets meshgroup from hdf5 file handle"""
    keys = list(fid.keys())
    if keys[0] != "meshes":
        raise KeyError("No 'meshes' field found")
    return fid["meshes"]


def get_face_group(group: h5py.Group) -> h5py.Group:
    """Gets face zone group"""

    def find_faces(name):
        if "faces" in name:
            return name

    face_group = group[group.visit(find_faces)]
    return face_group


def get_face_zone_info(face_group: h5py.Group) -> List:
    """Gets list of face zone names"""
    # get face zone ids
    face_zone_ids = np.array(face_group["zoneTopology/id"])
    # get face zones
    face_zone_names = np.array(face_group["zoneTopology/name"])
    face_zone_names = np.chararray.tobytes(face_zone_names).decode()
    face_zone_names = face_zone_names.split(";")

    face_zone_types = np.array(face_group["zoneTopology/zoneType"])
    return face_zone_names, face_zone_ids, face_zone_types


def get_nodes_from_mesh_group(mesh_group: h5py.Group):
    """Gets nodes from the mesh group"""

    nodes = np.empty((0, 3), dtype=float)
    for key in mesh_group["nodes/coords"].keys():
        node_group = np.array(mesh_group["nodes/coords/" + key])
        nodes = np.append(nodes, node_group, axis=0)

    node_ids = np.arange(0, np.shape(nodes)[0], 1, dtype=int)
    return nodes, node_ids


def face_group_to_face_zones(
    face_group: h5py.Group,
    face_zone_names: List[str],
    get_all_zones: bool = False,
    get_interior: Optional[bool] = False,
) -> dict:
    """extracts face zones from face group object

    Parameters
    ----------
    face_group : h5py.Group
        Face group object
    face_zone_names : List[str]
        List of face zone names to extract
    get_all_zones : bool, optional
        Flag to indicate whether to extract all face zones, by default False
    get_interior : Optional[bool], optional
        Flag to indicate whether to extract all interior face zones, by default False

    Returns
    -------
    dict
        dictionary with all face zone definitions
    """

    # get face definitions of all face zones
    faces_all = np.empty((0, 3))
    faces_zoneid = np.empty((0, 0), dtype=int)
    faces_label = []

    # checks whether provided list of face zones is present in the face group
    face_zone_names_1 = get_face_zone_info(face_group)[0]
    face_zone_ids = get_face_zone_info(face_group)[1]

    idx_face_zones = []
    for ii, face_zone in enumerate(face_zone_names_1):
        if face_zone in face_zone_names and "interior" not in face_zone:
            idx_face_zones.append(ii)

    faces_out = {}
    for ii in idx_face_zones:
        subdir1 = "nodes/" + str(ii + 1) + "/nodes"
        faces = np.array(face_group[subdir1])
        # concatenate all faces into single array
        faces = np.reshape(faces, (int(len(faces) / 3), 3))

        faces_zoneid = np.append(faces_zoneid, np.ones(faces.shape[0], dtype=int) * (ii + 1))

        faces_all = np.append(faces_all, faces, axis=0)

        num_faces = faces.shape[0]

        faces_label.extend([face_zone_names_1[ii]] * num_faces)
        faces_out[face_zone_names_1[ii]] = {
            "faces": faces - 1,
            "zone-id": face_zone_ids[ii],
        }

    return faces_out


def face_group_to_tetrahedrons(face_group: h5py.Group, face_zone_names: List[str]) -> np.array:
    """ "Converts Fluent's face connectivity matrix to tetrahedron elements.

    Notes
    -----
    Format Fluent face:
    [n0 n1 n2] [c0 c1]
    n0 n1 n2 : node indices that make up face
    c0 c1    : cell indices to which face is connected. Max 2.

    Note: this finds n3 to construct a tetrahedron
    based on the connectivity of the faces. I.e.: the tetrahedron
    is defined by four faces as:
    f1: n1 n2 n3
    f2: n1 n2 n4
    f3: n2 n3 n4
    f3: n1 n3 n4

    Hence the tetrahedron will be composed of n1 n2 n3 n4.
    This function exploits this characteristic

    Parameters
    ----------
    face_group : h5py.Group
        handle to face group
    face_zone_names : List
        list of face zone names

    Returns
    -------
    np.array
        array with tetrahedron definitions

    Raises
    ------
    Exception
        Non-triangular faces detected
    """

    # get face definitions of all face zones
    faces_all = np.empty((0, 3))
    faces_zoneid = np.empty((0, 0), dtype=int)
    for ii, facezone in enumerate(face_zone_names):
        subdir1 = "nodes/" + str(ii + 1) + "/nodes"
        subdir2 = "nodes/" + str(ii + 1) + "/nnodes"
        faces = np.array(face_group[subdir1])
        nnodes = np.array(face_group[subdir2])

        if not np.all(nnodes == 3):
            raise Exception("Functionality for non-triangular faces not implemented...")

        # concatenate all faces into single array
        faces = np.reshape(faces, (int(len(faces) / 3), 3))
        faces_zoneid = np.append(faces_zoneid, np.ones(faces.shape[0]) * (ii + 1))
        faces_all = np.append(faces_all, faces, axis=0)

    # cell connectivity arrays
    c0c1_all = np.empty((0, 2), dtype=int)

    # get cell connectivity of all faces
    for ii, facezone in enumerate(face_zone_names):
        if "interior" not in facezone:
            continue
        subdir1 = "c0/" + str(ii + 1)
        subdir2 = "c1/" + str(ii + 1)
        c0c1 = np.column_stack((np.array(face_group[subdir1]), np.array(face_group[subdir2])))
        c0c1_all = np.append(c0c1_all, c0c1, axis=0)

    uniq_elem_id, uniq_count = np.unique(c0c1_all[c0c1_all > 0], return_counts=True)
    num_elem = uniq_elem_id.size

    tetrahedrons = np.empty((num_elem, 4), dtype=int)

    LOGGER.info("Generating {0} tetrahedrons...".format(num_elem))

    t0 = time.time()

    # exploit unique function for fast construction of tets
    face_idx = np.arange(0, c0c1_all.shape[0], 1, dtype=int)
    face_idx_r = np.hstack((face_idx, face_idx))
    face_idx_r_flip = np.flipud(face_idx_r)

    a1, b1 = np.unique(np.ravel(c0c1_all.T), return_index=True)

    a2, b2 = np.unique(np.flipud(np.ravel(c0c1_all.T)), return_index=True)
    a1 = np.delete(a1, 0)
    a2 = np.delete(a2, 0)
    b1 = np.delete(b1, 0)
    b2 = np.delete(b2, 0)

    # get node indices that construct all tetrahedrons
    A = faces_all[face_idx_r[b1], :]
    B = faces_all[face_idx_r_flip[b2], :]

    # find node index which to append to the reference triangle to complete tetrahedron
    C = (B[:, :, None] == A[:, None, :]).any(-1)
    BB = B
    BB[C] = -1
    node_idx_append = BB[BB > -1]

    tetrahedrons = np.column_stack((A, node_idx_append))

    t1 = time.time()
    # logger.info( '** Time elapsed: {:.2f} s **'.format ( t1-t0 ) )

    tetrahedrons = np.ndarray.astype(tetrahedrons, dtype=int)
    return tetrahedrons - 1


def face_group_to_tetrahedrons2(face_group: h5py.Group, face_zone_names: List[str]) -> np.array:
    """ "Converts Fluent's face connectivity matrix to tetrahedron elements.

    Notes
    -----
    Format Fluent face:
    [n0 n1 n2] [c0 c1]
    n0 n1 n2 : node indices that make up face
    c0 c1    : cell indices to which face is connected. Max 2.

    Note: this finds n3 to construct a tetrahedron
    based on the connectivity of the faces. I.e.: the tetrahedron
    is defined by four faces as:
    f1: n1 n2 n3
    f2: n1 n2 n4
    f3: n2 n3 n4
    f3: n1 n3 n4

    Hence the tetrahedron will be composed of n1 n2 n3 n4.
    This function exploits this characteristic

    Parameters
    ----------
    face_group : h5py.Group
        handle to face group
    face_zone_names : List
        list of face zone names

    Returns
    -------
    np.array
        array with tetrahedron definitions

    Raises
    ------
    Exception
        Non-triangular faces detected
    """

    # get face definitions of all face zones
    faces_all = np.empty((0, 3))
    faces_zoneids = np.empty((0, 0), dtype=int)
    cell_zones = {}
    for ii, facezone_name in enumerate(face_zone_names):
        if "interior" not in facezone_name:
            continue
        print("Processing: {}".format(facezone_name))
        subdir1 = "nodes/" + str(ii + 1) + "/nodes"
        subdir2 = "nodes/" + str(ii + 1) + "/nnodes"
        faces = np.array(face_group[subdir1], dtype=int)
        nnodes = np.array(face_group[subdir2], dtype=int)

        if not np.all(nnodes == 3):
            raise Exception("Functionality for non-triangular faces not implemented...")

        # concatenate all faces into single array
        faces = np.reshape(faces, (int(len(faces) / 3), 3))
        num_faces = faces.shape[0]

        faces_zoneids = np.append(faces_zoneids, np.ones(faces.shape[0], dtype=int) * (ii + 1))

        # get c0c1
        subdir_c0 = "c0/" + str(ii + 1)
        subdir_c1 = "c1/" + str(ii + 1)

        c0c1 = np.array([face_group[subdir_c0], face_group[subdir_c1]]).T

        # np.savetxt(
        #     "c0c1_func1_{}.txt".format(facezone_name.replace("interior-", "")), c0c1, delimiter=","
        # )

        # exploit unique to find indices of face pairs
        c0c1 = c0c1.T.ravel()
        cell_ids1, idx1, counts1 = np.unique(c0c1, return_index=True, return_counts=True)

        cell_ids2, idx2, counts2 = np.unique(np.flipud(c0c1), return_index=True, return_counts=True)

        faces_temp = np.vstack([faces, faces])

        num_elements = cell_ids1.shape[0]

        f1 = faces_temp[idx1, :]
        f2 = np.flipud(faces_temp)[idx2, :]

        node_ids_in_tet = np.hstack([f1, f2])

        # only select non-reocurring node-id
        unique = np.sort(node_ids_in_tet)
        duplicates = unique[:, 1:] == unique[:, :-1]
        unique[:, 1:][duplicates] = 0
        mask = unique != 0

        # np.savetxt(
        #     "faces_func1_{}.txt".format(facezone_name.replace("interior-", "")),
        #     faces,
        #     delimiter=",",
        # )
        # np.savetxt(
        #     "node_ids_in_tet_func1_{}.txt".format(facezone_name.replace("interior-", "")),
        #     node_ids_in_tet,
        #     delimiter=",",
        # )

        if not np.all(np.sum(mask, axis=1) == 4):
            raise ValueError("Tetrahedron does not consist of 4 node ids")

        tetrahedrons = np.reshape(node_ids_in_tet[mask], (num_elements, 4))
        cell_zones[facezone_name] = {"tetra": tetrahedrons, "tetra-ids": cell_ids1}

    t1 = time.time()
    # logger.info( '** Time elapsed: {:.2f} s **'.format ( t1-t0 ) )

    return cell_zones


def add_solid_name_to_stl(filename, solid_name, file_type: str = "ascii"):
    """Adds name of solid to stl file. Supports only single block"""
    if file_type == "ascii":
        start_str = "solid"
        end_str = "endsolid"
        f = open(filename, "r")
        list_of_lines = f.readlines()
        f.close()
        list_of_lines[0] = "{0} {1}\n".format(start_str, solid_name)
        list_of_lines[-1] = "{0} {1}\n".format(end_str, solid_name)

        f = open(filename, "w")
        f.writelines(list_of_lines)
        f.close()
    # replace part name in binary file
    elif file_type == "binary":
        fid = open(filename, "r+b")
        fid.seek(0)
        data = fid.read(40)
        fid.seek(0)
        string_replace = "{:<40}".format(solid_name).encode()
        fid.write(string_replace)
        fid.close()

    return


if __name__ == "__main__":
    print("protected")
<<<<<<< HEAD

    # fluenthdf5_to_vtk(hdf5_filename, "test.vtk")

    # fluenthdf5_to_vtk(hdf5_filename, hdf5_filename.replace(".msh.h5", "_.vtk"))

    import os

    t1 = time.time()
    hdf5_filename = r"D:\development\pyheart-lib\pyheart-lib\downloads\Strocchi2020\01\BiVentricleRefactored\fluent_volume_mesh.msh.h5"
    mesh1 = FluentMesh()
    mesh1.load_mesh(hdf5_filename)
    t2 = time.time()
    print("Time elapsed: {}".format(t2 - t1))

    hdf5_filename = r"D:\development\pyheart-lib\pyheart-lib\downloads\Strocchi2020\01\BiVentricleRefactored\fluent_volume_mesh_with_interior.msh.h5"
    mesh2 = FluentMesh()
    mesh2.load_mesh(hdf5_filename)
    t3 = time.time()
    print("Time elapsed: {:.2f}".format(t3 - t2))

    tetra, face_zones, points = _deprecated_fluenthdf5_to_vtk(hdf5_filename)

    for face_zone in mesh.face_zones:
        if "interior" in face_zone.name:
            continue
        cells = {"triangle": face_zone.faces}
        meshio_mesh = meshio.Mesh(points=mesh.nodes, cells=cells)
        meshio_mesh.write(
            os.path.join(
                os.path.dirname(hdf5_filename),
                "faces_of_{0}.stl".format(face_zone.name.replace(":", "-")),
            )
        )

    for cell_zone in mesh.cell_zones:
        cells = {"tetra": cell_zone.cells}
        meshio_mesh = meshio.Mesh(points=mesh.nodes, cells=cells)
        meshio_mesh.write(
            os.path.join(os.path.dirname(hdf5_filename), "volume_of_{}.vtk".format(cell_zone.name))
        )

    # prints info of hdf5 structure
    fid = h5py.File(hdf5_filename, "r")
    fid_w = open("hdf5_02.txt", "a")

    def printname(name):
        print(name)
        fid_w.write(name + "\n")

    fid.visit(printname)
    fid_w.close()
=======
    hdf5_filename = (
        "D:\\development\\pyheart-lib\\pyheart-lib\\examples\\heart\\workdir\\"
        "Strocchi2020\\FullHeart\\volume_mesh.msh.h5"
    )
    fluenthdf5_to_vtk(hdf5_filename, "test.vtk")
>>>>>>> ab07a0f4
<|MERGE_RESOLUTION|>--- conflicted
+++ resolved
@@ -806,10 +806,8 @@
 
     return
 
-
 if __name__ == "__main__":
     print("protected")
-<<<<<<< HEAD
 
     # fluenthdf5_to_vtk(hdf5_filename, "test.vtk")
 
@@ -860,11 +858,4 @@
         fid_w.write(name + "\n")
 
     fid.visit(printname)
-    fid_w.close()
-=======
-    hdf5_filename = (
-        "D:\\development\\pyheart-lib\\pyheart-lib\\examples\\heart\\workdir\\"
-        "Strocchi2020\\FullHeart\\volume_mesh.msh.h5"
-    )
-    fluenthdf5_to_vtk(hdf5_filename, "test.vtk")
->>>>>>> ab07a0f4
+    fid_w.close()