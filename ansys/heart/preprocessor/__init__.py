import os

if os.name == "nt":
    supported_versions = ["222"]
    awp_roots = {ver: os.environ.get(f"AWP_ROOT{ver}", "") for ver in supported_versions}
    installed_versions = {
        ver: path for ver, path in awp_roots.items() if path and os.path.isdir(path)
    }

elif os.name == "posix":
    assert False, "Posix not supported yet"

if installed_versions:
    # use latest installed version that is supported and has Spaceclaim and Fluent
    SC_EXE = ""
    FLUENT_EXE = ""
    for installed_version, ansys_dir in sorted(installed_versions.items(), reverse=True):
        sc_exe = os.path.join(ansys_dir, "scdm", "SpaceClaim.exe")
<<<<<<< HEAD
        fluent_exe = os.path.join(ansys_dir, "fluent", "ntbin", "win64", "fluent.exe")
        if os.path.isfile(sc_exe) and os.path.isfile(sc_exe):
            SC_EXE = sc_exe
=======
        fluent_exe = os.path.join(ansys_dir, "fluent", "ntbin", "win64", "fluent.exe")        
        if os.path.isfile(sc_exe) and os.path.isfile(fluent_exe):
            SC_EXE     = sc_exe
>>>>>>> 5cf3648f
            FLUENT_EXE = fluent_exe
            break

    assert os.path.isfile(SC_EXE), "Spaceclaim not found"
    assert os.path.isfile(FLUENT_EXE), "Fluent not found"
else:
    assert False, (
        "No valid installations found. Valid Ansys installations include: Ansys %s"
        % supported_versions
    )
    exit()<|MERGE_RESOLUTION|>--- conflicted
+++ resolved
@@ -16,15 +16,9 @@
     FLUENT_EXE = ""
     for installed_version, ansys_dir in sorted(installed_versions.items(), reverse=True):
         sc_exe = os.path.join(ansys_dir, "scdm", "SpaceClaim.exe")
-<<<<<<< HEAD
-        fluent_exe = os.path.join(ansys_dir, "fluent", "ntbin", "win64", "fluent.exe")
-        if os.path.isfile(sc_exe) and os.path.isfile(sc_exe):
-            SC_EXE = sc_exe
-=======
         fluent_exe = os.path.join(ansys_dir, "fluent", "ntbin", "win64", "fluent.exe")        
         if os.path.isfile(sc_exe) and os.path.isfile(fluent_exe):
             SC_EXE     = sc_exe
->>>>>>> 5cf3648f
             FLUENT_EXE = fluent_exe
             break
 
