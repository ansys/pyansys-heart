# GitHub workflow for functional tests
# Tests consistencty of model being generated
name: Test model generation
on:
  pull_request:
    types: ['opened', 'edited', 'reopened', 'synchronize', 'ready_for_review']
  push:
    tags:
      - "*"
    branches:
      - main
  workflow_dispatch:

# Required env variables for pyfluent
env:
  MAIN_PYTHON_VERSION: 3.8
  ANSYSLMD_LICENSE_FILE: ${{ format('1055@{0}', secrets.LICENSE_SERVER) }}
  PYFLUENT_START_INSTANCE: 0
<<<<<<< HEAD
  PYFLUENT_LAUNCH_CONTAINER: 1          
  FLUENT_IMAGE_TAG: v23.1.0
=======
  PYFLUENT_LAUNCH_CONTAINER: 1
  FLUENT_IMAGE_TAG: v22.2.0
>>>>>>> 8a4089f3


concurrency:
  group: ${{ github.workflow }}-${{ github.ref }}
  cancel-in-progress: true

jobs:
  build:
    if: github.event.pull_request.draft == false
    name: Tests requiring PyFluent
    runs-on: ubuntu-latest
    timeout-minutes: 30
    steps:
      - name: Checkout project
        uses: actions/checkout@v4

      - name: Set up Python
        uses: actions/setup-python@v4
        with:
          python-version: ${{ env.MAIN_PYTHON_VERSION }}

      # Login to Github container registry and pull Fluent image. if image-cach doesn't exist
      - name: Login to GitHub Container Registry
        uses: docker/login-action@v2
        with:
          registry: ghcr.io
          username: ${{ secrets.GH_USERNAME }}
          password: ${{ secrets.REPO_DOWNLOAD_PAT }}

<<<<<<< HEAD
      - name: Pull 23.1 Fluent docker image
        run: | 
          docker pull ghcr.io/ansys/pyfluent:$FLUENT_IMAGE_TAG          
=======
      - name: Pull 22.2 Fluent docker image
        # if: steps.image-cache.outputs.cache-hit != 'true'
        run: |
          docker pull ghcr.io/ansys/pyfluent:$FLUENT_IMAGE_TAG
>>>>>>> 8a4089f3
          docker image prune -f
      #     docker save -o ~/image-cache/fluent.tar ghcr.io/ansys/pyfluent:$FLUENT_IMAGE_TAG

      # - name: Load cached Fluent docker image
      #   if: steps.image-cache.outputs.cache-hit == 'true'
      #   run: |
      #     load -i ~/image-cache/fluent.tar

      - name: Install package
        run: |
          python -m pip install --upgrade pip
          python -m pip install -e .

      - name: Install testing dependencies
        run: |
          python -m pip install .[tests]

      - name: Test PyFluent launch
        continue-on-error: false
        run: |
          python -m pytest tests/heart/test_pyfluent.py

      - name: Test PyFluent on simple meshes
        continue-on-error: false
        run: |
          python -m pytest tests/heart/preprocessor/test_mesher.py

      - name: Cache large files
        id: cache-strocchi
        uses: actions/cache@v3
        env:
          cache-name: cache-strocchi
        with:
          # cache the case file that will be downloaded in tests/heart/assets/cases/Strocchi2020
          path: /home/runner/work/pyheart-lib/pyheart-lib/tests/heart/assets/cases/Strocchi2020
          key: ${{ runner.os }}-build-${{ env.cache-name }}
          restore-keys: |
            ${{ runner.os }}-build-${{ env.cache-name }}

      - name: Cache file check
        continue-on-error: true
        run: ls -R -lh /home/runner/work/pyheart-lib/pyheart-lib/tests/heart/assets/cases/Strocchi2020

      - name: Test biventricle model generation 1
        continue-on-error: false
        run: |
          python -m pytest tests/heart/test_biventricle_mesh_extraction.py
          ls -R -lh /home/runner/work/pyheart-lib/pyheart-lib/tests/heart/assets/cases/

      # - name: Test biventricle model generation 2
      #   continue-on-error: false
      #   run: |
      #     python -m pytest tests/heart/test_biventricle_mesh_extraction_with_bloodpool.py

      - name: Test full heart model generation
        continue-on-error: false
        run: |
          python -m pytest tests/heart/test_fullheart_mesh_extraction.py<|MERGE_RESOLUTION|>--- conflicted
+++ resolved
@@ -16,13 +16,8 @@
   MAIN_PYTHON_VERSION: 3.8
   ANSYSLMD_LICENSE_FILE: ${{ format('1055@{0}', secrets.LICENSE_SERVER) }}
   PYFLUENT_START_INSTANCE: 0
-<<<<<<< HEAD
   PYFLUENT_LAUNCH_CONTAINER: 1          
   FLUENT_IMAGE_TAG: v23.1.0
-=======
-  PYFLUENT_LAUNCH_CONTAINER: 1
-  FLUENT_IMAGE_TAG: v22.2.0
->>>>>>> 8a4089f3
 
 
 concurrency:
@@ -52,16 +47,9 @@
           username: ${{ secrets.GH_USERNAME }}
           password: ${{ secrets.REPO_DOWNLOAD_PAT }}
 
-<<<<<<< HEAD
       - name: Pull 23.1 Fluent docker image
         run: | 
           docker pull ghcr.io/ansys/pyfluent:$FLUENT_IMAGE_TAG          
-=======
-      - name: Pull 22.2 Fluent docker image
-        # if: steps.image-cache.outputs.cache-hit != 'true'
-        run: |
-          docker pull ghcr.io/ansys/pyfluent:$FLUENT_IMAGE_TAG
->>>>>>> 8a4089f3
           docker image prune -f
       #     docker save -o ~/image-cache/fluent.tar ghcr.io/ansys/pyfluent:$FLUENT_IMAGE_TAG
 
