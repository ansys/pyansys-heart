--- conflicted
+++ resolved
@@ -57,12 +57,8 @@
 
 
 class LSDYNANotFoundError(FileNotFoundError):
-<<<<<<< HEAD
-    """LSDYNA executable not found."""
+    """Exception raised when the LS-DYNA executable file not found."""
 
 
 class MPIProgamNotFoundError(FileNotFoundError):
-    """MPI program not found."""
-=======
-    """Exception raised when the LS-DYNA executable file not found."""
->>>>>>> 2513e2b4
+    """MPI program not found."""