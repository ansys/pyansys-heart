# Copyright (C) 2023 - 2024 ANSYS, Inc. and/or its affiliates.
# SPDX-License-Identifier: MIT
#
#
# Permission is hereby granted, free of charge, to any person obtaining a copy
# of this software and associated documentation files (the "Software"), to deal
# in the Software without restriction, including without limitation the rights
# to use, copy, modify, merge, publish, distribute, sublicense, and/or sell
# copies of the Software, and to permit persons to whom the Software is
# furnished to do so, subject to the following conditions:
#
# The above copyright notice and this permission notice shall be included in all
# copies or substantial portions of the Software.
#
# THE SOFTWARE IS PROVIDED "AS IS", WITHOUT WARRANTY OF ANY KIND, EXPRESS OR
# IMPLIED, INCLUDING BUT NOT LIMITED TO THE WARRANTIES OF MERCHANTABILITY,
# FITNESS FOR A PARTICULAR PURPOSE AND NONINFRINGEMENT. IN NO EVENT SHALL THE
# AUTHORS OR COPYRIGHT HOLDERS BE LIABLE FOR ANY CLAIM, DAMAGES OR OTHER
# LIABILITY, WHETHER IN AN ACTION OF CONTRACT, TORT OR OTHERWISE, ARISING FROM,
# OUT OF OR IN CONNECTION WITH THE SOFTWARE OR THE USE OR OTHER DEALINGS IN THE
# SOFTWARE.

"""Compute myocardial strain."""

import pathlib

import matplotlib as mpl
from matplotlib import pyplot as plt
import numpy as np

<<<<<<< HEAD
=======
from ansys.heart.core import LOG as LOGGER
from ansys.heart.core.helpers.landmarks import compute_aha17, compute_element_cs
>>>>>>> dfa2dfc5
from ansys.heart.core.models import HeartModel
from ansys.heart.postprocessor.dpf_utils import D3plotReader


class AhaStrainCalculator:
    """Compute Longitudinal, Radial, Circumferential strain for left ventricle."""

    def __init__(self, model: HeartModel, d3plot_file):
        """
        Initialize AHA strain calculator.

        Parameters
        ----------
        model: HeartModel
            Heart model object.
        d3plot_file: Path.Path
            d3plot header file path.
        """
        self.model = model

        self.aha_labels = compute_aha17(model, model.short_axis, model.l4cv_axis)
        self._aha_elements = np.where(~np.isnan(self.aha_labels))[0]

        self.d3plot = D3plotReader(d3plot_file)

    def compute_aha_strain(
        self, out_dir: str = None, write_vtk: bool = False, t_to_keep: float = 10e10
    ) -> np.ndarray:
        """Compute AHA 17 segment strain values from deformation grandient.

        Parameters
        ----------
        out_dir : str, optional
            output folder, by default None
        write_vtk : bool, optional
            write into vtk files, by default False
        t_to_keep : float, optional
            time to stop, by default 10e10

        Returns
        -------
        np.ndarray
            array of N_time * (1+17*3), columnus represents time and (L R C) strain of each segment
        """
        save_time = self.d3plot.time[self.d3plot.time >= self.d3plot.time[-1] - t_to_keep]
        strain = np.zeros((len(save_time), 1 + 17 * 3))

        if write_vtk:
            vtk_dir = out_dir
        else:
            vtk_dir = None

        header = "time"
        for aha in range(1, 18):
            for dir in ["L", "R", "C"]:
                header = ",".join([header, "AHA{0:d}_{1:s}".format(aha, dir)])

        for i, t in enumerate(save_time):
            aha_lrc = self.compute_aha_strain_at(
                np.where(self.d3plot.time == t)[0][0], out_dir=vtk_dir
            )
            strain[i, 0] = t
            strain[i, 1:] = aha_lrc.ravel()

        if out_dir is not None:
            np.savetxt(
                pathlib.Path(out_dir) / "AHAstrain.csv",
                strain,
                header=header,
                delimiter=",",
                comments="",
            )

        return strain

    def compute_aha_strain_at(self, frame: int = 0, out_dir: pathlib.Path = None) -> np.ndarray:
        """
        Export AHA strain and/or save vtk file for a given frame.

        Parameters
        ----------
        frame: int
            at this frame, by default 0.
        out_dir: pathlib.Path
            folder where vtk files are saved, by default not save.

        Returns
        -------
        np.ndarry
            AHA LRC strain matrix (17 * 3)
        """
        element_lrc, aha_lrc, element_lrc_averaged = self._compute_myocardial_strain(frame)

        if out_dir is not None:
            aha_model = self.model.mesh.extract_cells(self._aha_elements)
            aha_model.cell_data["AHA"] = self.aha_labels[self._aha_elements]

            init_coord = self.d3plot.get_initial_coordinates()[
                aha_model.point_data["vtkOriginalPointIds"]
            ]

            dsp = self.d3plot.get_displacement_at(self.d3plot.time[frame])[
                aha_model.point_data["vtkOriginalPointIds"]
            ]
            aha_model.points = init_coord + dsp

            aha_model.cell_data.set_vectors(element_lrc, "LRC strain")
            aha_model.cell_data.set_vectors(element_lrc_averaged, "LRC averaged strain")
            aha_model.save(pathlib.Path(out_dir) / "LRC_{0:d}.vtk".format(frame))

        return aha_lrc

    def _compute_myocardial_strain(self, at_frame, reference=None):
        """
        Compute left ventricle myocardial strain.

        Parameters
        ----------
        at_frame: int
        reference: not used

        Returns
        -------
        return1: [nelem * 3] elemental LRC strain
        return2: [17 * 3] AHA17 LRC strain
        return3: [nelem * 3] elemental LRC strain averaged from AHA17
        """
        if reference is not None:
            raise NotImplementedError

        deformation_gradient = self.d3plot.get_history_variable(
            hv_index=list(range(9)), at_step=at_frame
        ).T
        def_grad = deformation_gradient[self._aha_elements]

        strain = np.zeros((len(self._aha_elements), 3))
        averaged_strain = np.zeros((len(self._aha_elements), 3))
        aha_strain = np.zeros((17, 3))

        # model info
        e_l, e_r, e_c = compute_element_cs(self.model, self.model.short_axis, self._aha_elements)
        # TODO: vectorization
        for i_ele in range(len(self._aha_elements)):
            if reference is not None:
                pass
            else:
                right_cauchy_green = np.matmul(
                    def_grad[i_ele, :].reshape(3, 3),
                    def_grad[i_ele, :].reshape(3, 3).T,
                )

            # Green Lagrangian strain: E = 0.5*(lambda**2-1)
            # lambda = sqrt(e*right_cauchy_green*e)
            strain[i_ele, 0] = 0.5 * (
                np.matmul(np.matmul(e_l[i_ele].T, right_cauchy_green), e_l[i_ele]) - 1
            )
            strain[i_ele, 1] = 0.5 * (
                np.matmul(np.matmul(e_r[i_ele].T, right_cauchy_green), e_r[i_ele]) - 1
            )
            strain[i_ele, 2] = 0.5 * (
                np.matmul(np.matmul(e_c[i_ele].T, right_cauchy_green), e_c[i_ele]) - 1
            )

        # get aha17 label for left ventricle elements
        aha17_label = self.aha_labels[self._aha_elements]

        for i in range(1, 18):
            # get index in strain table
            indices = np.where(aha17_label == i)[0]
            # average
            aha_strain[i - 1] = np.mean(strain[indices, :], axis=0)
            averaged_strain[indices] = aha_strain[i - 1]
        return strain, aha_strain, averaged_strain

    @staticmethod
    def bullseye_plot(ax, data, seg_bold=None, cmap=None, norm=None):
        """Bullseye representation for the left ventricle.

        Parameters
        ----------
        ax : axes
        data : list of int and float
            The intensity values for each of the 17 segments
        seg_bold : list of int, optional
            A list with the segments to highlight
        cmap : ColorMap or None, optional
            Optional argument to set the desired colormap
        norm : Normalize or None, optional
            Optional argument to normalize data into the [0.0, 1.0] range

        Notes
        -----
        This function creates the 17 segment model for the left ventricle according
        to the American Heart Association (AHA) [1]_

        Based on:
        https://matplotlib.org/stable/gallery/specialty_plots/leftventricle_bulleye.html#sphx-glr-gallery-specialty-plots-leftventricle-bulleye-py

        References
        ----------
        .. [1] M. D. Cerqueira, N. J. Weissman, V. Dilsizian, A. K. Jacobs,
            S. Kaul, W. K. Laskey, D. J. Pennell, J. A. Rumberger, T. Ryan,
            and M. S. Verani, "Standardized myocardial segmentation and
            nomenclature for tomographic imaging of the heart",
            Circulation, vol. 105, no. 4, pp. 539-542, 2002.
        """
        if seg_bold is None:
            seg_bold = []

        linewidth = 2
        data = np.ravel(data)

        if cmap is None:
            cmap = plt.cm.viridis

        if norm is None:
            norm = mpl.colors.Normalize(vmin=data.min(), vmax=data.max())

        theta = np.linspace(0, 2 * np.pi, 768)
        r = np.linspace(0.2, 1, 4)

        # Remove grid
        ax.grid(False)

        # Create the bound for the segment 17
        for i in range(r.shape[0]):
            ax.plot(theta, np.repeat(r[i], theta.shape), "-k", lw=linewidth)

        # Create the bounds for the segments 1-12
        for i in range(6):
            theta_i = np.deg2rad(i * 60)
            ax.plot([theta_i, theta_i], [r[1], 1], "-k", lw=linewidth)

        # Create the bounds for the segments 13-16
        for i in range(4):
            theta_i = np.deg2rad(i * 90 - 45)
            ax.plot([theta_i, theta_i], [r[0], r[1]], "-k", lw=linewidth)

        # Fill the segments 1-6
        r0 = r[2:4]
        r0 = np.repeat(r0[:, np.newaxis], 128, axis=1).T
        for i in range(6):
            # First segment start at 60 degrees
            theta0 = theta[i * 128 : i * 128 + 128] + np.deg2rad(60)
            theta0 = np.repeat(theta0[:, np.newaxis], 2, axis=1)
            # TODO: @wenfengye - remove this variable if not using , commenting out for now
            # z = np.ones((128, 2)) * data[i]
            # ax.pcolormesh(theta0, r0, z, cmap=cmap, norm=norm, shading="auto")

            ax.text(theta0.mean(), r0.mean(), "{0:.2f}".format(data[i]), fontsize=12)

            if i + 1 in seg_bold:
                ax.plot(theta0, r0, "-k", lw=linewidth + 2)
                ax.plot(theta0[0], [r[2], r[3]], "-k", lw=linewidth + 1)
                ax.plot(theta0[-1], [r[2], r[3]], "-k", lw=linewidth + 1)

        # Fill the segments 7-12
        r0 = r[1:3]
        r0 = np.repeat(r0[:, np.newaxis], 128, axis=1).T
        for i in range(6):
            # First segment start at 60 degrees
            theta0 = theta[i * 128 : i * 128 + 128] + np.deg2rad(60)
            theta0 = np.repeat(theta0[:, np.newaxis], 2, axis=1)
            # TODO: @wenfengye - remove this variable if not using , commenting out for now
            # z = np.ones((128, 2)) * data[i + 6]
            # ax.pcolormesh(theta0, r0, z, cmap=cmap, norm=norm, shading="auto")

            ax.text(theta0.mean(), r0.mean(), "{0:.2f}".format(data[i + 6]), fontsize=12)

            if i + 7 in seg_bold:
                ax.plot(theta0, r0, "-k", lw=linewidth + 2)
                ax.plot(theta0[0], [r[1], r[2]], "-k", lw=linewidth + 1)
                ax.plot(theta0[-1], [r[1], r[2]], "-k", lw=linewidth + 1)

        # Fill the segments 13-16
        r0 = r[0:2]
        r0 = np.repeat(r0[:, np.newaxis], 192, axis=1).T
        for i in range(4):
            # First segment start at 45 degrees
            theta0 = theta[i * 192 : i * 192 + 192] + np.deg2rad(45)
            theta0 = np.repeat(theta0[:, np.newaxis], 2, axis=1)
            # TODO: @wenfengye - remove this variable if not using , commenting out for now
            # z = np.ones((192, 2)) * data[i + 12]
            # ax.pcolormesh(theta0, r0, z, cmap=cmap, norm=norm, shading="auto")

            ax.text(theta0.mean(), r0.mean(), "{0:.2f}".format(data[i + 12]), fontsize=12)

            if i + 13 in seg_bold:
                ax.plot(theta0, r0, "-k", lw=linewidth + 2)
                ax.plot(theta0[0], [r[0], r[1]], "-k", lw=linewidth + 1)
                ax.plot(theta0[-1], [r[0], r[1]], "-k", lw=linewidth + 1)

        # Fill the segments 17
        if data.size == 17:
            r0 = np.array([0, r[0]])
            r0 = np.repeat(r0[:, np.newaxis], theta.size, axis=1).T
            theta0 = np.repeat(theta[:, np.newaxis], 2, axis=1)
            # TODO: @wenfengye - remove this variable if not using , commenting out for now
            # z = np.ones((theta.size, 2)) * data[16]
            # ax.pcolormesh(theta0, r0, z, cmap=cmap, norm=norm, shading="auto")

            ax.text(theta0.mean(), r0.mean(), "{0:.2f}".format(data[16]), fontsize=12)

            if 17 in seg_bold:
                ax.plot(theta0, r0, "-k", lw=linewidth + 2)

        ax.set_ylim([0, 1])
        ax.set_yticklabels([])
        ax.set_xticklabels([])<|MERGE_RESOLUTION|>--- conflicted
+++ resolved
@@ -28,11 +28,7 @@
 from matplotlib import pyplot as plt
 import numpy as np
 
-<<<<<<< HEAD
-=======
-from ansys.heart.core import LOG as LOGGER
 from ansys.heart.core.helpers.landmarks import compute_aha17, compute_element_cs
->>>>>>> dfa2dfc5
 from ansys.heart.core.models import HeartModel
 from ansys.heart.postprocessor.dpf_utils import D3plotReader
 
