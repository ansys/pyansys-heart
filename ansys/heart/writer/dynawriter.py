"""Module contain. classes for writing LS-DYNA keywords based.

Note
----
Uses a HeartModel (from ansys.heart.preprocessor.models).

"""
import copy
import json
import os
import time
from typing import List

from ansys.dyna.keywords import keywords
from ansys.heart.custom_logging import LOGGER
from ansys.heart.preprocessor.mesh.objects import Cap
import ansys.heart.preprocessor.mesh.vtkmethods as vtkmethods
from ansys.heart.preprocessor.models import (
    BiVentricle,
    FourChamber,
    FullHeart,
    HeartModel,
    LeftVentricle,
)
from ansys.heart.simulator.settings.settings import SimulationSettings

# import missing keywords
from ansys.heart.writer import custom_dynalib_keywords as custom_keywords
from ansys.heart.writer.heart_decks import (
    BaseDecks,
    ElectroMechanicsDecks,
    ElectrophysiologyDecks,
    FiberGenerationDecks,
    MechanicsDecks,
    PurkinjeGenerationDecks,
)
from ansys.heart.writer.keyword_module import (
    add_beams_to_kw,
    add_nodes_to_kw,
    create_define_curve_kw,
    create_define_sd_orientation_kw,
    create_discrete_elements_kw,
    create_element_shell_keyword,
    create_element_solid_ortho_keyword,
    create_node_set_keyword,
    create_segment_set_keyword,
    fast_element_writer,
    get_list_of_used_ids,
)
from ansys.heart.writer.material_keywords import MaterialHGOMyocardium, active_curve
import numpy as np
import pandas as pd
import pkg_resources


class BaseDynaWriter:
    """Base class that contains essential features for all LS-DYNA heart models."""

    def __init__(self, model: HeartModel, settings: SimulationSettings = None) -> None:
        """Initialize writer by loading a HearModel and the desired settings.

        Parameters
        ----------
        model : HeartModel
            HeartModel object which contains the necessary information for the writer,
            such as nodes, elements, and parts
        settings : SimulationSettings, optional
            Simulation settings used to create the LS-DYNA model.
            Loads defaults if None, by default None

        Example
        -------
        <Example to be added>
        """
        self.model = model
        """Model information necessary for creating the LS-DYNA .k files."""

        self.kw_database = BaseDecks()

        # These are general attributes useful for keeping track of ids:
        self.max_node_id: int = 0
        """Max node id."""
        self._used_part_ids: List[int] = []

        self.section_ids = []
        """List of used section ids."""
        self.mat_ids = []
        """List of used mat ids."""
        # self.volume_mesh = {
        #     "nodes": np.empty(0),
        #     "tetra": np.empty(0),
        #     "cell_data": {},
        #     "point_data": {},
        # }
        self.volume_mesh = model.mesh
        """Volume mesh information."""

        # keeps track of some element id offsets
        self.id_offset = {
            "part": 0,
            "section": 0,
            "material": 0,
            "vector": 0,
            "element": {"solid": 0, "discrete": 0, "shell": 0},
        }
        """Id offset for several relevant keywords."""

        """List of .k files to include in main. This is derived from the Decks classes."""
        self.include_files = []

        if not settings:
            self.settings = SimulationSettings()
            """Simulation settings."""
            LOGGER.warning("No settings provided - loading default values.")
            self.settings.load_defaults()

        else:
            self.settings = settings
            """Simulation settings."""

        self.settings.to_consistent_unit_system()
        self._check_settings()

        if "Improved" in self.model.info.model_type:
            LOGGER.warning(
                "Changing model type from : {0} to {1}".format(
                    self.model.info.model_type, self.model.info.model_type.replace("Improved", "")
                )
            )
            self.model.info.model_type = self.model.info.model_type.replace("Improved", "")

        return

    def _check_settings(self):
        """Check if required settings are available."""
        import ansys.heart.simulator.settings.settings as sett

        subsettings_classes = [
            getattr(self.settings, attr).__class__
            for attr in self.settings.__dict__
            if isinstance(getattr(self.settings, attr), sett.Settings)
        ]

        if isinstance(self, MechanicsDynaWriter):
            if not sett.Mechanics in subsettings_classes:
                raise ValueError("Expecting mechanics settings.")

        elif isinstance(self, FiberGenerationDynaWriter):
            if not sett.Fibers in subsettings_classes:
                raise ValueError("Expecting fiber settings.")

        elif isinstance(self, PurkinjeGenerationDynaWriter):
            if not sett.Purkinje in subsettings_classes:
                raise ValueError("Expecting Purkinje settings.")

        elif isinstance(self, ElectrophysiologyDynaWriter):
            if not sett.Electrophysiology in subsettings_classes:
                raise ValueError("Expecting electrophysiology settings.")

        else:
            raise NotImplementedError(
                f"Checking settings for {self.__class__.__name__} not yet implemented."
            )

        return

    def _update_node_db(self, ids=None):
        """Add nodes to the Node database."""
        LOGGER.debug("Updating node keywords...")
        node_kw = keywords.Node()
        if ids is not None:
            nodes = np.vstack([ids, self.model.mesh.nodes.T]).T
            node_kw = add_nodes_to_kw(nodes, node_kw)
        else:
            node_kw = add_nodes_to_kw(self.model.mesh.nodes, node_kw)

        self.kw_database.nodes.append(node_kw)

        return

    def _update_parts_db(self):
        """Loop over parts defined in the model and creates keywords."""
        LOGGER.debug("Updating part keywords...")

        # add parts with a dataframe
        section_id = self.get_unique_section_id()

        # get list of cavities from model
        for part in self.model.parts:
            part.pid = self.get_unique_part_id()
            # material ID = part ID
            part.mid = part.pid

            part_df = pd.DataFrame(
                {
                    "heading": [part.name],
                    "pid": [part.pid],
                    "secid": [section_id],
                    "mid": [part.mid],
                }
            )
            part_kw = keywords.Part()
            part_kw.parts = part_df

            self.kw_database.parts.append(part_kw)

        # set up section solid for cavity myocardium
        section_kw = keywords.SectionSolid(secid=section_id, elform=13)

        self.kw_database.parts.append(section_kw)

        return

    def _update_segmentsets_db(self):
        """Update the segment set database."""
        # NOTE 0: add all surfaces as segment sets
        # NOTE 1: need to more robustly check segids that are already used?

        # add closed cavity segment sets
        cavities = [p.cavity for p in self.model.parts if p.cavity]
        for cavity in cavities:
            surface_id = self.get_unique_segmentset_id()
            cavity.surface.id = surface_id
            kw = create_segment_set_keyword(
                segments=cavity.surface.triangles + 1,
                segid=cavity.surface.id,
                title=cavity.name,
            )
            # append this kw to the segment set database
            self.kw_database.segment_sets.append(kw)

        # write surfaces as segment sets
        for part in self.model.parts:
            for surface in part.surfaces:
                surface.id = self.get_unique_segmentset_id()
                kw = create_segment_set_keyword(
                    segments=surface.triangles + 1,
                    segid=surface.id,
                    title=surface.name,
                )
                # append this kw to the segment set database
                self.kw_database.segment_sets.append(kw)

        return

    def _update_nodesets_db(self, remove_duplicates: bool = True):
        """Update the node set database."""
        # formats endo, epi- and septum nodeset keywords. Do for all surfaces and caps

        surface_ids = [s.id for p in self.model.parts for s in p.surfaces]
        node_set_id = np.max(surface_ids) + 1

        # for each surface in each part add the respective node-set
        # Use same ID as surface
        used_node_ids = np.empty(0, dtype=int)

        for part in self.model.parts:
            kws_surface = []
            for surface in part.surfaces:
                if remove_duplicates:
                    node_ids = np.setdiff1d(surface.node_ids, used_node_ids)
                else:
                    node_ids = surface.node_ids

                kw = create_node_set_keyword(
                    node_ids + 1, node_set_id=surface.id, title=surface.name
                )
                surface.nsid = surface.id
                kws_surface.append(kw)

                used_node_ids = np.append(used_node_ids, node_ids)

            self.kw_database.node_sets.extend(kws_surface)

    def _get_unique_id(self, keyword: str, return_used_ids: bool = False) -> int:
        """Get unique id of given keyword.

        Parameters
        ----------
        keyword : str
            Keyword string: valid inputs include:
            ["SECTION", "PART", "MAT", "SET_SEGMENT", "SET_NODE", "CURVE", ...]

        Returns
        -------
        int
            Next unique id
        """
        used_ids = [0]
        for key in self.kw_database.__dict__.keys():
            db = self.kw_database.__dict__[key]
            used_ids = np.append(used_ids, get_list_of_used_ids(db, keyword))
        used_ids = np.array(used_ids, dtype=int)
        _, counts = np.unique(used_ids, return_counts=True)
        if np.any(counts > 1):
            raise ValueError("{0} Duplicate ids found for: {1}".format(counts, keyword))

        if return_used_ids:
            return np.max(used_ids) + 1, used_ids
        else:
            return np.max(used_ids) + 1

    def get_unique_part_id(self) -> int:
        """Suggest a unique non-used part id."""
        return self._get_unique_id("PART")

    def get_unique_mat_id(self) -> int:
        """Suggest a unique non-used material id."""
        return self._get_unique_id("MAT")

    def get_unique_section_id(self) -> int:
        """Suggest a unique non-used section id."""
        return self._get_unique_id("SECTION")

    def get_unique_segmentset_id(self) -> int:
        """Suggest a unique non-used segment set id."""
        return self._get_unique_id("SET_SEGMENT")

    def get_unique_nodeset_id(self) -> int:
        """Suggest a unique non-used node set id."""
        return self._get_unique_id("SET_NODE")

    def get_unique_partset_id(self) -> int:
        """Suggest a unique non-used node set id."""
        return self._get_unique_id("SET_PART")

    def get_unique_curve_id(self) -> int:
        """Suggest a unique curve-id."""
        return self._get_unique_id("DEFINE_CURVE")

    def _get_list_of_includes(self):
        """Get a list of files to include in main.k. Omit any empty decks."""
        for deckname, deck in vars(self.kw_database).items():
            if deckname == "main":
                continue
            # skip if no keywords are present in the deck
            if len(deck.keywords) == 0:
                LOGGER.debug("No keywords in deck: {0}".format(deckname))
                continue
            self.include_files.append(deckname)
        return

    def _add_includes(self):
        """Add *INCLUDE keywords."""
        for include_file in self.include_files:
            filename_to_include = include_file + ".k"
            self.kw_database.main.append(keywords.Include(filename=filename_to_include))

        return

    def export(self, export_directory: str):
        """Write the model to files."""
        tstart = time.time()
        LOGGER.debug("Writing all LS-DYNA .k files...")

        # is this reachable??
        if not export_directory:
            export_directory = os.path.join(
                self.model.info.workdir, self.__class__.__name__.lower().replace("dynawriter", "")
            )

        if not os.path.isdir(export_directory):
            os.makedirs(export_directory)

        # export .k files
        self.export_databases(export_directory)

        # export settings
        self.settings.save(os.path.join(export_directory, "simulation_settings.yml"))

        tend = time.time()
        LOGGER.debug("Time spent writing files: {:.2f} s".format(tend - tstart))

        return

    def export_databases(self, export_directory: str):
        """Export each of non-empty databases to a specified directory."""
        if not export_directory:
            export_directory = self.model.info.working_directory

        for deckname, deck in vars(self.kw_database).items():
            # skip empty databases:
            if deck.keywords == []:
                continue
            LOGGER.info("Writing: {}".format(deckname))

            filepath = os.path.join(export_directory, deckname + ".k")
            # use fast element writer for solid ortho elements
            if deckname == "solid_elements":
                element_kws = deck.get_kwds_by_type("ELEMENT")
                if os.path.isfile(filepath):
                    os.remove(filepath)

                for element_kw in element_kws:
                    fast_element_writer(element_kw, filepath)

                fid = open(filepath, "a")
                fid.write("*END")

            # elif deckname == "nodes":
            #     ids = np.arange(0, self.model.mesh.nodes.shape[0], 1) + 1
            #     content = np.hstack((ids.reshape(-1, 1), self.model.mesh.nodes))
            #     np.savetxt(
            #         os.path.join(export_directory, "nodes.k"),
            #         content,
            #         fmt="%8d%16.5e%16.5e%16.5e",
            #         header="*KEYWORD\n*NODE\n"
            #         "$#   nid               x               y               z      tc      rc",
            #         footer="*END",
            #         comments="",
            #     )
            else:
                deck.export_file(filepath)
        return

    def _export_cavity_segmentsets(self, export_directory: str):
        """Export the cavity segment sets to separate files."""
        cavities = [part.cavity for part in self.model.parts if part.cavity]
        for cavity in cavities:
            filepath = os.path.join(
                export_directory, "_".join(cavity.name.lower().split()) + ".segment"
            )
            np.savetxt(filepath, cavity.surface.triangles + 1, delimiter=",", fmt="%d")

        return

    def _keep_ventricles(self):
        """Remove any non-ventricular parts."""
        # NOTE: Could move "remove part" method to model
        LOGGER.warning("Just keeping ventricular-parts for fiber generation")
        parts_to_keep = ["Left ventricle", "Right ventricle", "Septum"]
        parts_to_remove = [part for part in self.model.part_names if part not in parts_to_keep]
        for part_to_remove in parts_to_remove:
            LOGGER.warning("Removing: {}".format(part_to_remove))
            self.model.remove_part(part_to_remove)
        return

    def get_apex_left(self):
        """Get apex of left ventricle cavity."""
        # collect relevant node and segment sets.
        # node set: apex, base
        # node set: endocardium, epicardium
        # NOTE: could be better if basal nodes are extracted in the preprocessor
        # since that would allow you to robustly extract these nodessets using the
        # input data
        # The below is relevant for all models.
        node_apex_left = np.empty(0, dtype=int)

        # apex_points[0]: endocardium, apex_points[1]: epicardium
        if isinstance(self.model, (LeftVentricle, BiVentricle, FourChamber, FullHeart)):
            node_apex_left = self.model.left_ventricle.apex_points[0].node_id

            # check whether point is on edge of endocardium - otherwise pick another node in
            # the same triangle
            endocardium = self.model.left_ventricle.endocardium
            endocardium.get_boundary_edges()
            if np.any(endocardium.boundary_edges == node_apex_left):
                element_id = np.argwhere(np.any(endocardium.triangles == node_apex_left, axis=1))[
                    0
                ][0]

                node_apex_left = endocardium.triangles[element_id, :][
                    np.argwhere(
                        np.isin(
                            endocardium.triangles[element_id, :],
                            endocardium.boundary_edges,
                            invert=True,
                        )
                    )[0][0]
                ]
                LOGGER.warning(
                    "Node id {0} is on edge of {1}. Picking node id {2}".format(
                        self.model.left_ventricle.apex_points[0].node_id,
                        endocardium.name,
                        node_apex_left,
                    )
                )
                self.model.left_ventricle.apex_points[0].node_id = node_apex_left
        return node_apex_left

    def get_apex_right(self):
        """Get apex of right ventricle cavity."""
        node_apex_right = np.empty(0, dtype=int)
        if isinstance(self.model, (BiVentricle, FourChamber, FullHeart)):
            node_apex_right = self.model.right_ventricle.apex_points[0].node_id

            # check whether point is on edge of endocardium - otherwise pick another node in
            # the same triangle
            endocardium = self.model.right_ventricle.endocardium
            endocardium.get_boundary_edges()
            if np.any(endocardium.boundary_edges == node_apex_right):
                element_id = np.argwhere(np.any(endocardium.triangles == node_apex_right, axis=1))[
                    0
                ][0]

                node_apex_right = endocardium.triangles[element_id, :][
                    np.argwhere(
                        np.isin(
                            endocardium.triangles[element_id, :],
                            endocardium.boundary_edges,
                            invert=True,
                        )
                    )[0][0]
                ]
                LOGGER.warning(
                    "Node id {0} is on edge of {1}. Picking node id {2}".format(
                        self.model.right_ventricle.apex_points[0].node_id,
                        endocardium.name,
                        node_apex_right,
                    )
                )
                self.model.right_ventricle.apex_points[0].node_id = node_apex_right
        return node_apex_right

    def _update_solid_elements_db(self, add_fibers: bool = True):
        """
        Create Solid ortho elements for all cavities.

        Note
        ----
        Each cavity contains one myocardium.

        Parameters
        ----------
        add_fibers: bool, True
            if add fiber information into solid element.
        """
        LOGGER.debug("Updating solid element keywords...")

        if add_fibers:
            cell_data_fields = self.model.mesh.cell_data.keys()
            if "fiber" not in cell_data_fields or "sheet" not in cell_data_fields:
                raise KeyError("Mechanics writer requires fiber and sheet fields")

        # create elements for each part
        for part in self.model.parts:
            # Atrium do not contain fiber information in any way.
            if add_fibers:
                if "ventricle" in part.name.lower() or "septum" in part.name.lower():
                    part_add_fibers = True
                else:
                    part_add_fibers = False
            else:
                part_add_fibers = add_fibers

            LOGGER.debug(
                "\tAdding elements for {0} | adding fibers: {1}".format(part.name, part_add_fibers)
            )
            tetrahedrons = self.model.mesh.tetrahedrons[part.element_ids, :] + 1
            num_elements = tetrahedrons.shape[0]

            # element_ids = np.arange(1, num_elements + 1, 1) + solid_element_count
            part_ids = np.ones(num_elements, dtype=int) * part.pid

            # format the element keywords
            if not part_add_fibers:
                kw_elements = keywords.ElementSolid()
                elements = pd.DataFrame(
                    {
                        "eid": part.element_ids + 1,
                        "pid": part_ids,
                        "n1": tetrahedrons[:, 0],
                        "n2": tetrahedrons[:, 1],
                        "n3": tetrahedrons[:, 2],
                        "n4": tetrahedrons[:, 3],
                        "n5": tetrahedrons[:, 3],
                        "n6": tetrahedrons[:, 3],
                        "n7": tetrahedrons[:, 3],
                        "n8": tetrahedrons[:, 3],
                    }
                )
                kw_elements.elements = elements

            elif part_add_fibers:
                fiber = self.volume_mesh.cell_data["fiber"][part.element_ids]
                sheet = self.volume_mesh.cell_data["sheet"][part.element_ids]

                # normalize fiber and sheet directions:
                # norm = np.linalg.norm(fiber, axis=1)
                # fiber = fiber / norm[:, None]
                # norm = np.linalg.norm(sheet, axis=1)
                # sheet = sheet / norm[:, None]

                kw_elements = create_element_solid_ortho_keyword(
                    elements=tetrahedrons,
                    a_vec=fiber,
                    d_vec=sheet,
                    e_id=part.element_ids + 1,
                    partid=part.pid,
                    element_type="tetra",
                )

            # add elements to database
            self.kw_database.solid_elements.append(kw_elements)
            # solid_element_count = solid_element_count + num_elements

        return


class MechanicsDynaWriter(BaseDynaWriter):
    """Class for preparing the input for a mechanics LS-DYNA simulation."""

    def __init__(
        self,
        model: HeartModel,
        settings: SimulationSettings = None,
    ) -> None:
        super().__init__(model=model, settings=settings)

        self.kw_database = MechanicsDecks()
        """Collection of keyword decks relevant for mechanics."""

        self.system_model_name = self.settings.mechanics.system.name
        """Name of system model to use."""

        # Depending on the system model specified give list of parameters

        return

    @property
    def system_model_name(self):
        """System model name.

        Note
        ----
        Valid options include:
        ["ConstantPreloadWindkesselAfterload",
        "ClosedLoop].

        """
        return self._system_model

    @system_model_name.setter
    def system_model_name(self, value: str):
        if value not in [
            "ConstantPreloadWindkesselAfterload",
            "ClosedLoop",
        ]:
            raise ValueError("System model not valid")
        self._system_model = value

    def update(self, with_dynain=False):
        """
        Update the keyword database.

        Parameters
        ----------
        with_dynain: bool, optional
            Use dynain.lsda file from stress free configuration computation.
        """
        self._update_main_db()
        self._update_parts_db()

        if not with_dynain:
            self._update_node_db()
            self._update_solid_elements_db(add_fibers=True)
        else:
            self.kw_database.main.append(keywords.Include(filename="dynain.lsda"))

        self._update_segmentsets_db()
        self._update_nodesets_db()
        self._update_material_db(add_active=True)

        # for boundary conditions
        self._add_cap_bc(bc_type="springs_caps")
        self._add_pericardium_bc()

        # # for control volume
        self._update_cap_elements_db()
        self._update_controlvolume_db()
        self._update_system_model()

        self._get_list_of_includes()
        self._add_includes()

        return

    def export(self, export_directory: str):
        """Write the model to files."""
        super().export(export_directory)

        # write cavity name and volume
        dct = {}
        for cavity in self.model.cavities:
            dct[cavity.name] = cavity.volume
        with open(os.path.join(export_directory, "volumes.json"), "w") as f:
            json.dump(dct, f)

        # todo: Close loop is only available from a customized LSDYNA executable
        # add system json in case of closed loop. For open-loop this is already
        # added in the control volume database
        if (
            self.system_model_name == "ClosedLoop"
            and self.__class__.__name__ == "MechanicsDynaWriter"
        ):
            # exports system model
            path_system_model_settings = os.path.join(
                export_directory, "system_model_settings.json"
            )
            with open(path_system_model_settings, "w") as outfile:
                json.dump(self.system_model_json, indent=4, fp=outfile)

        return

    def _update_main_db(self, add_damping: bool = True):
        """Update the main .k file.

        Note
        ----
        Consider using a settings (json?) file as input.

        """
        LOGGER.debug("Updating main keywords...")

        self.kw_database.main.title = self.model.model_type

        if isinstance(self, ZeroPressureMechanicsDynaWriter):
            settings = self.settings.stress_free
            self._add_solution_controls()
            self._add_export_controls(settings.analysis.dt_d3plot.m)

        elif isinstance(self, (MechanicsDynaWriter, ElectroMechanicsDynaWriter)):
            settings = self.settings.mechanics
            self._add_solution_controls(
                end_time=settings.analysis.end_time.m,
                dtmin=settings.analysis.dtmin.m,
                dtmax=settings.analysis.dtmax.m,
            )
            self._add_export_controls(
                dt_output_d3plot=settings.analysis.dt_d3plot.m,
                dt_output_icvout=settings.analysis.dt_icvout.m,
            )

        if add_damping:
            self._add_damping()

        return

    # def _update_node_db(self):
    #     """Add nodes to the NODE database."""
    #     LOGGER.debug("Updating node keywords...")
    #     node_kw = keywords.Node()
    #     node_kw = add_nodes_to_kw(self.model.mesh.nodes, node_kw)
    #
    #     self.kw_database.nodes.append(node_kw)
    #
    #     return

    def _add_solution_controls(
        self,
        end_time: float = 5000,
        dtmin: float = 1.0,
        dtmax: float = 10.0,
        simulation_type: str = "quasi-static",
    ):
        """Add solution controls, output controls and solver settings."""
        # add termination keywords
        self.kw_database.main.append(keywords.ControlTermination(endtim=end_time, dtmin=dtmin))

        # add implicit controls
        if simulation_type == "quasi-static":
            imass = 1
            gamma = 0.6
            beta = 0.38
        elif simulation_type == "static":
            imass = 0
            gamma = 0.5
            beta = 0.25
        else:
            raise ValueError(
                "Simulation type not recognized: Please choose " "either quasi-static or static"
            )

        # prefill_time = self.parameters["Material"]["Myocardium"]["Active"]["Prefill"]
        self.kw_database.main.append(
            keywords.ControlImplicitDynamics(
                imass=imass,
                gamma=gamma,
                beta=beta,
                # active dynamic process only after prefilling
                # tdybir=prefill_time,
            )
        )

        # # add auto controls
        # lcid = self.get_unique_curve_id()
        # # tune time step for better compromise between convergence and performance
        # time = [0, prefill_time, prefill_time + dtmax, end_time]
        # step = [5 * dtmax, 5 * dtmax, dtmin, dtmax]
        # kw_curve = create_define_curve_kw(
        #     x=time,
        #     y=step,
        #     curve_name="time step control",
        #     curve_id=lcid,
        #     lcint=0,
        # )
        # self.kw_database.main.append(kw_curve)
        self.kw_database.main.append(
            keywords.ControlImplicitAuto(iauto=1, dtmin=dtmin, dtmax=dtmax)
        )

        # add general implicit controls
        self.kw_database.main.append(
            keywords.ControlImplicitGeneral(imflag=1, dt0=dtmax)
        )  # imflag=1 means implicit

        # add implicit solution controls: Defaults are OK?
        self.kw_database.main.append(keywords.ControlImplicitSolution())

        # add implicit solver controls
        self.kw_database.main.append(custom_keywords.ControlImplicitSolver())
        return

    def _add_export_controls(self, dt_output_d3plot: float = 0.05, dt_output_icvout: float = 0.001):
        """Add solution controls to the main simulation.

        Parameters
        ----------
        dt_output_d3plot : float, optional
            Writes full D3PLOT results at this time-step spacing, by default 0.05
        dt_output_icvout : float, optional
            Writes control volume results at this time-step spacing, by default 0.001
        """
        # add output control
        self.kw_database.main.append(keywords.ControlOutput(npopt=1, neecho=1, ikedit=0, iflush=0))

        # add export controls
        self.kw_database.main.append(keywords.DatabaseIcvout(dt=dt_output_icvout, binary=2))
        self.kw_database.main.append(keywords.DatabaseAbstat(dt=dt_output_icvout, binary=2))

        self.kw_database.main.append(keywords.DatabaseGlstat(dt=0.1, binary=2))

        self.kw_database.main.append(keywords.DatabaseMatsum(dt=0.1, binary=2))

        # # frequency of full results
        # lcid = self.get_unique_curve_id()
        # time = [
        #     0,
        #     self.parameters["Material"]["Myocardium"]["Active"]["Prefill"] * 0.99,
        #     self.parameters["Material"]["Myocardium"]["Active"]["Prefill"],
        #     self.parameters["Time"]["End Time"],
        # ]
        # step = [10 * dt_output_d3plot, 10 * dt_output_d3plot, dt_output_d3plot, dt_output_d3plot]
        # kw_curve = create_define_curve_kw(
        #     x=time,
        #     y=step,
        #     curve_name="d3plot out control",
        #     curve_id=lcid,
        #     lcint=0,
        # )
        # self.kw_database.main.append(kw_curve)

        self.kw_database.main.append(
            keywords.DatabaseBinaryD3Plot(
                dt=dt_output_d3plot,
                # lcdt=lcid, ioopt=1
            )
        )

        self.kw_database.main.append(keywords.DatabaseExtentBinary(neiph=27, strflg=1, maxint=0))

        # control ELOUT file to extract left ventricle's stress/strain
        if hasattr(self.model, "septum"):
            self.kw_database.main.append(
                keywords.SetSolidGeneral(
                    option="PART",
                    sid=1,
                    e1=self.model.left_ventricle.pid,
                    e2=self.model.septum.pid,
                    user_comment="create left ventricle + septum set for exporting",
                )
            )
        else:
            self.kw_database.main.append(
                keywords.SetSolidGeneral(option="PART", sid=1, e1=self.model.left_ventricle.pid)
            )
        self.kw_database.main.append(keywords.DatabaseHistorySolidSet(id1=1))

        # lcid = self.get_unique_curve_id()
        # time = [
        #     0,
        #     self.parameters["Time"]["End Time"] * 0.8 * 0.99,
        #     self.parameters["Time"]["End Time"] * 0.8,
        #     self.parameters["Time"]["End Time"],
        # ]
        # step = [100 * dt_output_d3plot, 100 * dt_output_d3plot, dt_output_d3plot,
        #         dt_output_d3plot]
        # kw_curve = create_define_curve_kw(
        #     x=time,
        #     y=step,
        #     curve_name="elout control, only save during the last 20% ",
        #     curve_id=lcid,
        #     lcint=0,
        # )
        # self.kw_database.main.append(kw_curve)

        # self.kw_database.main.append(
        #     keywords.DatabaseElout(dt=dt_output_d3plot, binary=2, option1=27)
        # )

        return

    def _add_damping(self):
        """Add damping to the main file."""
        lcid_damp = self.get_unique_curve_id()

        kw_damp = keywords.DampingGlobal(lcid=lcid_damp)

        kw_damp_curve = create_define_curve_kw(
            x=[0, 10e25],  # to create a constant curve
            y=self.settings.mechanics.analysis.global_damping.m * np.array([1, 1]),
            curve_name="damping",
            curve_id=lcid_damp,
            lcint=0,
        )
        self.kw_database.main.append(kw_damp)
        self.kw_database.main.append(kw_damp_curve)

        return

    def _update_segmentsets_db(self):
        """Update the segment set database."""
        # NOTE 0: add all surfaces as segment sets
        # NOTE 1: need to more robustly check segids that are already used?

        # add closed cavity segment sets
        cavities = [p.cavity for p in self.model.parts if p.cavity]
        for cavity in cavities:
            surface_id = self.get_unique_segmentset_id()
            cavity.surface.id = surface_id
            kw = create_segment_set_keyword(
                segments=cavity.surface.triangles + 1,
                segid=cavity.surface.id,
                title=cavity.name,
            )
            # append this kw to the segment set database
            self.kw_database.segment_sets.append(kw)

        # write surfaces as segment sets
        for part in self.model.parts:
            for surface in part.surfaces:
                surface.id = self.get_unique_segmentset_id()
                kw = create_segment_set_keyword(
                    segments=surface.triangles + 1,
                    segid=surface.id,
                    title=surface.name,
                )
                # append this kw to the segment set database
                self.kw_database.segment_sets.append(kw)

        # create corresponding segment sets. Store in new file?
        caps = [cap for part in self.model.parts for cap in part.caps]
        for cap in caps:
            segid = self.get_unique_segmentset_id()
            setattr(cap, "seg_id", segid)
            segset_kw = create_segment_set_keyword(
                segments=cap.triangles + 1,
                segid=cap.seg_id,
                title=cap.name,
            )
            self.kw_database.segment_sets.append(segset_kw)
        return

    def _update_nodesets_db(self, remove_duplicates: bool = True):
        """Update the node set database."""
        # formats endo, epi- and septum nodeset keywords. Do for all surfaces and caps

        surface_ids = [s.id for p in self.model.parts for s in p.surfaces]
        node_set_id = np.max(surface_ids) + 1

        # for each surface in each part add the respective node-set
        # Use same ID as surface
        used_node_ids = np.empty(0, dtype=int)
        for part in self.model.parts:
            # add node-set for each cap
            kws_caps = []
            for cap in part.caps:
                if remove_duplicates:
                    node_ids = np.setdiff1d(cap.node_ids, used_node_ids)
                else:
                    node_ids = cap.node_ids

                if len(node_ids) == 0:
                    LOGGER.debug(
                        "Nodes already used. Skipping node set for {0}".format(
                            part.name + " " + cap.name
                        )
                    )
                    continue

                cap.nsid = node_set_id
                kw = create_node_set_keyword(node_ids + 1, node_set_id=cap.nsid, title=cap.name)
                kws_caps.append(kw)
                node_set_id = node_set_id + 1

                used_node_ids = np.append(used_node_ids, node_ids)

            self.kw_database.node_sets.extend(kws_caps)

        for part in self.model.parts:
            kws_surface = []
            for surface in part.surfaces:
                if remove_duplicates:
                    node_ids = np.setdiff1d(surface.node_ids, used_node_ids)
                else:
                    node_ids = surface.node_ids

                kw = create_node_set_keyword(
                    node_ids + 1, node_set_id=surface.id, title=surface.name
                )
                surface.nsid = surface.id
                kws_surface.append(kw)

                used_node_ids = np.append(used_node_ids, node_ids)

            self.kw_database.node_sets.extend(kws_surface)

    def _update_material_db(self, add_active: bool = True):
        """Update the database of material keywords."""
        act_curve_id = self.get_unique_curve_id()

        material_settings = copy.deepcopy(self.settings.mechanics.material)
        # NOTE: since we remove units, we don't have to access quantities by <var_name>.m
        material_settings._remove_units()

        for part in self.model.parts:
            if "ventricle" in part.name.lower() or "septum" in part.name.lower():
                if not add_active:
                    active_dict = None
                else:
                    active_dict = {
                        "actype": material_settings.myocardium["active"]["actype"],
                        "taumax": material_settings.myocardium["active"]["tmax"],
                        "ca2ionm": material_settings.myocardium["active"]["ca2ionm"],
                    }

                myocardium_kw = MaterialHGOMyocardium(
                    mid=part.mid,
                    iso_user=material_settings.myocardium["isotropic"],
                    anisotropy_user=material_settings.myocardium["anisotropic"],
                    active_user=active_dict,
                )

                myocardium_kw.acid = act_curve_id

                self.kw_database.material.append(myocardium_kw)

            elif "atrium" in part.name:
                # add atrium material
                # atrium_kw = MaterialAtrium(mid=part.mid)
                atrium_kw = MaterialHGOMyocardium(
                    mid=part.mid, iso_user=dict(material_settings.atrium)
                )

                self.kw_database.material.append(atrium_kw)

            else:
                LOGGER.warning("Assuming same material as atrium for: {0}".format(part.name))

                # general_tissue_kw = MaterialAtrium(mid=part.mid)
                general_tissue_kw = MaterialHGOMyocardium(
                    # mid=part.mid, iso_user=self._deprecated_parameters["Material"]["Atrium"]
                    mid=part.mid,
                    iso_user=dict(material_settings.atrium),
                )
                self.kw_database.material.append(general_tissue_kw)

        if add_active:
            # write and add active curve to material database
            if material_settings.myocardium["active"]["actype"] == 1:
                time_array, calcium_array = active_curve("constant")
            elif material_settings.myocardium["active"]["actype"] == 2:
                time_array, calcium_array = active_curve("Strocchi2020")

            active_curve_kw = create_define_curve_kw(
                x=time_array,
                y=calcium_array,
                curve_name="calcium_concentration",
                curve_id=act_curve_id,
                lcint=10000,
            )

            active_curve_kw.sfa = 1000
            # y scaling
            active_curve_kw.sfo = material_settings.myocardium["active"]["ca2ionm"]

            # Prefill is remove due to new simulation workflow
            # # x offset: prefill duration
            # active_curve_kw.offa = self.parameters["Material"]["Myocardium"]["Active"]["Prefill"]
            self.kw_database.material.append(active_curve_kw)

        return

    def _add_cap_bc(self, bc_type: str):
        """Add boundary condition to the cap.

        Parameters
        ----------
        bc_type : str
            Boundary condition type. Valid bc's include: ["fix_caps", "springs_caps"].
        """
        bc_settings = self.settings.mechanics.boundary_conditions

        valid_bcs = ["fix_caps", "springs_caps"]
        if bc_type not in valid_bcs:
            raise ValueError("Cap/Valve boundary condition must be of type: %r" % valid_bcs)

        # create list of cap names where to add the spring b.c
        caps_to_use = []
        if isinstance(self.model, (LeftVentricle, BiVentricle)):
            # use all caps:
            # for cavity in self.model._mesh._cavities:
            #     for cap in cavity.closing_caps:
            #         caps_to_use.append(cap.name)

            caps_to_use = [
                "mitral-valve",
                "tricuspid-valve",
                "aortic-valve",
                "pulmonary-valve",
            ]

        elif isinstance(self.model, (FourChamber, FullHeart)):
            caps_to_use = [
                "superior-vena-cava",
                "right-inferior-pulmonary-vein",
                "right-superior-pulmonary-vein",
            ]

        if bc_type == "fix_caps":
            for part in self.model.parts:
                for cap in part.caps:
                    if cap.name in caps_to_use:
                        kw_fix = keywords.BoundarySpcSet()
                        kw_fix.nsid = cap.nsid
                        kw_fix.dofx = 1
                        kw_fix.dofy = 1
                        kw_fix.dofz = 1

                        self.kw_database.boundary_conditions.append(kw_fix)

        # if bc type is springs -> add springs
        # NOTE add to boundary condition db or separate spring db?
        elif bc_type == "springs_caps":
            part_id = self.get_unique_part_id()
            section_id = self.get_unique_section_id()
            mat_id = self.get_unique_mat_id()

            if isinstance(self.model, (LeftVentricle, BiVentricle)):
                spring_stiffness = bc_settings.valve["biventricle"].m

            elif isinstance(self.model, (FourChamber, FullHeart)):
                spring_stiffness = bc_settings.valve["fourchamber"].m

            scale_factor_normal = bc_settings.valve["scale_factor"]["normal"]
            scale_factor_radial = bc_settings.valve["scale_factor"]["radial"]

            part_kw = keywords.Part()
            part_df = pd.DataFrame(
                {
                    "pid": [part_id],
                    "secid": [section_id],
                    "mid": [mat_id],
                    "heading": ["SupportSpring"],
                }
            )
            part_kw.parts = part_df

            section_kw = keywords.SectionDiscrete(secid=section_id, cdl=0, tdl=0)

            mat_kw = keywords.MatSpringElastic(mid=mat_id, k=spring_stiffness)

            self.kw_database.boundary_conditions.append(part_kw)
            self.kw_database.boundary_conditions.append(section_kw)
            self.kw_database.boundary_conditions.append(mat_kw)

            # add springs for each cap
            caps = [cap for part in self.model.parts for cap in part.caps]
            for cap in caps:
                if cap.name in caps_to_use:
                    self._add_springs_cap_edge(
                        cap,
                        part_id,
                        scale_factor_normal,
                        scale_factor_radial,
                    )

        return

    def _add_springs_cap_edge(
        self,
        cap: Cap,
        part_id: int,
        scale_factor_normal: float,
        scale_factor_radial: float,
    ):
        """Add springs to the cap nodes.

        Note
        ----
        Appends these to the boundary condition database.
        """
        # -------------------------------------------------------------------
        LOGGER.debug("Adding spring b.c. for cap: %s" % cap.name)

        # NOTE: may want to extent the node ids to include adjacent nodes
        # num_nodes_edge = len(cap.node_ids)
        mesh = self.model.mesh
        #
        # attached_nodes = cap.node_ids
        #
        for boundary in mesh.boundaries:
            if cap.name.split("-")[0] in boundary.name:
                attached_nodes = boundary.node_ids
                break

        # use pre-computed nodal area
        nodal_areas = self.model.mesh.point_data["nodal_areas"][boundary.node_ids]

        # scaled spring stiffness by nodal area
        scale_factor_normal *= nodal_areas
        scale_factor_radial *= nodal_areas

        # add part, section discrete, mat spring, sd_orientiation, element discrete

        # compute the radial components
        sd_orientations_radial = mesh.nodes[attached_nodes, :] - cap.centroid

        # normalize
        norms = np.linalg.norm(sd_orientations_radial, axis=1)
        sd_orientations_radial = sd_orientations_radial / norms[:, None]

        # add sd direction normal to plane
        vector_id_normal = self.id_offset["vector"]
        sd_orientation_normal_kw = create_define_sd_orientation_kw(
            vectors=cap.normal, vector_id_offset=vector_id_normal, iop=0
        )
        vector_id_normal += 1
        self.id_offset["vector"] += 1

        # add sd direction radial to nodes
        sd_orientation_radial_kw = create_define_sd_orientation_kw(
            vectors=sd_orientations_radial,
            vector_id_offset=self.id_offset["vector"],
            iop=0,
        )

        vector_ids_radial = sd_orientation_radial_kw.vectors["vid"].to_numpy()
        self.id_offset["vector"] = vector_ids_radial[-1]

        # create discrete elements for normal direction
        nodes_discrete_elements = np.array(
            [attached_nodes + 1, np.zeros(len(attached_nodes))], dtype=int
        ).T
        vector_ids_normal = np.ones(len(attached_nodes), dtype=int) * vector_id_normal

        discrete_element_normal_kw = create_discrete_elements_kw(
            nodes=nodes_discrete_elements,
            part_id=part_id,
            vector_ids=vector_ids_normal,
            scale_factor=scale_factor_normal,
            element_id_offset=self.id_offset["element"]["discrete"],
        )

        self.id_offset["element"]["discrete"] = discrete_element_normal_kw.elements[
            "eid"
        ].to_numpy()[-1]

        # discrete elements for radial direction
        discrete_element_radial_kw = create_discrete_elements_kw(
            nodes=nodes_discrete_elements,
            part_id=part_id,
            vector_ids=vector_ids_radial,
            scale_factor=scale_factor_radial,
            element_id_offset=self.id_offset["element"]["discrete"],
        )

        self.id_offset["element"]["discrete"] = discrete_element_radial_kw.elements[
            "eid"
        ].to_numpy()[-1]

        # append to the database
        self.kw_database.boundary_conditions.append(sd_orientation_normal_kw)
        self.kw_database.boundary_conditions.append(sd_orientation_radial_kw)

        self.kw_database.boundary_conditions.append(discrete_element_normal_kw)
        self.kw_database.boundary_conditions.append(discrete_element_radial_kw)

        return

    def _add_pericardium_bc(self):
        """Add the pericardium.

        Note
        ----
        Uses the universal ventricular longitudinal coordinate
        and a sigmoid penalty function. Strocchi et al 2020 doi: 10.1016/j.jbiomech.2020.109645.
        """
        boundary_conditions = copy.deepcopy(self.settings.mechanics.boundary_conditions)
        boundary_conditions._remove_units()
        pericardium_settings = boundary_conditions.pericardium

        def _sigmoid(z):
            """Sigmoid function to scale spring coefficient."""
            return 1 / (1 + np.exp(-z))

        # compute penalty function from longitudinal coordinate
        uvc_l = self.model.mesh.point_data["uvc_longitudinal"]
        if np.any(uvc_l < 0):
            LOGGER.warning(
                "Negative normalized longitudinal coordinate detected."
                "Changing {0} negative uvc_l values to 1".format(np.sum((uvc_l < 0))),
            )
        uvc_l[uvc_l < 0] = 1

        penalty_function = (
            -_sigmoid(
                (abs(uvc_l) - pericardium_settings["penalty_function"][0])
                * pericardium_settings["penalty_function"][1]
            )
            + 1
        )

        # collect all pericardium nodes:
        epicardium_nodes = np.empty(0, dtype=int)
        epicardium_faces = np.empty((0, 3), dtype=int)
        LOGGER.debug("Collecting epicardium nodesets of ventricles:")
        ventricles = [part for part in self.model.parts if "ventricle" in part.name]
        epicardium_surfaces = [ventricle.epicardium for ventricle in ventricles]

        for surface in epicardium_surfaces:
            epicardium_nodes = np.append(epicardium_nodes, surface.node_ids)
            epicardium_faces = np.vstack([epicardium_faces, surface.triangles])

        # NOTE: some duplicates may exist - fix this in preprocessor
        _, idx, counts = np.unique(epicardium_nodes, return_index=True, return_counts=True)
        if np.any(counts > 1):
            LOGGER.warning("Duplicate nodes found in pericardium")
        epicardium_nodes = epicardium_nodes[np.sort(idx)]

        # select only nodes for penalty factor > 0.0001
        pericardium_nodes = epicardium_nodes[penalty_function[epicardium_nodes] > 0.0001]
        # select surfaces containing these nodes
        pericardium_faces = epicardium_faces[
            np.any(np.isin(epicardium_faces, pericardium_nodes), axis=1)
        ]
        # some nodes on the edge must be included
        pericardium_nodes, a = np.unique(pericardium_faces, return_inverse=True)

        # build pericardium polydata
        coord = self.model.mesh.nodes[pericardium_nodes]
        connect = a.reshape(pericardium_faces.shape)
        pericardium_polydata = vtkmethods.create_vtk_surface_triangles(coord, connect, clean=False)
        # vtkmethods.write_vtkdata_to_vtkfile(pericardium_polydata,'pericardium.vtk')

        # compute normal
        cell_normal, point_normal = vtkmethods.add_normals_to_polydata(
            pericardium_polydata, return_normals=True
        )
        # normal_obj = vtkmethods.add_normals_to_polydata(pericardium_polydata)
        # vtkmethods.write_vtkdata_to_vtkfile(normal_obj,'normal.vtk')

        # use pre-computed nodal areas
        nodal_areas = self.model.mesh.point_data["nodal_areas"][pericardium_nodes]
        nodal_penalty = penalty_function[pericardium_nodes]
        # compute scale factor
        scale_factors = nodal_areas * nodal_penalty

        def __debug():
            import meshio

            meshio.write_points_cells(
                "pericardium.vtk",
                coord,
                [("triangle", connect)],
                point_data={"area": nodal_areas, "normal": point_normal, "penalty": nodal_penalty},
                cell_data={"normal": [cell_normal]},
            )

        # __debug()

        # create unique ids for keywords
        part_id = self.get_unique_part_id()
        section_id = self.get_unique_section_id()
        mat_id = self.get_unique_mat_id()

        # define part
        part_kw = keywords.Part()
        part_kw.parts = pd.DataFrame(
            {"heading": ["Pericardium"], "pid": [part_id], "secid": [section_id], "mid": [mat_id]}
        )
        # define section
        section_kw = keywords.SectionDiscrete(secid=section_id, cdl=0, tdl=0)
        # define material
        mat_kw = keywords.MatSpringElastic(mid=mat_id, k=pericardium_settings["spring_stiffness"])

        # define spring orientations
        sd_orientation_kw = create_define_sd_orientation_kw(
            vectors=point_normal, vector_id_offset=self.id_offset["vector"]
        )
        # add offset
        self.id_offset["vector"] = sd_orientation_kw.vectors["vid"].to_numpy()[-1]
        vector_ids = sd_orientation_kw.vectors["vid"].to_numpy().astype(int)

        # define spring nodes
        nodes = pericardium_nodes + 1
        nodes = np.vstack([nodes, np.zeros(len(nodes))])
        nodes = nodes.T

        # create discrete elements
        discrete_element_kw = create_discrete_elements_kw(
            nodes=nodes,
            part_id=part_id,
            vector_ids=vector_ids,
            scale_factor=scale_factors,
            element_id_offset=self.id_offset["element"]["discrete"],
        )
        # add offset
        self.id_offset["element"]["discrete"] = discrete_element_kw.elements["eid"].to_numpy()[-1]

        # add keywords to database
        self.kw_database.pericardium.append(part_kw)
        self.kw_database.pericardium.append(section_kw)
        self.kw_database.pericardium.append(mat_kw)
        self.kw_database.pericardium.append(sd_orientation_kw)
        self.kw_database.pericardium.append(discrete_element_kw)

        return

    def _update_cap_elements_db(self):
        """Update the database of shell elements.

        Note
        ----
        Loops over all the defined caps/valves.
        """
        # create part for each closing cap
        # used_partids = get_list_of_used_ids(self.kw_database.parts, "PART")
        # used_secids = get_list_of_used_ids(self.kw_database.parts, "SECTION")
        # used_segids = get_list_of_used_ids(self.kw_database.segment_sets, "SET_SEGMENT")

        section_id = self.get_unique_section_id()

        # NOTE should be dynamic
        mat_null_id = self.get_unique_mat_id()

        # material_kw = MaterialCap(mid=mat_null_id)
        material_settings = copy.deepcopy(self.settings.mechanics.material)
        material_settings._remove_units()

        if material_settings.cap["type"] == "stiff":
            material_kw = MaterialHGOMyocardium(
                mid=mat_null_id, iso_user=dict(material_settings.cap)
            )
        else:
            if material_settings.cap["type"] != "null":
                LOGGER.warning("Cap elements will be set as null material.")
            material_kw = keywords.MatNull(
                mid=mat_null_id,
                ro=material_settings.cap["rho"],
            )
        section_kw = keywords.SectionShell(
            secid=section_id,
            elform=4,
            shrf=0.8333,
            nip=3,
            t1=material_settings.cap["thickness"],
        )

        self.kw_database.cap_elements.append(material_kw)
        self.kw_database.cap_elements.append(section_kw)

        caps = [cap for part in self.model.parts for cap in part.caps]
        # create new part for each cap
        cap_names_used = []
        for cap in caps:
            if cap.name in cap_names_used:
                LOGGER.debug("Already created material for {}: skipping".format(cap.name))
                continue

            cap.pid = self.get_unique_part_id()

            part_kw = keywords.Part()
            part_info = pd.DataFrame(
                {
                    "heading": [cap.name],
                    "pid": [cap.pid],
                    "secid": [section_id],
                    "mid": [mat_null_id],
                }
            )
            part_kw.parts = part_info

            self.kw_database.cap_elements.append(part_kw)
            cap_names_used.append(cap.name)

        # create closing triangles for each cap
        # assumes there are no shells written yet since offset = 0
        shell_id_offset = 0
        cap_names_used = []
        for cap in caps:
            if cap.name in cap_names_used:
                continue

            shell_kw = create_element_shell_keyword(
                shells=cap.triangles + 1,
                part_id=cap.pid,
                id_offset=shell_id_offset,
            )

            self.kw_database.cap_elements.append(shell_kw)

            shell_id_offset = shell_id_offset + cap.triangles.shape[0]
            cap_names_used.append(cap.name)
        return

    def _update_controlvolume_db(self):
        """Prepare the keywords for the control volume feature."""
        # NOTE: Assumes cavity id is reserved for combined
        # segment set

        # set up control volume keywords and interaction of
        # cavity with ambient. Only do for ventricles
        cavities = [part.cavity for part in self.model.parts if part.cavity]
        for cavity in cavities:
            if "atrium" in cavity.name:
                continue

            cv_kw = keywords.DefineControlVolume()
            cv_kw.id = cavity.surface.id
            cv_kw.sid = cavity.surface.id

            self.kw_database.control_volume.append(cv_kw)

        for cavity in cavities:
            if "atrium" in cavity.name:
                continue

            cvi_kw = keywords.DefineControlVolumeInteraction()
            cvi_kw.id = cavity.surface.id
            cvi_kw.cvid1 = cavity.surface.id
            cvi_kw.cvid2 = 0  # ambient

            # NOTE: static for the moment. Maximum of 2 cavities supported
            # but this is valid for the LeftVentricle, BiVentricle and FourChamber models
            if self.system_model_name == "ClosedLoop":
                if "Left ventricle" in cavity.name:
                    cvi_kw.lcid_ = -10
                elif "Right ventricle" in cavity.name:
                    cvi_kw.lcid_ = -11

            elif self.system_model_name == "ConstantPreloadWindkesselAfterload":
                if "Left ventricle" in cavity.name:
                    cvi_kw.lcid_ = 10
                if "Right ventricle" in cavity.name:
                    cvi_kw.lcid_ = 11

            self.kw_database.control_volume.append(cvi_kw)

        return

    def _update_system_model(self):
        """Update json system model settings."""
        model_type = self.model.info.model_type

        system_settings = copy.deepcopy(self.settings.mechanics.system)
        system_settings._remove_units()

        # closed loop uses a custom executable
        if system_settings.name == "ClosedLoop":
            raise NotImplementedError("Closed loop circulation not yet supported.")
            LOGGER.warning(
                "Note that this model type requires a custom executable that "
                "supports the Closed Loop circulation model!"
            )
            if isinstance(self.model, (BiVentricle, FourChamber, FullHeart)):
                file_path = pkg_resources.resource_filename(
                    "ansys.heart.writer", "templates/system_model_settings_bv.json"
                )

            elif isinstance(self.model, LeftVentricle):
                file_path = pkg_resources.resource_filename(
                    "ansys.heart.writer", "templates/system_model_settings_lv.json"
                )

            fid = open(file_path)
            sys_settings = json.load(fid)

            # update the volumes
            sys_settings["SystemModelInitialValues"]["UnstressedVolumes"][
                "lv"
            ] = self.model.get_part("Left ventricle").cavity.volume

            if isinstance(self.model, (BiVentricle, FourChamber, FullHeart)):
                sys_settings["SystemModelInitialValues"]["UnstressedVolumes"][
                    "rv"
                ] = self.model.get_part("Right ventricle").cavity.volume

            self.system_model_json = sys_settings

        # otherwise add the define function
        elif system_settings.name == "ConstantPreloadWindkesselAfterload":
            from ansys.heart.writer.system_models import define_function_windkessel

            if self.system_model_name != system_settings.name:
                LOGGER.error("Circulation system parameters cannot be rad from Json")

            for cavity in self.model.cavities:
                if "Left ventricle" in cavity.name:
                    define_function_wk = define_function_windkessel(
                        function_id=10,
                        function_name="constant_preload_windkessel_afterload_left",
                        implicit=True,
                        constants=dict(system_settings.left_ventricle["constants"]),
                        initialvalues=system_settings.left_ventricle["initial_value"]["part"],
                    )
                    self.kw_database.control_volume.append(define_function_wk)

                elif "Right ventricle" in cavity.name:
                    define_function_wk = define_function_windkessel(
                        function_id=11,
                        function_name="constant_preload_windkessel_afterload_right",
                        implicit=True,
                        constants=dict(system_settings.right_ventricle["constants"]),
                        initialvalues=system_settings.right_ventricle["initial_value"]["part"],
                    )
                    self.kw_database.control_volume.append(define_function_wk)

        return

    def _add_enddiastolic_pressure_bc(self, pressure_lv: float = 1, pressure_rv: float = 1):
        """Add end diastolic pressure boundary condition on the left and right endocardium."""
        # create unit load curve
        load_curve_id = self.get_unique_curve_id()
        load_curve_kw = create_define_curve_kw(
            [0, 1, 1.001], [0, 1, 0], "unit load curve", load_curve_id, 100
        )

        load_curve_kw.sfa = 1000

        # append unit curve to main.k
        self.kw_database.main.append(load_curve_kw)

        # create *LOAD_SEGMENT_SETS for each ventricular cavity
        # cavities = [part.cavity for part in self.model.parts if part.cavity]
        # for cavity in cavities:
        #     if "atrium" in cavity.name:
        #         continue
        #
        #     if cavity.name == "Left ventricle":
        #         scale_factor = pressure_lv
        #         seg_id = cavity.surface.id
        #     elif cavity.name == "Right ventricle":
        #         scale_factor = pressure_rv
        #         seg_id = cavity.surface.id
        #     load_segset_kw = keywords.LoadSegmentSet(
        #         ssid=seg_id, lcid=load_curve_id, sf=scale_factor
        #     )
        #     self.kw_database.main.append(load_segset_kw)
        for part in self.model.parts:
            for surface in part.surfaces:
                if surface.name == "Left ventricle endocardium":
                    scale_factor = pressure_lv
                    seg_id = surface.id
                    load_segset_kw = keywords.LoadSegmentSet(
                        ssid=seg_id, lcid=load_curve_id, sf=scale_factor
                    )
                    self.kw_database.main.append(load_segset_kw)
                elif (
                    surface.name == "Right ventricle endocardium"
                    or surface.name == "Right ventricle endocardium septum"
                ):
                    scale_factor = pressure_rv
                    seg_id = surface.id
                    load_segset_kw = keywords.LoadSegmentSet(
                        ssid=seg_id, lcid=load_curve_id, sf=scale_factor
                    )
                    self.kw_database.main.append(load_segset_kw)
        return


class ZeroPressureMechanicsDynaWriter(MechanicsDynaWriter):
    """
    Class for preparing the input for a stress-free LS-DYNA simulation.

    Note
    ----
    Derived from MechanicsDynaWriter and consequently derives all keywords relevant
    for simulations involving mechanics. This class does not write the
    control volume keywords but adds the keyword for computing the stress
    free configuration based on left/right cavity pressures instead.

    """

    def __init__(
        self,
        model: HeartModel,
        settings: SimulationSettings = None,
    ) -> None:
        super().__init__(model=model, settings=settings)

        self.kw_database = MechanicsDecks()
        """Collection of keyword decks relevant for mechanics."""

        return

    def update(self):
        """Update the keyword database."""
        bc_settings = self.settings.mechanics.boundary_conditions

        self._update_main_db(add_damping=False)

        self.kw_database.main.title = self.model.info.model_type + " zero-pressure"

        self._update_node_db()
        self._update_parts_db()
        self._update_solid_elements_db(add_fibers=True)
        self._update_segmentsets_db()
        self._update_nodesets_db()
        self._update_material_db(add_active=False)

        # for boundary conditions
        # self._update_boundary_conditions_db()
        self._add_cap_bc(bc_type="fix_caps")
        # self._add_pericardium_bc()

        # Zerop model should only include ventricle parts to export correctly lsda file
        # self._update_cap_elements_db()

        # # Approximate end-diastolic pressures
        pressure_lv = bc_settings.end_diastolic_cavity_pressure["left_ventricle"].m
        pressure_rv = bc_settings.end_diastolic_cavity_pressure["right_ventricle"].m

        self._add_enddiastolic_pressure_bc(pressure_lv=pressure_lv, pressure_rv=pressure_rv)

        # zerop key words
        self._add_control_reference_configuration()
        #
        # # export dynain file
        # NOTE: generates a new part-set. Use part-set id 999.
        # Please note that choosing 999 as the part-set id is arbitrary,
        # and defining a new part set adding this to the main database will
        # create a part-set id of 999+1
        self.kw_database.main.append(keywords.SetPartListGenerate(sid=999, b1beg=1, b1end=999999))

        self.kw_database.main.append(
            custom_keywords.InterfaceSpringbackLsdyna(
                psid=999, nshv=999, ftype=3, rflag=1, optc="OPTCARD", ndflag=1, cflag=1, hflag=1
            )
        )

        self.kw_database.main.append(
            keywords.InterfaceSpringbackExclude(kwdname="BOUNDARY_SPC_NODE")
        )

        self._get_list_of_includes()
        self._add_includes()

        return

    def export(self, export_directory: str):
        """Write the model to files."""
        super().export(export_directory)

        # export segment sets to separate file
        self._export_cavity_segmentsets(export_directory)

        return

    def _add_export_controls(self, dt_output_d3plot: float = 0.5):
        """Rewrite method for zerop export.

        Parameters
        ----------
        dt_output_d3plot : float, optional
            Writes full D3PLOT results at this time-step spacing, by default 0.5
        """
        # add output control
        self.kw_database.main.append(keywords.ControlOutput(npopt=1, neecho=1, ikedit=0, iflush=0))

        # add export controls
        # self.kw_database.main.append(keywords.DatabaseElout(dt=0.1, binary=2))
        #
        # self.kw_database.main.append(keywords.DatabaseGlstat(dt=0.1, binary=2))
        #
        # self.kw_database.main.append(keywords.DatabaseMatsum(dt=0.1, binary=2))

        # frequency of full results
        self.kw_database.main.append(keywords.DatabaseBinaryD3Plot(dt=dt_output_d3plot))

        # self.kw_database.main.append(keywords.DatabaseExtentBinary(neiph=27, strflg=1, maxint=0))

        return

    def _add_solution_controls(self):
        """Rewrite method for the zerop simulation."""
        settings = copy.deepcopy(self.settings.stress_free)
        settings._remove_units()

        self.kw_database.main.append(keywords.ControlTermination(endtim=settings.analysis.end_time))

        self.kw_database.main.append(keywords.ControlImplicitDynamics(imass=0))
        # self.kw_database.main.append(
        #     keywords.ControlImplicitDynamics(imass=1, gamma=0.6, beta=0.38)
        # )

        # add auto controls
        self.kw_database.main.append(
            keywords.ControlImplicitAuto(
                iauto=1, dtmin=settings.analysis.dtmin, dtmax=settings.analysis.dtmax
            )
        )

        # add general implicit controls
        self.kw_database.main.append(
            keywords.ControlImplicitGeneral(imflag=1, dt0=settings.analysis.dtmax)
        )

        # add implicit solution controls: Defaults are OK?
        self.kw_database.main.append(keywords.ControlImplicitSolution())

        # add implicit solver controls
        self.kw_database.main.append(custom_keywords.ControlImplicitSolver())

        # add binout for post-process
        self.kw_database.main.append(
            keywords.DatabaseNodout(dt=settings.analysis.dt_nodout, binary=2)
        )

        # write for all nodes in nodout
        nodeset_id = self.get_unique_nodeset_id()
        kw = keywords.SetNodeGeneral(option="ALL", sid=nodeset_id)

        self.kw_database.main.append(kw)
        kw = keywords.DatabaseHistoryNodeSet(id1=nodeset_id)
        self.kw_database.main.append(kw)
        return

    def _add_control_reference_configuration(self):
        """Add control reference configuration keyword to main."""
        LOGGER.debug("Adding *CONTROL_REFERENCE_CONFIGURATION to main.k")
        kw = keywords.ControlReferenceConfiguration(maxiter=3, target="nodes.k", method=2, tol=5)

        self.kw_database.main.append(kw)

        return

    # def _add_enddiastolic_pressure_bc(self, pressure_lv: float = 1, pressure_rv: float = 1):
    #     """Adds end diastolic pressure boundary condition on the left and right endocardium"""

    #     # create unit load curve
    #     load_curve_id = 2
    #     load_curve_kw = create_define_curve_kw(
    #         [0, 1], [0, 1], "unit load curve", load_curve_id, 100
    #     )

    #     # append unit curve to main.k
    #     self.kw_database.main.append(load_curve_kw)

    #     # create *LOAD_SEGMENT_SETS for each ventricular cavity
    #     for cavity in self.model._mesh._cavities:

    #         if "atrium" in cavity.name:
    #             continue

    #         if cavity.name == "Left ventricle":
    #             scale_factor = pressure_lv
    #         elif cavity.name == "Right ventricle":
    #             scale_factor = pressure_rv

    #         LOGGER.debug(
    #             "Adding end-diastolic pressure of {0} to {1}".format(scale_factor, cavity.name)
    #         )

    #         seg_ids_to_use = []
    #         # find id of endocardium
    #         for segset in cavity.segment_sets:
    #             if "endocardium" in segset["name"]:
    #                 seg_ids_to_use.append(segset["id"])

    #         # create load segment set for each endocardium segment
    #         for seg_id in seg_ids_to_use:
    #             load_segset_kw = keywords.LoadSegmentSet(
    #                 ssid=seg_id, lcid=load_curve_id, sf=scale_factor
    #             )

    #             # append to main.k
    #             self.kw_database.main.append(load_segset_kw)


class FiberGenerationDynaWriter(BaseDynaWriter):
    """Class for preparing the input for a fiber-generation LS-DYNA simulation."""

    def __init__(self, model: HeartModel, settings: SimulationSettings = None) -> None:
        super().__init__(model=model, settings=settings)

        self.kw_database = FiberGenerationDecks()
        """Collection of keywords relevant for fiber generation."""

    def update(self):
        """Update keyword database for Fiber generation: overwrites the inherited function."""
        ##
        self._update_main_db()  # needs updating

        if isinstance(self.model, (FourChamber, FullHeart)):
            LOGGER.warning(
                "Atrium present in the model, they will be removed for ventricle fiber generation."
            )

            parts = [
                part
                for part in self.model.parts
                if part.part_type == "ventricle" or part.part_type == "septum"
            ]
            tet_ids = np.empty((0), dtype=int)
            for part in parts:
                tet_ids = np.append(tet_ids, part.element_ids)
                tets = self.model.mesh.tetrahedrons[tet_ids, :]
            nids = np.unique(tets)

            # remove nodes not attached to ventricle parts
            self.model.mesh.nodes = self.model.mesh.nodes[nids]
            self._update_node_db(ids=nids + 1)

            # remove parts not belonged to ventricles
            self._keep_ventricles()

            # remove segment which contains atrial nodes
            self._remove_atrial_nodes_from_ventricles_surfaces()

        else:
            self._update_node_db()

        self._update_parts_db()
        self._update_solid_elements_db(add_fibers=False)
        self._update_material_db()

        self._update_segmentsets_db()
        self._update_nodesets_db()

        # # update ep settings
        self._update_ep_settings()
        self._update_create_fibers()

        self._get_list_of_includes()
        self._add_includes()

        return

    def _remove_atrial_nodes_from_ventricles_surfaces(self):
        """Remove nodes other than ventricular from ventricular surfaces."""
        parts = [
            part
            for part in self.model.parts
            if part.part_type == "ventricle" or part.part_type == "septum"
        ]

        tet_ids = np.empty((0), dtype=int)
        for part in parts:
            tet_ids = np.append(tet_ids, part.element_ids)
            tets = self.model.mesh.tetrahedrons[tet_ids, :]
        nids = np.unique(tets)

        for part in parts:
            for surface in part.surfaces:
                nodes_to_remove = surface.node_ids[
                    np.isin(surface.node_ids, nids, assume_unique=True, invert=True)
                ]

                faces = surface.faces.reshape(-1, 4)
                faces_to_remove = np.any(np.isin(faces, nodes_to_remove), axis=1)
                surface.faces = faces[np.invert(faces_to_remove)].ravel()

        return

    def _update_material_db(self):
        """Add simple linear elastic and orthotropic EM material for each defined part."""
        # collect myocardium and septum parts
        ventricles = [part for part in self.model.parts if "ventricle" in part.name]
        if isinstance(self.model, (BiVentricle, FourChamber, FullHeart)):
            septum = self.model.get_part("Septum")
            parts = ventricles + [septum]
        else:
            parts = ventricles

        for part in parts:
            element_ids = part.element_ids
            em_mat_id = self.get_unique_mat_id()
            self.kw_database.material.extend(
                [
                    keywords.MatElastic(mid=em_mat_id, ro=1e-6, e=1),
                    custom_keywords.EmMat003(
                        mid=em_mat_id,
                        mtype=2,
                        sigma11=0.5,
                        sigma22=0.1,
                        sigma33=0.1,
                        beta=140,
                        cm=0.01,
                        aopt=2.0,
                        a1=0,
                        a2=0,
                        a3=1,
                        d1=0,
                        d2=-1,
                        d3=0,
                    ),
                    custom_keywords.EmEpCellmodelTomek(mid=em_mat_id),
                ]
            )

    def _update_ep_settings(self):
        """Add the settings for the electrophysiology solver."""
        self.kw_database.ep_settings.append(
            keywords.EmControl(
                emsol=11, numls=4, macrodt=1, dimtype=None, nperio=None, ncylbem=None
            )
        )

        # use defaults
        self.kw_database.ep_settings.append(custom_keywords.EmControlEp())

        # max iter should be int
        self.kw_database.ep_settings.append(
            keywords.EmSolverFem(reltol=1e-6, maxite=int(1e4), precon=2)
        )

        self.kw_database.ep_settings.append(keywords.EmOutput(mats=1, matf=1, sols=1, solf=1))

        return

    def _update_create_fibers(self):
        """Update the keywords for fiber generation."""
        # collect relevant node and segment sets.
        # node set: apex, base
        # node set: endocardium, epicardium
        # NOTE: could be better if basal nodes are extracted in the preprocessor
        # since that would allow you to robustly extract these nodessets using the
        # input data
        # The below is relevant for all models.
        nodes_base = np.empty(0, dtype=int)
        node_sets_ids_endo = []  # relevant for both models
        node_sets_ids_epi = []  # relevant for both models
        node_set_ids_epi_and_rseptum = []  # only relevant for bv, 4c and full model

        # list of ventricular parts
        ventricles = [part for part in self.model.parts if "ventricle" in part.name]
        septum = self.model.get_part("Septum")

        # collect node set ids (already generated previously)
        node_sets_ids_epi = [ventricle.epicardium.nsid for ventricle in ventricles]
        node_sets_ids_endo = []
        for ventricle in ventricles:
            for surface in ventricle.surfaces:
                if "endocardium" in surface.name:
                    node_sets_ids_endo.append(surface.nsid)

        node_set_id_lv_endo = self.model.get_part("Left ventricle").endocardium.id
        if isinstance(self.model, (BiVentricle, FourChamber, FullHeart)):
            surfaces = [surface for p in self.model.parts for surface in p.surfaces]
            for surface in surfaces:
                if "septum" in surface.name and "endocardium" in surface.name:
                    node_set_ids_epi_and_rseptum = node_sets_ids_epi + [surface.id]
                    break

        for part in self.model.parts:
            for cap in part.caps:
                nodes_base = np.append(nodes_base, cap.node_ids)

        # apex id [0] endocardium, [1] epicardum
        apex_point = self.model.get_part("Left ventricle").apex_points[1]
        if "epicardium" not in apex_point.name:
            raise ValueError("Expecting a point on the epicardium")
        node_apex = apex_point.node_id

        # validate node set by removing nodes not part of the model without ventricles
        tet_ids_ventricles = np.empty((0), dtype=int)
        if septum:
            parts = ventricles + [septum]
        else:
            parts = ventricles

        for part in parts:
            tet_ids_ventricles = np.append(tet_ids_ventricles, part.element_ids)
        tetra_ventricles = self.model.mesh.tetrahedrons[tet_ids_ventricles, :]

        # remove nodes that occur just in atrial part
        mask = np.isin(nodes_base, tetra_ventricles, invert=True)
        LOGGER.debug("Removing {0} nodes from base nodes".format(np.sum(mask)))
        nodes_base = nodes_base[np.invert(mask)]

        # create set parts for lv and rv myocardium
        myocardium_part_ids = [ventricle.pid for ventricle in ventricles]

        # switch between the various models to generate valid input decks
        if isinstance(self.model, LeftVentricle):
            LOGGER.warning("Model type %s in development " % self.model.info.model_type)

            # Define part set for myocardium
            part_list1_kw = keywords.SetPartList(
                sid=1,
            )
            part_list1_kw.parts._data = myocardium_part_ids
            part_list1_kw.options["TITLE"].active = True
            part_list1_kw.title = "myocardium_all"

            self.kw_database.create_fiber.extend([part_list1_kw])

            # combine node sets endocardium uing *SET_NODE_ADD:
            node_set_id_all_endocardium = self.get_unique_nodeset_id()

            set_add_kw = keywords.SetNodeAdd(sid=node_set_id_all_endocardium)
            set_add_kw.options["TITLE"].active = True
            set_add_kw.title = "all_endocardium_segments"
            set_add_kw.nodes._data = node_sets_ids_endo

            self.kw_database.create_fiber.append(set_add_kw)

            # combine node sets epicardium:
            node_set_id_all_epicardium = self.get_unique_nodeset_id()
            set_add_kw = keywords.SetNodeAdd(sid=node_set_id_all_epicardium)
            set_add_kw.options["TITLE"].active = True
            set_add_kw.title = "all_epicardium_segments"
            set_add_kw.nodes._data = node_sets_ids_epi

            self.kw_database.create_fiber.append(set_add_kw)

            node_set_id_base = self.get_unique_nodeset_id()
            node_set_id_apex = self.get_unique_nodeset_id() + 1

            # create node-sets for base and apex
            node_set_base_kw = create_node_set_keyword(
                node_ids=nodes_base + 1, node_set_id=node_set_id_base, title="base nodes"
            )
            node_set_apex_kw = create_node_set_keyword(
                node_ids=node_apex + 1, node_set_id=node_set_id_apex, title="apex node"
            )

            self.kw_database.create_fiber.extend([node_set_base_kw, node_set_apex_kw])

            # Set up *EM_EP_FIBERINITIAL keyword
            # apex > base
            self.kw_database.create_fiber.append(
                custom_keywords.EmEpFiberinitial(
                    id=1,
                    partid=1,  # set part id 1: myocardium
                    stype=2,  # set type 2 == nodes
                    ssid1=node_set_id_base,
                    ssid2=node_set_id_apex,
                )
            )

            # all epicardium > all endocardium
            self.kw_database.create_fiber.append(
                custom_keywords.EmEpFiberinitial(
                    id=2,
                    partid=1,  # set part id 1: myocardium
                    stype=2,  # set type 1 == segment set, set type 2 == node set
                    ssid1=node_set_id_all_epicardium,
                    ssid2=node_set_id_all_endocardium,
                )
            )

            # add *EM_EP_CREATEFIBERORIENTATION keywords
            self.kw_database.create_fiber.append(
                custom_keywords.EmEpCreatefiberorientation(
                    partsid=1, solvid1=1, solvid2=2, alpha=-101, beta=-102, wfile=1, prerun=1
                )
            )

            # define functions:
            from ansys.heart.writer.define_function_strings import function1, function2, function3

            self.kw_database.create_fiber.append(
                keywords.DefineFunction(fid=101, function=function1)
            )
            self.kw_database.create_fiber.append(
                keywords.DefineFunction(fid=102, function=function2)
            )

        elif isinstance(self.model, (BiVentricle, FourChamber, FullHeart)):
            LOGGER.warning("Model type %s under development " % self.model.info.model_type)

            septum_part_ids = [self.model.get_part("Septum").pid]

            # Define part set for myocardium
            part_list1_kw = keywords.SetPartList(
                sid=1,
            )
            part_list1_kw.parts._data = myocardium_part_ids
            part_list1_kw.options["TITLE"].active = True
            part_list1_kw.title = "myocardium_all"

            # Define part set for septum
            part_list2_kw = keywords.SetPartList(
                sid=2,
            )
            part_list2_kw.options["TITLE"].active = True
            part_list2_kw.title = "septum"
            part_list2_kw.parts._data = septum_part_ids

            self.kw_database.create_fiber.extend([part_list1_kw, part_list2_kw])

            # combine node sets endocardium uing *SET_SEGMENT_ADD:
            node_set_id_all_endocardium = self.get_unique_nodeset_id()
            set_add_kw = keywords.SetNodeAdd(sid=node_set_id_all_endocardium)

            set_add_kw.options["TITLE"].active = True
            set_add_kw.title = "all_endocardium_segments"
            set_add_kw.nodes._data = node_sets_ids_endo

            self.kw_database.create_fiber.append(set_add_kw)

            # combine node sets epicardium:
            node_set_id_all_epicardium = self.get_unique_nodeset_id()
            set_add_kw = keywords.SetNodeAdd(sid=node_set_id_all_epicardium)

            set_add_kw.options["TITLE"].active = True
            set_add_kw.title = "all_epicardium_segments"
            set_add_kw.nodes._data = node_sets_ids_epi

            self.kw_database.create_fiber.append(set_add_kw)

            # combine node sets epicardium and septum:
            node_set_all_but_left_endocardium = self.get_unique_nodeset_id()
            set_add_kw = keywords.SetNodeAdd(sid=node_set_all_but_left_endocardium)

            set_add_kw.options["TITLE"].active = True
            set_add_kw.title = "all_but_left_endocardium"
            set_add_kw.nodes._data = node_set_ids_epi_and_rseptum

            self.kw_database.create_fiber.append(set_add_kw)

            node_set_id_base = self.get_unique_nodeset_id()
            node_set_id_apex = self.get_unique_nodeset_id() + 1
            # create node-sets for base and apex
            node_set_base_kw = create_node_set_keyword(
                node_ids=nodes_base + 1, node_set_id=node_set_id_base, title="base nodes"
            )
            node_set_apex_kw = create_node_set_keyword(
                node_ids=node_apex + 1, node_set_id=node_set_id_apex, title="apex node"
            )

            self.kw_database.create_fiber.extend([node_set_base_kw, node_set_apex_kw])

            # Set up *EM_EP_FIBERINITIAL keyword
            # apex > base
            self.kw_database.create_fiber.append(
                custom_keywords.EmEpFiberinitial(
                    id=1,
                    partid=1,  # set part id 1: myocardium
                    stype=2,  # set type 2 == nodes
                    ssid1=node_set_id_base,
                    ssid2=node_set_id_apex,
                )
            )

            # all epicardium > all endocardium
            self.kw_database.create_fiber.append(
                custom_keywords.EmEpFiberinitial(
                    id=2,
                    partid=1,  # set part id 1: myocardium
                    stype=2,  # set type 1 == segment set, set type 2 == node set
                    ssid1=node_set_id_all_epicardium,
                    ssid2=node_set_id_all_endocardium,
                )
            )

            # all epicardium > endocardium left ventricle
            self.kw_database.create_fiber.append(
                custom_keywords.EmEpFiberinitial(
                    id=3,
                    partid=2,  # set part id 2: septum
                    stype=2,  # set type 1 == segment set
                    ssid1=node_set_all_but_left_endocardium,
                    ssid2=node_set_id_lv_endo,
                )
            )

            # add *EM_EP_CREATEFIBERORIENTATION keywords
            self.kw_database.create_fiber.append(
                custom_keywords.EmEpCreatefiberorientation(
                    partsid=1, solvid1=1, solvid2=2, alpha=-101, beta=-102, wfile=1, prerun=1
                )
            )
            # add *EM_EP_CREATEFIBERORIENTATION keywords
            self.kw_database.create_fiber.append(
                custom_keywords.EmEpCreatefiberorientation(
                    partsid=2, solvid1=1, solvid2=3, alpha=-101, beta=-103, wfile=1, prerun=1
                )
            )

            # define functions:
            from ansys.heart.writer.define_function_strings import function1, function2, function3

            self.kw_database.create_fiber.append(
                keywords.DefineFunction(fid=101, function=function1)
            )
            self.kw_database.create_fiber.append(
                keywords.DefineFunction(fid=102, function=function2)
            )
            self.kw_database.create_fiber.append(
                keywords.DefineFunction(fid=103, function=function3)
            )

    def _update_main_db(self):
        self.kw_database.main.append(
            keywords.ControlTimeStep(dtinit=1.0, dt2ms=1.0, emscl=None, ihdo=None, rmscl=None)
        )

        self.kw_database.main.append(keywords.ControlTermination(endtim=10))

        self.kw_database.main.append(keywords.DatabaseBinaryD3Plot(dt=1.0))

        return


# todo: why it's from MechanicsDynaWriter not BaseWriter?
class PurkinjeGenerationDynaWriter(MechanicsDynaWriter):
    """Class for preparing the input for a Purkinje LS-DYNA simulation."""

    def __init__(
        self,
        model: HeartModel,
        settings: SimulationSettings = None,
    ) -> None:
        super().__init__(model=model, settings=settings)

        self.kw_database = PurkinjeGenerationDecks()
        """Collection of keywords relevant for Purkinje generation."""

    def update(self):
        """Update keyword database - overwrites the inherited function."""
        ##
        self._update_main_db()  # needs updating

        self._update_node_db()  # can stay the same (could move to base class)
        if isinstance(self.model, (FourChamber, FullHeart)):
            LOGGER.warning(
                "Atrium present in the model, "
                "they will be removed for ventricle Purkinje generation."
            )
            self._keep_ventricles()

        self._update_parts_db()  # can stay the same (could move to base class++++++++++++++++++++)
        self._update_solid_elements_db(add_fibers=False)
        self._update_material_db()

        self._update_segmentsets_db()  # can stay the same
        self._update_nodesets_db()  # can stay the same

        # update ep settings
        self._update_ep_settings()
        self._update_create_Purkinje()

        self._get_list_of_includes()
        self._add_includes()

        return

    def _update_material_db(self):
        """Add simple linear elastic material for each defined part."""
        for part in self.model.parts:
            em_mat_id = part.pid
            self.kw_database.material.extend(
                [
                    keywords.MatElastic(mid=em_mat_id, ro=1e-6, e=1),
                    custom_keywords.EmMat003(
                        mid=em_mat_id,
                        mtype=2,
                        sigma11=0.5,
                        sigma22=0.1,
                        sigma33=0.1,
                        beta=140,
                        cm=0.01,
                        aopt=2.0,
                        a1=0,
                        a2=0,
                        a3=1,
                        d1=0,
                        d2=-1,
                        d3=0,
                    ),
                ]
            )

    def _update_ep_settings(self):
        """Add the settings for the electrophysiology solver."""
        self.kw_database.ep_settings.append(
            keywords.EmControl(
                emsol=11, numls=4, macrodt=1, dimtype=None, nperio=None, ncylbem=None
            )
        )

        self.kw_database.ep_settings.append(keywords.EmOutput(mats=1, matf=1, sols=1, solf=1))

        return

    def _update_create_Purkinje(self):
        """Update the keywords for Purkinje generation."""
        # collect relevant node and segment sets.
        # node set: apex, base
        # node set: endocardium, epicardium
        # NOTE: could be better if basal nodes are extracted in the preprocessor
        # since that would allow you to robustly extract these nodessets using the
        # input data
        # The below is relevant for all models.
        node_apex_left = np.empty(0, dtype=int)
        node_apex_right = np.empty(0, dtype=int)
        edge_id_start_left = np.empty(0, dtype=int)
        edge_id_start_right = np.empty(0, dtype=int)

        # apex_points[0]: endocardium, apex_points[1]: epicardium
        if isinstance(self.model, (LeftVentricle, BiVentricle, FourChamber, FullHeart)):
            node_apex_left = self.model.left_ventricle.apex_points[0].node_id
            segment_set_ids_endo_left = self.model.left_ventricle.endocardium.id

            # check whether point is on edge of endocardium - otherwise pick another node in
            # the same triangle
            endocardium = self.model.left_ventricle.endocardium
            endocardium.get_boundary_edges()
            if np.any(endocardium.boundary_edges == node_apex_left):
                element_id = np.argwhere(np.any(endocardium.triangles == node_apex_left, axis=1))[
                    0
                ][0]

                node_apex_left = endocardium.triangles[element_id, :][
                    np.argwhere(
                        np.isin(
                            endocardium.triangles[element_id, :],
                            endocardium.boundary_edges,
                            invert=True,
                        )
                    )[0][0]
                ]
                LOGGER.warning(
                    "Node id {0} is on edge of {1}. Picking node id {2}".format(
                        self.model.left_ventricle.apex_points[0].node_id,
                        endocardium.name,
                        node_apex_left,
                    )
                )
                self.model.left_ventricle.apex_points[0].node_id = node_apex_left

            node_set_id_apex_left = self.get_unique_nodeset_id()
            # create node-sets for apex
            node_set_apex_kw = create_node_set_keyword(
                node_ids=[node_apex_left + 1],
                node_set_id=node_set_id_apex_left,
                title="apex node left",
            )

            self.kw_database.node_sets.append(node_set_apex_kw)

            apex_left_coordinates = self.model.mesh.nodes[node_apex_left, :]

            node_id_start_left = self.model.mesh.nodes.shape[0] + 1

            edge_id_start_left = self.model.mesh.tetrahedrons.shape[0] + 1

            pid = self.get_unique_part_id()
            # Purkinje generation parameters
            self.kw_database.main.append(
                custom_keywords.EmEpPurkinjeNetwork2(
                    purkid=1,
                    buildnet=1,
                    ssid=segment_set_ids_endo_left,
                    mid=pid,
                    pointstx=apex_left_coordinates[0],
                    pointsty=apex_left_coordinates[1],
                    pointstz=apex_left_coordinates[2],
                    edgelen=2,
                    ngen=50,
                    nbrinit=8,
                    nsplit=2,
                    inodeid=node_id_start_left,
                    iedgeid=edge_id_start_left,  # TODO check if beam elements exist in mesh
                )
            )

        # Add right purkinje only in biventricular or 4chamber models
        if isinstance(self.model, (BiVentricle, FourChamber, FullHeart)):
            node_apex_right = self.model.right_ventricle.apex_points[0].node_id
            segment_set_ids_endo_right = self.model.right_ventricle.endocardium.id

            # check whether point is on edge of endocardium - otherwise pick another node in
            # the same triangle
            endocardium = self.model.right_ventricle.endocardium
            endocardium.get_boundary_edges()
            if np.any(endocardium.boundary_edges == node_apex_right):
                element_id = np.argwhere(np.any(endocardium.triangles == node_apex_right, axis=1))[
                    0
                ][0]

                node_apex_right = endocardium.triangles[element_id, :][
                    np.argwhere(
                        np.isin(
                            endocardium.triangles[element_id, :],
                            endocardium.boundary_edges,
                            invert=True,
                        )
                    )[0][0]
                ]
                LOGGER.warning(
                    "Node id {0} is on edge of {1}. Picking node id {2}".format(
                        self.model.right_ventricle.apex_points[0].node_id,
                        endocardium.name,
                        node_apex_right,
                    )
                )
                self.model.right_ventricle.apex_points[0].node_id = node_apex_right

            node_set_id_apex_right = self.get_unique_nodeset_id()
            # create node-sets for apex
            node_set_apex_kw = create_node_set_keyword(
                node_ids=[node_apex_right + 1],
                node_set_id=node_set_id_apex_right,
                title="apex node right",
            )

            self.kw_database.node_sets.append(node_set_apex_kw)

            apex_right_coordinates = self.model.mesh.nodes[node_apex_right, :]

            node_id_start_right = (
                2 * self.model.mesh.nodes.shape[0]
            )  # TODO find a solution in dyna to better handle id definition

            edge_id_start_right = 2 * self.model.mesh.tetrahedrons.shape[0]
            pid = self.get_unique_part_id() + 1
            # Purkinje generation parameters
            self.kw_database.main.append(
                custom_keywords.EmEpPurkinjeNetwork2(
                    purkid=2,
                    buildnet=1,
                    ssid=segment_set_ids_endo_right,
                    mid=pid,
                    pointstx=apex_right_coordinates[0],
                    pointsty=apex_right_coordinates[1],
                    pointstz=apex_right_coordinates[2],
                    edgelen=2,
                    ngen=50,
                    nbrinit=8,
                    nsplit=2,
                    inodeid=node_id_start_right,  # TODO check if beam elements exist in mesh
                    iedgeid=edge_id_start_right,
                )
            )

    def _update_main_db(self):
        return

    def _get_list_of_includes(self):
        """Get a list of files to include in main.k. Omit any empty decks."""
        for deckname, deck in vars(self.kw_database).items():
            if deckname == "main":
                continue
            # skip if no keywords are present in the deck
            if len(deck.keywords) == 0:
                LOGGER.debug("No keywords in deck: {0}".format(deckname))
                continue
            self.include_files.append(deckname)
        return

    def _add_includes(self):
        """Add *INCLUDE keywords."""
        for include_file in self.include_files:
            filename_to_include = include_file + ".k"
            self.kw_database.main.append(keywords.Include(filename=filename_to_include))


class ElectrophysiologyDynaWriter(BaseDynaWriter):
    """Class for preparing the input for an Electrophysiology LS-DYNA simulation."""

    def __init__(self, model: HeartModel, settings: SimulationSettings = None) -> None:
        super().__init__(model=model, settings=settings)

        self.kw_database = ElectrophysiologyDecks()
        """Collection of keywords relevant for Electrophysiology."""

    def update(self):
        """Update keyword database for Electrophysiology."""
        self._isolate_atria_and_ventricles()
        ##
        self._update_main_db()

        self._update_solution_controls()
        self._update_export_controls()
        self._update_node_db()

        self._update_parts_db()
        self._update_solid_elements_db(add_fibers=True)
        self._update_material_db()
        self._update_ep_material_db()
        self._update_cellmodels()
        self._update_segmentsets_db()
        self._update_nodesets_db()
        self._update_use_Purkinje()
        # update ep settings
        self._update_ep_settings()

        self._get_list_of_includes()
        self._add_includes()

        return

<<<<<<< HEAD
=======
    def _isolate_atria_and_ventricles(self):
        """Add duplicate nodes between atria and ventricles."""
        if isinstance(self.model, (FourChamber, FullHeart)):
            # 1,3 - 2,4
            self.model.mesh.establish_connectivity()
            left_ventricle_left_atrium = []
            right_ventricle_right_atrium = []
            left_ventricle_right_atrium = []
            right_ventricle_left_atrium = []
            left_ventricle_left_atrium_name = "left-ventricle_left-atrium"
            right_ventricle_right_atrium_name = "right-ventricle_right-atrium"
            left_ventricle_right_atrium_name = "left-ventricle_right-atrium"
            right_ventricle_left_atrium_name = "right-ventricle_left-atrium"

            # build atrio-ventricular tag-id pairs
            # labels_to_ids stores the mapping between tag-ids and the corresponding label.
            labels_to_tag_ids = self.model.info.labels_to_ids
            left_ventricle_left_atrium = [
                labels_to_tag_ids["Left ventricle myocardium"],
                labels_to_tag_ids["Left atrium myocardium"],
            ]
            right_ventricle_right_atrium = [
                labels_to_tag_ids["Right ventricle myocardium"],
                labels_to_tag_ids["Right atrium myocardium"],
            ]
            left_ventricle_right_atrium = [
                labels_to_tag_ids["Left ventricle myocardium"],
                labels_to_tag_ids["Right atrium myocardium"],
            ]
            right_ventricle_left_atrium = [
                labels_to_tag_ids["Right ventricle myocardium"],
                labels_to_tag_ids["Left atrium myocardium"],
            ]

            # build atrioventricular tag_id pairs
            left_ventricle_left_atrium = np.unique(left_ventricle_left_atrium)
            right_ventricle_right_atrium = np.unique(right_ventricle_right_atrium)
            left_ventricle_right_atrium = np.unique(left_ventricle_right_atrium)
            right_ventricle_left_atrium = np.unique(right_ventricle_left_atrium)
            # find atrioventricular shared nodes/interfaces
            self.model.mesh.add_interfaces(
                [
                    left_ventricle_left_atrium,
                    right_ventricle_right_atrium,
                    left_ventricle_right_atrium,
                    right_ventricle_left_atrium,
                ],
                [
                    left_ventricle_left_atrium_name,
                    right_ventricle_right_atrium_name,
                    left_ventricle_right_atrium_name,
                    right_ventricle_left_atrium_name,
                ],
            )

            # duplicate nodes of each interface in atrium side
            for interface in self.model.mesh.interfaces:
                if interface.name != None and interface.name == left_ventricle_left_atrium_name:
                    interface_nids = interface.node_ids
                    tets_atrium = self.model.mesh.tetrahedrons[
                        self.model.left_atrium.element_ids, :
                    ]

                    nids_tobe_replaced = tets_atrium[np.isin(tets_atrium, interface_nids)]
                    new_nids = np.array(
                        list(
                            map(
                                lambda id: (np.where(interface_nids == id))[0][0],
                                nids_tobe_replaced,
                            )
                        )
                    ) + len(self.model.mesh.nodes)
                    tets_atrium[np.isin(tets_atrium, interface_nids)] = new_nids

                    # TODO refactor this and avoid big ndarray copies
                    tets: np.ndarray = self.model.mesh.tetrahedrons
                    tets[self.model.left_atrium.element_ids, :] = tets_atrium

                    self.model.mesh.tetrahedrons = tets
                    self.model.mesh.nodes = np.append(
                        self.model.mesh.nodes, self.model.mesh.nodes[interface_nids, :], axis=0
                    )

                elif interface.name != None and interface.name == right_ventricle_right_atrium_name:
                    interface_nids = interface.node_ids
                    tets_atrium = self.model.mesh.tetrahedrons[
                        self.model.right_atrium.element_ids, :
                    ]

                    nids_tobe_replaced = tets_atrium[np.isin(tets_atrium, interface_nids)]
                    new_nids = np.array(
                        list(
                            map(
                                lambda id: (np.where(interface_nids == id))[0][0],
                                nids_tobe_replaced,
                            )
                        )
                    ) + len(self.model.mesh.nodes)
                    tets_atrium[np.isin(tets_atrium, interface_nids)] = new_nids

                    tets: np.ndarray = self.model.mesh.tetrahedrons
                    tets[self.model.right_atrium.element_ids, :] = tets_atrium

                    self.model.mesh.tetrahedrons = tets

                    self.model.mesh.nodes = np.append(
                        self.model.mesh.nodes, self.model.mesh.nodes[interface_nids, :], axis=0
                    )
                elif interface.name != None and interface.name == left_ventricle_right_atrium_name:
                    interface_nids = interface.node_ids
                    tets_atrium = self.model.mesh.tetrahedrons[
                        self.model.right_atrium.element_ids, :
                    ]

                    nids_tobe_replaced = tets_atrium[np.isin(tets_atrium, interface_nids)]
                    new_nids = np.array(
                        list(
                            map(
                                lambda id: (np.where(interface_nids == id))[0][0],
                                nids_tobe_replaced,
                            )
                        )
                    ) + len(self.model.mesh.nodes)
                    tets_atrium[np.isin(tets_atrium, interface_nids)] = new_nids

                    tets: np.ndarray = self.model.mesh.tetrahedrons
                    tets[self.model.right_atrium.element_ids, :] = tets_atrium

                    self.model.mesh.tetrahedrons = tets

                    self.model.mesh.nodes = np.append(
                        self.model.mesh.nodes, self.model.mesh.nodes[interface_nids, :], axis=0
                    )
                elif interface.name != None and interface.name == right_ventricle_left_atrium_name:
                    interface_nids = interface.node_ids
                    tets_atrium = self.model.mesh.tetrahedrons[
                        self.model.left_atrium.element_ids, :
                    ]

                    nids_tobe_replaced = tets_atrium[np.isin(tets_atrium, interface_nids)]
                    new_nids = np.array(
                        list(
                            map(
                                lambda id: (np.where(interface_nids == id))[0][0],
                                nids_tobe_replaced,
                            )
                        )
                    ) + len(self.model.mesh.nodes)
                    tets_atrium[np.isin(tets_atrium, interface_nids)] = new_nids

                    tets: np.ndarray = self.model.mesh.tetrahedrons
                    tets[self.model.left_atrium.element_ids, :] = tets_atrium

                    self.model.mesh.tetrahedrons = tets

                    self.model.mesh.nodes = np.append(
                        self.model.mesh.nodes, self.model.mesh.nodes[interface_nids, :], axis=0
                    )

    def export(self, export_directory: str):
        """Write the model to files."""
        tstart = time.time()
        LOGGER.debug("Writing all LS-DYNA .k files...")

        if not export_directory:
            export_directory = self.model.info.workdir

        if not os.path.isdir(export_directory):
            os.makedirs(export_directory)

        # export .k files
        self.export_databases(export_directory)

        tend = time.time()
        LOGGER.debug("Time spent writing files: {:.2f} s".format(tend - tstart))

        return

>>>>>>> db3b6dc0
    def _update_material_db(self):
        """Add simple mechanics material for each defined part."""
        for part in self.model.parts:
            ep_mid = part.pid
            self.kw_database.material.extend(
                [
                    keywords.MatElastic(mid=ep_mid, ro=1e-6, e=1),
                ]
            )

    def _update_ep_material_db(self):
        """Add EP material for each defined part."""
        for part in self.model.parts:
            ep_mid = part.pid
            self.kw_database.material.extend(
                [
                    custom_keywords.EmMat003(
                        mid=ep_mid,
                        mtype=2,
                        sigma11=0.5,
                        sigma22=0.1,
                        sigma33=0.1,
                        beta=140,
                        cm=0.01,
                        aopt=2.0,
                        a1=0,
                        a2=0,
                        a3=1,
                        d1=0,
                        d2=-1,
                        d3=0,
                    ),
                ]
            )

    def _update_cellmodels(self):
        """Add cell model for each defined part."""
        for part in self.model.parts:
            ep_mid = part.pid
            cell_kw = keywords.EmEpCellmodelTentusscher(
                mid=ep_mid,
                gas_constant=8314.472,
                t=310,
                faraday_constant=96485.3415,
                cm=0.185,
                vc=0.016404,
                vsr=0.001094,
                vss=0.00005468,
                pkna=0.03,
                ko=5.4,
                nao=140.0,
                cao=2.0,
                gk1=5.405,
                gkr=0.153,
                gks=0.392,
                gna=14.838,
                gbna=0.0002,
                gcal=0.0000398,
                gbca=0.000592,
                gto=0.294,
                gpca=0.1238,
                gpk=0.0146,
                pnak=2.724,
                km=1.0,
                kmna=40.0,
                knaca=1000.0,
                ksat=0.1,
                alpha=2.5,
                gamma=0.35,
                kmca=1.38,
                kmnai=87.5,
                kpca=0.0005,
                k1=0.15,
                k2=0.045,
                k3=0.06,
                k4=0.005,
                ec=1.5,
                maxsr=2.5,
                minsr=1.0,
                vrel=0.102,
                vleak=0.00036,
                vxfer=0.0038,
                vmaxup=0.006375,
                kup=0.00025,
                bufc=0.2,
                kbufc=0.001,
                bufsr=10.0,
                kbufsf=0.3,
                bufss=0.4,
                kbufss=0.00025,
                v=-85.23,
                ki=136.89,
                nai=8.604,
                cai=0.000126,
                cass=0.00036,
                casr=3.64,
                rpri=0.9073,
                xr1=0.00621,
                xr2=0.4712,
                xs=0.0095,
                m=0.00172,
                h=0.7444,
                j=0.7045,
                d=3.373e-5,
                f=0.7888,
                f2=0.9755,
                fcass=0.9953,
                s=0.999998,
                r=2.42e-8,
            )
            cell_kw.gas_constant = 8314.472
            cell_kw.faraday_constant = 96485.3415
            self.kw_database.cell_models.extend([cell_kw])

    def _update_ep_settings(self):
        """Add the settings for the electrophysiology solver."""
        self.kw_database.ep_settings.append(
            keywords.EmControl(
                emsol=11, numls=4, macrodt=1, dimtype=None, nperio=None, ncylbem=None
            )
        )

        # use defaults
        self.kw_database.ep_settings.append(custom_keywords.EmControlEp(numsplit=5))

        # max iter should be int
        self.kw_database.ep_settings.append(
            keywords.EmSolverFem(reltol=1e-6, maxite=int(1e4), precon=2)
        )

        self.kw_database.ep_settings.append(keywords.EmOutput(mats=1, matf=1, sols=1, solf=1))

        if isinstance(self.model, (BiVentricle, FourChamber, FullHeart)):
            node_apex_left = self.get_apex_left()
            node_apex_right = self.get_apex_right()

            node_set_id_apex_left = self.get_unique_nodeset_id()
            # create node-sets for apex left
            node_set_kw = create_node_set_keyword(
                node_ids=[node_apex_left + 1],
                node_set_id=node_set_id_apex_left,
                title="apex node left",
            )
            self.kw_database.node_sets.append(node_set_kw)

            node_set_id_apex_right = self.get_unique_nodeset_id()
            # create node-sets for apex right
            node_set_kw = create_node_set_keyword(
                node_ids=[node_apex_right + 1],
                node_set_id=node_set_id_apex_right,
                title="apex node right",
            )
            self.kw_database.node_sets.append(node_set_kw)
            # TODO add more nodes to initiate wave propagation !!!!
            node_set_id_stimulationnodes = self.get_unique_nodeset_id()
            # create node-sets for apex
            node_set_kw = create_node_set_keyword(
                node_ids=[node_apex_left + 1, node_apex_right + 1],
                node_set_id=node_set_id_stimulationnodes,
                title="Stim nodes",
            )

            self.kw_database.node_sets.append(node_set_kw)
            self.kw_database.ep_settings.append(
                custom_keywords.EmEpTentusscherStimulus(
                    stimid=1,
                    settype=2,
                    setid=node_set_id_stimulationnodes,
                    stimstrt=0.0,
                    stimt=1000.0,
                    stimdur=20.0,
                    stimamp=50.0,
                )
            )
            # if isinstance(self.model, (BiVentricle, FourChamber, FullHeart)):
            #     self.model.left_atrium.apex_points

        elif isinstance(self.model, (LeftVentricle)):
            node_apex_left = self.get_apex_left()

            node_set_id_apex_left = self.get_unique_nodeset_id()
            # create node-sets for apex left
            node_set_kw = create_node_set_keyword(
                node_ids=[node_apex_left + 1],
                node_set_id=node_set_id_apex_left,
                title="apex node left",
            )
            self.kw_database.node_sets.append(node_set_kw)

            # TODO add more nodes to initiate wave propagation !!!!
            node_set_id_stimulationnodes = self.get_unique_nodeset_id()
            # create node-sets for apex
            node_set_kw = create_node_set_keyword(
                node_ids=[node_apex_left + 1],
                node_set_id=node_set_id_stimulationnodes,
                title="Stim nodes",
            )

            self.kw_database.node_sets.append(node_set_kw)

            self.kw_database.ep_settings.append(
                custom_keywords.EmEpTentusscherStimulus(
                    stimid=1,
                    settype=2,
                    setid=node_set_id_stimulationnodes,
                    stimstrt=0.0,
                    stimt=1000.0,
                    stimdur=20.0,
                    stimamp=50.0,
                )
            )

    def _update_solution_controls(
        self,
        end_time: float = 800,
    ):
        """Add solution controls and other solver settings as keywords."""
        # add termination keywords
        self.kw_database.main.append(keywords.ControlTermination(endtim=end_time, dtmin=0.0))

        self.kw_database.main.append(keywords.ControlTimeStep(dtinit=1.0, dt2ms=1.0))
        return

    def _update_export_controls(self, dt_output_d3plot: float = 1.0):
        """Add solution controls to the main simulation.

        Parameters
        ----------
        dt_output_d3plot : float, optional
            Writes full D3PLOT results at this time-step spacing, by default 0.05
        dt_output_icvout : float, optional
            Writes control volume results at this time-step spacing, by default 0.001
        """
        # frequency of full results
        self.kw_database.main.append(keywords.DatabaseBinaryD3Plot(dt=dt_output_d3plot))

        return

    def _update_main_db(self):
        return

    def _get_list_of_includes(self):
        """Get a list of files to include in main.k. omit any empty decks."""
        for deckname, deck in vars(self.kw_database).items():
            if deckname == "main":
                continue
            # skip if no keywords are present in the deck
            if len(deck.keywords) == 0:
                LOGGER.debug("No keywords in deck: {0}".format(deckname))
                continue
            self.include_files.append(deckname)
        return

    def _add_includes(self):
        """Add *INCLUDE keywords."""
        for include_file in self.include_files:
            filename_to_include = include_file + ".k"
            self.kw_database.main.append(keywords.Include(filename=filename_to_include))

        return

    def _update_use_Purkinje(self):
        """Update keywords for Purkinje usage."""
        if self.model.mesh.beam_network:
            self.kw_database.parts.append(keywords.SectionBeam(secid=3, elform=3, a=645))
            if self.__class__.__name__ == "ElectroMechanicsDynaWriter":
                self.kw_database.ep_settings.append(keywords.EmControlCoupling(smcoupl=0))
            else:
                self.kw_database.ep_settings.append(keywords.EmControlCoupling(smcoupl=1))
            beams_kw = keywords.ElementBeam()
            for network in self.model.mesh.beam_network:
                # It is previously defined from purkinje generation step
                # but needs to reassign part ID here
                # to make sure no conflict with 4C/full heart case.
                network.pid = self.get_unique_part_id()

                origin_coordinates = self.model.mesh.nodes[network.node_ids[0], :]

                for part in self.model.parts:
                    for surface in part.surfaces:
                        if surface.name != None and "endocardium" in surface.name:
                            distance = np.linalg.norm(
                                origin_coordinates - self.model.mesh.nodes[surface.node_ids, :],
                                axis=1,
                            )
                            if np.min(distance) < 1e-3:
                                network.name = surface.name + "-" + "purkinje"
                                network.nsid = surface.nsid

                self.kw_database.main.append(
                    custom_keywords.EmEpPurkinjeNetwork2(
                        purkid=2,
                        buildnet=0,
                        ssid=network.nsid,
                        mid=network.pid,
                        pointstx=origin_coordinates[0],
                        pointsty=origin_coordinates[1],
                        pointstz=origin_coordinates[2],
                        edgelen=2,
                        ngen=50,
                        nbrinit=8,
                        nsplit=2,
                        # inodeid=node_id_start_right,
                        # iedgeid=edge_id_start_right,
                    )
                )
                part_df = pd.DataFrame(
                    {
                        "heading": [network.name],
                        "pid": [network.pid],
                        "secid": [3],
                        "mid": [network.pid],
                    }
                )
                part_kw = keywords.Part()
                part_kw.parts = part_df
                self.kw_database.parts.append(part_kw)
                self.kw_database.material.append(keywords.MatNull(mid=network.pid, ro=1e-11))
                self.kw_database.material.append(
                    keywords.EmMat001(mid=network.pid, mtype=2, sigma=10)
                )

                beams_kw = add_beams_to_kw(
                    beams=network.edges + 1,
                    beam_kw=beams_kw,
                    pid=network.pid,
                    offset=len(self.model.mesh.tetrahedrons) + len(beams_kw.elements),
                )
                cell_kw = keywords.EmEpCellmodelTentusscher(
                    mid=network.pid,
                    gas_constant=8314.472,
                    t=310,
                    faraday_constant=96485.3415,
                    cm=0.185,
                    vc=0.016404,
                    vsr=0.001094,
                    vss=0.00005468,
                    pkna=0.03,
                    ko=5.4,
                    nao=140.0,
                    cao=2.0,
                    gk1=5.405,
                    gkr=0.153,
                    gks=0.392,
                    gna=14.838,
                    gbna=0.0002,
                    gcal=0.0000398,
                    gbca=0.000592,
                    gto=0.294,
                    gpca=0.1238,
                    gpk=0.0146,
                    pnak=2.724,
                    km=1.0,
                    kmna=40.0,
                    knaca=1000.0,
                    ksat=0.1,
                    alpha=2.5,
                    gamma=0.35,
                    kmca=1.38,
                    kmnai=87.5,
                    kpca=0.0005,
                    k1=0.15,
                    k2=0.045,
                    k3=0.06,
                    k4=0.005,
                    ec=1.5,
                    maxsr=2.5,
                    minsr=1.0,
                    vrel=0.102,
                    vleak=0.00036,
                    vxfer=0.0038,
                    vmaxup=0.006375,
                    kup=0.00025,
                    bufc=0.2,
                    kbufc=0.001,
                    bufsr=10.0,
                    kbufsf=0.3,
                    bufss=0.4,
                    kbufss=0.00025,
                    v=-85.23,
                    ki=136.89,
                    nai=8.604,
                    cai=0.000126,
                    cass=0.00036,
                    casr=3.64,
                    rpri=0.9073,
                    xr1=0.00621,
                    xr2=0.4712,
                    xs=0.0095,
                    m=0.00172,
                    h=0.7444,
                    j=0.7045,
                    d=3.373e-5,
                    f=0.7888,
                    f2=0.9755,
                    fcass=0.9953,
                    s=0.999998,
                    r=2.42e-8,
                )
                cell_kw.gas_constant = 8314.472
                cell_kw.faraday_constant = 96485.3415
                self.kw_database.cell_models.extend([cell_kw])
            self.kw_database.beam_networks.append(beams_kw)

    def _update_solution_controls(
        self,
        end_time: float = 800,
    ):
        """Add solution controls, output controls and solver settings."""
        # add termination keywords
        self.kw_database.main.append(keywords.ControlTermination(endtim=end_time, dtmin=0.0))

        self.kw_database.main.append(
            keywords.ControlTimeStep(dtinit=1.0, dt2ms=1.0, emscl=None, ihdo=None, rmscl=None)
        )
        return

    def _update_export_controls(self, dt_output_d3plot: float = 1.0):
        """Add solution controls to the main simulation.

        Parameters
        ----------
        dt_output_d3plot : float, optional
            Writes full D3PLOT results at this time-step spacing, by default 0.05
        dt_output_icvout : float, optional
            Writes control volume results at this time-step spacing, by default 0.001

        """
        # frequency of full results
        self.kw_database.main.append(keywords.DatabaseBinaryD3Plot(dt=dt_output_d3plot))

        return

    def _get_list_of_includes(self):
        """Get a list of files to include in main.k. Omit any empty decks."""
        for deckname, deck in vars(self.kw_database).items():
            if deckname == "main":
                continue
            # skip if no keywords are present in the deck
            if len(deck.keywords) == 0:
                LOGGER.debug("No keywords in deck: {0}".format(deckname))
                continue
            self.include_files.append(deckname)
        return

    def _add_includes(self):
        """Add *INCLUDE keywords."""
        for include_file in self.include_files:
            filename_to_include = include_file + ".k"
            self.kw_database.main.append(keywords.Include(filename=filename_to_include))

        return


class ElectroMechanicsDynaWriter(MechanicsDynaWriter, ElectrophysiologyDynaWriter):
    """Class for preparing the input for LS-DYNA electromechanical simulation."""

    def __init__(
        self,
        model: HeartModel,
        settings: SimulationSettings = None,
    ) -> None:
        super().__init__(model=model, settings=settings)

        raise NotImplementedError("This writer has not been implemented yet.")
        exit()
        self.kw_database = ElectroMechanicsDecks()
        """Collection of keyword decks relevant for mechanics."""

        self.system_model_name = system_model_name
        """Name of system model to use."""

        # Depending on the system model specified give list of parameters

        return

    def update(self):
        """Update the keyword database."""
        self._update_node_db()
        self._update_parts_db()
        self._update_main_db()
        self._update_solid_elements_db(add_fibers=True)
        self._update_segmentsets_db()
        self._update_nodesets_db()
        self._update_use_Purkinje()
        self._update_material_db(add_active=True)
        self._update_ep_material_db()
        self._update_cellmodels()
        self._update_ep_settings()
        # for boundary conditions
        self._add_cap_bc(bc_type="springs_caps")
        self._add_pericardium_bc()

        # # for control volume
        self._update_cap_elements_db()
        self._update_controlvolume_db()
        self._update_system_model()

        self._get_list_of_includes()
        self._add_includes()

        return

    def _update_material_db(self, add_active: bool = True):
        """Update the database of material keywords."""
        material_settings = copy.deepcopy(self.settings.mechanics.material)
        # removes all units from settings, hence <attribute>.m not required anymore to access value.
        material_settings._remove_units()

        for part in self.model.parts:
            if "ventricle" in part.name.lower() or "septum" in part.name.lower():
                if not add_active:
                    active_dct = None
                else:
                    active_dct = {
                        "actype": material_settings.myocardium["active"]["actype"],
                        "taumax": material_settings.myocardium["active"]["tmax"],
                        "ca2ionm": material_settings.myocardium["active"]["ca2ionm"],
                    }

                myocardium_kw = MaterialHGOMyocardium(
                    mid=part.mid,
                    iso_user=material_settings.myocardium["isotropic"],
                    anisotropy_user=material_settings.myocardium["anisotropic"],
                    active_user=active_dct,
                )

                self.kw_database.material.append(myocardium_kw)

            elif "atrium" in part.name:
                # add atrium material
                # atrium_kw = MaterialAtrium(mid=part.mid)
                atrium_kw = MaterialHGOMyocardium(
                    mid=part.mid, iso_user=dict(material_settings.atrium)
                )

                self.kw_database.material.append(atrium_kw)

            else:
                LOGGER.warning("Assuming same material as atrium for: {0}".format(part.name))

                # general_tissue_kw = MaterialAtrium(mid=part.mid)
                general_tissue_kw = MaterialHGOMyocardium(
                    mid=part.mid, iso_user=dict(material_settings.atrium)
                )
                self.kw_database.material.append(general_tissue_kw)

        return


if __name__ == "__main__":
    print("protected")<|MERGE_RESOLUTION|>--- conflicted
+++ resolved
@@ -2604,8 +2604,6 @@
 
         return
 
-<<<<<<< HEAD
-=======
     def _isolate_atria_and_ventricles(self):
         """Add duplicate nodes between atria and ventricles."""
         if isinstance(self.model, (FourChamber, FullHeart)):
@@ -2784,7 +2782,6 @@
 
         return
 
->>>>>>> db3b6dc0
     def _update_material_db(self):
         """Add simple mechanics material for each defined part."""
         for part in self.model.parts:
