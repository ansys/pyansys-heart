--- conflicted
+++ resolved
@@ -7,11 +7,7 @@
 import pathlib
 from typing import List, Literal
 
-<<<<<<< HEAD
 from ansys.heart import LOG as LOGGER
-=======
-from ansys.heart.custom_logging import LOGGER as LOGGER
->>>>>>> d041c678
 from ansys.heart.simulator.settings.defaults import mechanics as mech_defaults
 from ansys.heart.simulator.settings.defaults import zeropressure as zero_pressure_defaults
 from pint import Quantity, UnitRegistry
