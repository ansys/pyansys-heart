# Copyright (C) 2023 - 2025 ANSYS, Inc. and/or its affiliates.
# SPDX-License-Identifier: MIT
#
#
# Permission is hereby granted, free of charge, to any person obtaining a copy
# of this software and associated documentation files (the "Software"), to deal
# in the Software without restriction, including without limitation the rights
# to use, copy, modify, merge, publish, distribute, sublicense, and/or sell
# copies of the Software, and to permit persons to whom the Software is
# furnished to do so, subject to the following conditions:
#
# The above copyright notice and this permission notice shall be included in all
# copies or substantial portions of the Software.
#
# THE SOFTWARE IS PROVIDED "AS IS", WITHOUT WARRANTY OF ANY KIND, EXPRESS OR
# IMPLIED, INCLUDING BUT NOT LIMITED TO THE WARRANTIES OF MERCHANTABILITY,
# FITNESS FOR A PARTICULAR PURPOSE AND NONINFRINGEMENT. IN NO EVENT SHALL THE
# AUTHORS OR COPYRIGHT HOLDERS BE LIABLE FOR ANY CLAIM, DAMAGES OR OTHER
# LIABILITY, WHETHER IN AN ACTION OF CONTRACT, TORT OR OTHERWISE, ARISING FROM,
# OUT OF OR IN CONNECTION WITH THE SOFTWARE OR THE USE OR OTHER DEALINGS IN THE
# SOFTWARE.

"""Simulator module.

Options for simulation:

- EP-only
    with/without fibers.
    with/without Purkinje.
- Electro-mechanics
    simplified EP (imposed activation).
    coupled electro-mechanics.
"""

import copy
import glob
import os
import pathlib
import shutil
import subprocess
from typing import Literal

import natsort
import numpy as np
import psutil
import pyvista as pv

from ansys.health.heart import LOG as LOGGER
from ansys.health.heart.exceptions import LSDYNANotFoundError, LSDYNATerminationError
from ansys.health.heart.models import FourChamber, HeartModel, LeftVentricle
from ansys.health.heart.models_utils import HeartModelUtils
from ansys.health.heart.post.auto_process import mech_post, zerop_post
from ansys.health.heart.post.laplace_post import (
    compute_la_fiber_cs,
    compute_ra_fiber_cs,
    compute_ventricle_fiber_by_drbm,
    read_laplace_solution,
)
from ansys.health.heart.pre.conduction_beams import ConductionBeams, ConductionBeamType
from ansys.health.heart.settings.settings import DynaSettings, SimulationSettings
from ansys.health.heart.utils.misc import _read_orth_element_kfile
import ansys.health.heart.writer.dynawriter as writers

_KILL_ANSYSCL_PRIOR_TO_RUN = True
"""Flag indicating whether to kill all Ansys license clients prior to an LS-DYNA run."""


class BaseSimulator:
    """Base class for the simulator."""

    def __init__(
        self,
        model: HeartModel,
        dyna_settings: DynaSettings = None,
        simulation_directory: pathlib = "",
    ) -> None:
        """Initialize BaseSimulator.

        Parameters
        ----------
        model : HeartModel
            Heart model to simulate.
        dyna_settings : DynaSettings
            Settings used for launching LS-DYNA.
        simulation_directory : Path, default: ""
            Directory to start the simulation in.

        """
        self.model: HeartModel = model
        """HeartModel to simulate."""
        if not dyna_settings:
            LOGGER.warning("Setting default LS-DYNA settings.")
            self.dyna_settings = DynaSettings()
        else:
            self.dyna_settings: DynaSettings = dyna_settings
            """Contains the settings to launch LS-DYNA."""

        if self.dyna_settings.platform != "wsl":
            if shutil.which(self.dyna_settings.lsdyna_path) is None:
                LOGGER.error(f"{self.dyna_settings.lsdyna_path} does not exist.")
                raise LSDYNANotFoundError(
                    f"LS-DYNA executable {self.dyna_settings.lsdyna_path} file is not found."
                )

        if simulation_directory == "":
            simulation_directory = os.path.join(self.model.workdir, "simulation")

        self.root_directory = simulation_directory
        """Root simulation directory."""

        self.settings: SimulationSettings = SimulationSettings()
        """Simulation settings."""

        pass

    def load_default_settings(self) -> SimulationSettings:
        """Load default simulation settings."""
        self.settings.load_defaults()
        return self.settings

    def compute_fibers(
        self, method: Literal["LSDYNA", "D-RBM"] = "LSDYNA", rotation_angles: dict = None
    ):
        """Compute the fiber sheet directions on the ventricles.

        Parameters
        ----------
        method : Literal["LSDYNA", "D-RBM"], default: "LSDYNA"
            Method to compute the fiber orientation.
        rotation_angles : dict, default: None
            Rotation angle alpha and beta.
        """
        LOGGER.info("Computing fiber orientation...")

        if method == "LSDYNA":
            if rotation_angles is None:
                # find default settings
                rotation_angles = self.settings.get_ventricle_fiber_rotation(method="LSDYNA")

            for name in ["alpha", "beta", "beta_septum"]:
                if name not in rotation_angles.keys():
                    LOGGER.error(f"Must provide key {name} for D-RBM method.")
                    exit()

            self._compute_fibers_lsdyna(rotation_angles)

        elif method == "D-RBM":
            if rotation_angles is None:
                # find default settings
                rotation_angles = self.settings.get_ventricle_fiber_rotation(method="D-RBM")

            for a, b in zip(["alpha", "beta"], ["_left", "_right", "_ot"]):
                if a + b not in rotation_angles.keys():
                    LOGGER.error(f"Must provide key {name} for D-RBM method.")
                    exit()
            self._compute_fibers_drbm(rotation_angles)

        else:
            LOGGER.error(f"Method {method} is not recognized.")
            exit()

        return

    def _compute_fibers_drbm(self, rotation_angles: dict):
        """Use D-RBM fiber method."""
        export_directory = os.path.join(self.root_directory, "D-RBM")
        target = self.run_laplace_problem(export_directory, type="D-RBM")
        grid = compute_ventricle_fiber_by_drbm(
            export_directory,
            settings=rotation_angles,
            left_only=isinstance(self.model, LeftVentricle),
        )
        grid.save(os.path.join(export_directory, "drbm_fibers.vtu"))

        # arrays that save ID map to full model
        grid["cell_ids"] = target["cell_ids"]

        LOGGER.info("Assigning fibers to full model...")

        # cell IDs in full model mesh
        ids = grid["cell_ids"]
        self.model.mesh.cell_data["fiber"][ids] = grid["fiber"]
        self.model.mesh.cell_data["sheet"][ids] = grid["sheet"]

    def _compute_fibers_lsdyna(self, rotation_angles: dict):
        """Use LSDYNA native fiber method."""
        directory = os.path.join(self.root_directory, "fibergeneration")

        dyna_writer = writers.FiberGenerationDynaWriter(copy.deepcopy(self.model), self.settings)
        dyna_writer.update(rotation_angles)
        dyna_writer.export(directory)

        input_file = os.path.join(directory, "main.k")
        self._run_dyna(path_to_input=input_file)

        # TODO: May want to replace by ansys.dyna.core.keywords
        LOGGER.info("Assigning fiber orientation to model...")
        elem_ids, part_ids, connect, fib, sheet = _read_orth_element_kfile(
            os.path.join(directory, "element_solid_ortho.k")
        )
        self.model.mesh.cell_data["fiber"][elem_ids - 1] = fib
        self.model.mesh.cell_data["sheet"][elem_ids - 1] = sheet

        return

    def compute_uhc(self) -> pv.UnstructuredGrid:
        """Compute universal heart coordinates system."""
        LOGGER.info("Computing universal ventricular coordinates...")

        type = "uvc"
        export_directory = os.path.join(self.root_directory, type)

        target = self.run_laplace_problem(export_directory, type)
        grid = read_laplace_solution(
            export_directory, field_list=["apico-basal", "transmural", "rotational"]
        )

        grid["cell_ids"] = target["cell_ids"]
        grid["point_ids"] = target["point_ids"]

        LOGGER.info("Assigning data to full model...")

        ids = grid["point_ids"]
        self.model.mesh["apico-basal"] = np.zeros(self.model.mesh.n_points)
        self.model.mesh["apico-basal"][:] = np.nan
        self.model.mesh["transmural"] = np.zeros(self.model.mesh.n_points)
        self.model.mesh["transmural"][:] = np.nan
        self.model.mesh["rotational"] = np.zeros(self.model.mesh.n_points)
        self.model.mesh["rotational"][:] = np.nan
        self.model.mesh["apico-basal"][ids] = grid["apico-basal"]
        self.model.mesh["transmural"][ids] = grid["transmural"]
        self.model.mesh["rotational"][ids] = grid["rotational"]

        return grid

    def compute_right_atrial_fiber(
        self, appendage: list[float], top: list[list[float]] = None
    ) -> pv.UnstructuredGrid:
        """
        Compute right atrium fiber with the LDRBD method.

        Parameters
        ----------
        appendage: list[float]
            Coordinates of appendage.
        top : list[list[float]], default: None
            List of nodal coordinates to define the top path.

        The top path is a set of nodes connecting the superior (SVC) and inferior (IVC) vena cava.
        For more information, see the "Notes" section.
        The default method (``top=None``) might not work for some anatomical structures.
        In such cases, you can define the start and end points by providing a list of coordinates
        like this: ``[[x1, y1, z1], [x2, y2, z2]]``. These two nodes should be located on the
        SVC and IVC rings, approximately at the 12 o'clock position.

        You can also add an intermediate point to enforce the geodesic path, like this:
        ``[[x1, y1, z1], [x3, y3, z3], [x2, y2, z2]]``.

        Returns
        -------
        pv.UnstructuredGrid
            Right atrium with fiber coordinates system in this format: ``e_l``, ``e_t`` and ``e_n``.

        Notes
        -----
        The method is described in `Modeling cardiac muscle fibers in ventricular and atrial
        electrophysiology simulations <https://doi.org/10.1016/j.cma.2020.113468>`.
        """
        LOGGER.info("Computing right atrium fiber...")
        export_directory = os.path.join(self.root_directory, "ra_fiber")

        target = self.run_laplace_problem(
            export_directory, "ra_fiber", raa=np.array(appendage), top=top
        )

        ra_pv = compute_ra_fiber_cs(
            export_directory, self.settings.atrial_fibers, endo_surface=None
        )
        ra_pv.save(os.path.join(export_directory, "ra_fiber.vtu"))
        LOGGER.info("Generating fibers is done.")

        # arrays that save ID map to full model
        ra_pv["cell_ids"] = target["cell_ids"]
        ra_pv["point_ids"] = target["point_ids"]

        LOGGER.info("Assigning fibers to full model...")

        # cell IDs in full model mesh
        ids = ra_pv["cell_ids"]
        self.model.mesh.cell_data["fiber"][ids] = ra_pv["e_l"]
        self.model.mesh.cell_data["sheet"][ids] = ra_pv["e_t"]

        return ra_pv

    def compute_left_atrial_fiber(
        self,
        appendage: list[float] = None,
    ) -> pv.UnstructuredGrid:
        """Compute left atrium fiber with the LDRBD method.

        Parameters
        ----------
        appendage : list[float], default: None
            Coordinates of the appendage. If no value is specified,
            the cap named ``appendage`` is used.

        Returns
        -------
        pv.UnstructuredGrid
            Left atrium with fiber coordinates system in this format: ``e_l``, ``e_t`` and ``e_n``.

        Notes
        -----
        The method is described in `Modeling cardiac muscle fibers in ventricular and atrial
        electrophysiology simulations <https://doi.org/10.1016/j.cma.2020.113468>`.
        """
        LOGGER.info("Computing left atrium fiber...")
        export_directory = os.path.join(self.root_directory, "la_fiber")

        target = self.run_laplace_problem(export_directory, "la_fiber", laa=appendage)

        la_pv = compute_la_fiber_cs(
            export_directory, self.settings.atrial_fibers, endo_surface=None
        )
        la_pv.save(os.path.join(export_directory, "la_fiber.vtu"))
        LOGGER.info("Generating fibers is done.")

        # arrays that save ID map to full model
        la_pv["cell_ids"] = target["cell_ids"]
        la_pv["point_ids"] = target["point_ids"]

        LOGGER.info("Assigning fibers to full model...")

        # cell IDs in full model mesh
        ids = la_pv["cell_ids"]
        self.model.mesh.cell_data["fiber"][ids] = la_pv["e_l"]
        self.model.mesh.cell_data["sheet"][ids] = la_pv["e_t"]

        return la_pv

    def run_laplace_problem(
        self, export_directory, type: Literal["uvc", "la_fiber", "ra_fiber"], **kwargs
    ):
        """
        Run the Laplace-Dirichlet (thermal) problem in LS-DYNA.

        Parameters
        ----------
        export_directory: str
            LSDYNA directory
        type: str
            Simulation type.
        kwargs : dict
            Landmarks to create the nodeset. Keys can be ``laa``, ``raa``, and ``top``'.

        Returns
        -------
            UnstructuredGrid with array to map data back to the full mesh.

        """
        for k, v in kwargs.items():
            if k not in ["laa", "raa", "top"]:
                LOGGER.error(f"kwarg with {k} can not be identified.")
                raise KeyError(f"kwarg with {k} can not be identified.")

        kwargs = {k: v for k, v in kwargs.items() if v is not None}

        dyna_writer = writers.LaplaceWriter(copy.deepcopy(self.model), type, **kwargs)

        dyna_writer.update()
        dyna_writer.export(export_directory)

        input_file = os.path.join(export_directory, "main.k")
        self._run_dyna(path_to_input=input_file, options="case")

        LOGGER.info("Solving Laplace-Dirichlet problem is done.")

        return dyna_writer.target

    def _run_dyna(self, path_to_input: pathlib, options: str = ""):
        """Run LS-DYNA with the specified input file and options.

        Parameters
        ----------
        path_to_input : Path
            Path to the LS-DYNA simulation file.
        options : str, default: ""
            Additional options to pass to the command line.

        """
        if options != "":
            old_options = copy.deepcopy(self.dyna_settings.dyna_options)
            self.dyna_settings.dyna_options = self.dyna_settings.dyna_options + " " + options

        run_lsdyna(
            path_to_input=path_to_input,
            settings=self.dyna_settings,
            simulation_directory=self.root_directory,
        )

        if options != "":
            self.dyna_settings.dyna_options = old_options


class EPSimulator(BaseSimulator):
    """EP (electrophysiology) simulator."""

    def __init__(
        self,
        model: HeartModel,
        dyna_settings: DynaSettings,
        simulation_directory: pathlib = "",
    ) -> None:
        """Initialize the EP simulator."""
        super().__init__(model, dyna_settings, simulation_directory)

        return

    def simulate(self, folder_name="main-ep", extra_k_files: list[str] = []):
        """Launch the EP simulation.

        Parameters
        ----------
        folder_name : str, default: ``'main-ep'``
            Simulation folder name.
        extra_k_files : list[str], default: []
            User-defined k files.
        """
        directory = os.path.join(self.root_directory, folder_name)
        self._write_main_simulation_files(folder_name, extra_k_files=extra_k_files)

        LOGGER.info("Launching main EP simulation...")

        input_file = os.path.join(directory, "main.k")
        self._run_dyna(input_file)

        LOGGER.info("Simulation completed successfully.")

        return

    def _simulate_conduction(self, folder_name="main-ep-onlybeams"):
        """Launch the main EP simulation."""
        directory = os.path.join(self.root_directory, folder_name)
        self._write_main_conduction_simulation_files(folder_name)

        LOGGER.info("Launching main EP simulation...")

        input_file = os.path.join(directory, "main.k")
        self._run_dyna(input_file)

        LOGGER.info("Simulation completed successfully.")

        return

    def compute_purkinje(self):
        """Compute the Purkinje network."""
        directory = os.path.join(self.root_directory, "purkinjegeneration")

        self._write_purkinje_files(directory)

        LOGGER.info("Computing the Purkinje network...")

        # self.settings.save(os.path.join(directory, "simulation_settings.yml"))

        LOGGER.debug("Compute Purkinje network on one CPU.")
        orig_num_cpus = self.dyna_settings.num_cpus
        self.dyna_settings.num_cpus = 1

        input_file = os.path.join(directory, "main.k")
        self._run_dyna(input_file)
        LOGGER.info("done.")

        self.dyna_settings.num_cpus = orig_num_cpus
        LOGGER.debug(f"Set number of CPUs back to {orig_num_cpus}.")

<<<<<<< HEAD
=======
        LOGGER.info("Simulation completed successfully.")

>>>>>>> 2513e2b4
        LOGGER.info("Assign the Purkinje network to the model...")

        left_pirkinje = ConductionBeams.create_from_k_file(
            ConductionBeamType.LEFT_PURKINJE,
            k_file=os.path.join(directory, "purkinjeNetwork_001.k"),
            id=1,
            base_mesh=self.model.left_ventricle.endocardium,
            model=self.model,
        )

        if isinstance(self.model, LeftVentricle):
            self.model.add_conduction_beam([left_pirkinje])
            return left_pirkinje
        else:
            right_pirkinje = ConductionBeams.create_from_k_file(
                ConductionBeamType.RIGHT_PURKINJE,
                k_file=os.path.join(directory, "purkinjeNetwork_002.k"),
                id=2,
                base_mesh=self.model.right_ventricle.endocardium,
                model=self.model,
            )
            self.model.add_conduction_beam([left_pirkinje, right_pirkinje])
            return [left_pirkinje, right_pirkinje]

    def compute_conduction_system(self):
        """Compute the conduction system."""
        if isinstance(self.model, FourChamber):
            # TODO: refinement is not correctly used
            # beam_length = self.settings.purkinje.edgelen.m

            beam_list = HeartModelUtils.define_default_conduction_system(
                self.model, os.path.join(self.root_directory, "purkinjegeneration")
            )
            self.model.add_conduction_beam(beam_list)
        else:
<<<<<<< HEAD
            LOGGER.info("Not implemented for other than FourChamber models.")

        return beam_list
=======
            LOGGER.info("Computation is only implemented for four-chamber heart models.")
        return cs
>>>>>>> 2513e2b4

    def _write_main_simulation_files(self, folder_name, extra_k_files: list[str] = []):
        """Write LS-DYNA files that are used to start the main EP simulation."""
        export_directory = os.path.join(self.root_directory, folder_name)

        model = copy.deepcopy(self.model)
        dyna_writer = writers.ElectrophysiologyDynaWriter(model, self.settings)
        dyna_writer.update()
        dyna_writer.export(export_directory, user_k=extra_k_files)

        return

    def _write_main_conduction_simulation_files(self, folder_name):
        """Write LS-DYNA files that are used to start the main EP simulation."""
        export_directory = os.path.join(self.root_directory, folder_name)

        model = copy.deepcopy(self.model)
        dyna_writer = writers.ElectrophysiologyBeamsDynaWriter(model, self.settings)
        dyna_writer.update()
        dyna_writer.export(export_directory)

        return

    def _write_purkinje_files(
        self,
        export_directory,
    ) -> pathlib:
        """Write purkinje files."""
        model = copy.deepcopy(self.model)
        dyna_writer = writers.PurkinjeGenerationDynaWriter(model, self.settings)
        dyna_writer.update()
        dyna_writer.export(export_directory)
        return


class MechanicsSimulator(BaseSimulator):
    """Mechanics simulator with imposed active stress."""

    def __init__(
        self,
        model: HeartModel,
        dyna_settings: DynaSettings,
        simulation_directory: pathlib = "",
        initial_stress: bool = True,
    ) -> None:
        super().__init__(model, dyna_settings, simulation_directory)

        self.initial_stress = initial_stress
        """If stress-free computation is taken into consideration."""
        self._dynain_name = None
        """LS-DYNA initial state file name from zeropressure."""
        return

    def simulate(
        self,
        folder_name: str = "main-mechanics",
        zerop_folder: str | None = None,
        auto_post: bool = True,
        extra_k_files: list[str] = [],
    ):
        """Launch the main mechanical simulation.

        Parameters
        ----------
        folder_name : str, default: ``'main-mechanics'``
            Simulation folder name.
        zerop_folder : str | None, default: None
            Folder containing stress-free simulation.
            If ``None``, ``zeropressure`` under the root directory is used.
        auto_post : bool, default: True
            Whether to run postprocessing scripts.
        extra_k_files : list[str], default: []
            User-defined k files.
        """
        if "apico-basal" not in self.model.mesh.point_data.keys():
            LOGGER.warning(
                "Array named ``apico-basal`` cannot be found. Computing"
                "universal coordinate system (UVC) first."
            )
            self.compute_uhc()

        directory = os.path.join(self.root_directory, folder_name)
        os.makedirs(directory, exist_ok=True)

        if self.initial_stress:
            dynain_file = self._find_dynain_file(zerop_folder)
            self._dynain_name = "dynain.lsda"
            shutil.copy(dynain_file, os.path.join(directory, self._dynain_name))

        self._write_main_simulation_files(folder_name=folder_name, extra_k_files=extra_k_files)

        LOGGER.info("Launching main simulation...")

        input_file = os.path.join(directory, "main.k")
        self._run_dyna(input_file)

        LOGGER.info("done.")

        if auto_post:
            mech_post(pathlib.Path(directory), self.model)

        return

    def _find_dynain_file(self, zerop_folder) -> str:
        """Find the ``dynain.lsda`` file of the last iteration."""
        if zerop_folder is None:
            zerop_folder = os.path.join(self.root_directory, "zeropressure")

        dynain_files = glob.glob(os.path.join(zerop_folder, "iter*.dynain.lsda"))
        # force natural ordering since iteration numbers are not padded with zeros.
        dynain_files = natsort.natsorted(dynain_files)

        if len(dynain_files) == 0:
            error_message = f"Files 'iter*.dynain.lsda` not found in {zerop_folder}."
            LOGGER.error(error_message)
            raise FileNotFoundError(error_message)

        elif len(dynain_files) == 1:
            error_message = (
                f"Only 1 'iter*.dynain.lsda' file is found in {zerop_folder}. Expected at least 2."
            )

            LOGGER.error(error_message)
            raise IndexError(error_message)

        else:
            dynain_file = dynain_files[-1]
            LOGGER.info(f"Using {dynain_file} for initial stress.")

        return dynain_file

    def compute_stress_free_configuration(
        self,
        folder_name="zeropressure",
        overwrite: bool = True,
        extra_k_files: list[str] = [],
    ):
        """Compute the stress-free configuration of the model.

        Parameters
        ----------
        folder_name : str, default: ``'zeropressure'``
            Simulation folder name.
        overwrite : bool, default: True
            Whether to run simulation and overwrite files.
        extra_k_files : list[str], default: []
            User-defined k files.
        """
        directory = os.path.join(self.root_directory, folder_name)

        if not os.path.isdir(directory) or overwrite or len(os.listdir(directory)) == 0:
            os.makedirs(directory, exist_ok=True)

            self._write_stress_free_configuration_files(folder_name, extra_k_files=extra_k_files)
            self.settings.save(pathlib.Path(directory) / "simulation_settings.yml")

            LOGGER.info("Computing stress-free configuration...")
            self._run_dyna(os.path.join(directory, "main.k"), options="case")
            LOGGER.info("Simulation is done.")
        else:
            LOGGER.info(f"Reusing existing results in {directory}.")

        report, stress_free_coord, guess_ed_coord = zerop_post(directory, self.model)

        # replace node coordinates by computed ED geometry
        LOGGER.info("Updating nodes...")

        self.model.mesh.points = guess_ed_coord

        #! Note that it is not always clear if the contents of the retrieved
        #! surface is actually properly copied to the object that the surface
        #! is an attribute (part.surface) of. That is, is `=` actually working here?
        for part in self.model.parts:
            for surface in part.surfaces:
                surface = self.model.mesh.get_surface(surface.id)

        return

    def _write_main_simulation_files(
        self,
        folder_name,
        extra_k_files: list[str] = [],
    ):
        """Write LS-DYNA files that are used to start the main simulation."""
        export_directory = os.path.join(self.root_directory, folder_name)

        dyna_writer = writers.MechanicsDynaWriter(
            self.model,
            self.settings,
        )
        dyna_writer.update(dynain_name=self._dynain_name)
        dyna_writer.export(export_directory, user_k=extra_k_files)

        return

    def _write_stress_free_configuration_files(self, folder_name, extra_k_files: list[str] = []):
        """Write LS-DYNA files to compute the stress-free configuration."""
        export_directory = os.path.join(self.root_directory, folder_name)

        model = copy.deepcopy(self.model)
        # Isolation part need to be created in Zerop because main will use its dynain.lsda
        if isinstance(model, FourChamber) and isinstance(self, EPMechanicsSimulator):
            model._create_atrioventricular_isolation()

        dyna_writer = writers.ZeroPressureMechanicsDynaWriter(model, self.settings)
        dyna_writer.update()
        dyna_writer.export(export_directory, user_k=extra_k_files)

        return


class EPMechanicsSimulator(EPSimulator, MechanicsSimulator):
    """Coupled EP-mechanics simulator with computed electrophysiology."""

    def __init__(
        self,
        model: HeartModel,
        dyna_settings: DynaSettings,
        simulation_directory: pathlib = "",
    ) -> None:
        MechanicsSimulator.__init__(self, model, dyna_settings, simulation_directory)

        return

    def simulate(
        self,
        folder_name: str = "ep_meca",
        zerop_folder: str | None = None,
        auto_post: bool = True,
        extra_k_files: list[str] = [],
    ):
        """Launch the main electro-mechanical simulation.

        Parameters
        ----------
        folder_name : str, default: ``'main-mechanics'``
            Simulation folder name.
        zerop_folder : str | None, default: None
            Folder containing the stress-free simulation.
            Use ``'zeropressure'`` under the root_directory if ``None`` is used.
        auto_post : bool, default: True
            Whether to run postprocessing scripts.
        extra_k_files : list[str], default: []
            User-defined k files.
        """
        # MechanicalSimulator handle dynain file from zerop
        MechanicsSimulator.simulate(
            self,
            folder_name=folder_name,
            zerop_folder=zerop_folder,
            auto_post=auto_post,
            extra_k_files=extra_k_files,
        )

        return

    def _write_main_simulation_files(
        self,
        folder_name,
        extra_k_files: list[str] = [],
    ):
        """Write LS-DYNA files that are used to start the main simulation."""
        export_directory = os.path.join(self.root_directory, folder_name)

        dyna_writer = writers.ElectroMechanicsDynaWriter(self.model, self.settings)
        dyna_writer.update(dynain_name=self._dynain_name)
        dyna_writer.export(export_directory, user_k=extra_k_files)

        return


def _kill_all_ansyscl():
    """Kill all Ansys license clients."""
    try:
        for p in psutil.process_iter():
            if "ansyscl" in p.name():
                p.kill()
    except Exception as e:
        LOGGER.warning(f"Failed to kill all ansyscl's: {e}")


def run_lsdyna(
    path_to_input: pathlib,
    settings: DynaSettings = None,
    simulation_directory: pathlib = None,
):
    """Standalone function for running LS-DYNA.

    Parameters
    ----------
    path_to_input : Path
        Input file for LS-DYNA.
    settings : DynaSettings, default: None
        LS-DYNA settings, such as path to the executable file, executable type,
        and platform.
    simulation_directory : Path, default: None
        Directory for the simulation.

    """
    if not settings:
        LOGGER.info("Using default LS-DYNA settings.")
        raise ValueError("Settings must be provided.")

    commands = settings.get_commands(path_to_input)

    os.chdir(os.path.dirname(path_to_input))

    #! Kill all Ansys license clients prior to running LS-DYNA
    #! this to avoid issues with orphan license clients of versions
    #! lower than the one needed by LS-DYNA.
    if _KILL_ANSYSCL_PRIOR_TO_RUN:
        _kill_all_ansyscl()

    mess = []
    with subprocess.Popen(commands, stdout=subprocess.PIPE, text=True) as p:
        for line in p.stdout:
            LOGGER.info(line.rstrip())
            mess.append(line)

    os.chdir(simulation_directory)

    if "N o r m a l    t e r m i n a t i o n" not in "".join(mess):
        if "numNodePurkinje" not in "".join(mess):
            LOGGER.error("LS-DYNA did not terminate properly.")
            raise LSDYNATerminationError()

    return<|MERGE_RESOLUTION|>--- conflicted
+++ resolved
@@ -468,16 +468,11 @@
 
         input_file = os.path.join(directory, "main.k")
         self._run_dyna(input_file)
-        LOGGER.info("done.")
+        LOGGER.info("Simulation completed successfully.")
 
         self.dyna_settings.num_cpus = orig_num_cpus
         LOGGER.debug(f"Set number of CPUs back to {orig_num_cpus}.")
 
-<<<<<<< HEAD
-=======
-        LOGGER.info("Simulation completed successfully.")
-
->>>>>>> 2513e2b4
         LOGGER.info("Assign the Purkinje network to the model...")
 
         left_pirkinje = ConductionBeams.create_from_k_file(
@@ -513,14 +508,9 @@
             )
             self.model.add_conduction_beam(beam_list)
         else:
-<<<<<<< HEAD
-            LOGGER.info("Not implemented for other than FourChamber models.")
+            LOGGER.info("Computation is only implemented for other than FourChamber models.")
 
         return beam_list
-=======
-            LOGGER.info("Computation is only implemented for four-chamber heart models.")
-        return cs
->>>>>>> 2513e2b4
 
     def _write_main_simulation_files(self, folder_name, extra_k_files: list[str] = []):
         """Write LS-DYNA files that are used to start the main EP simulation."""
