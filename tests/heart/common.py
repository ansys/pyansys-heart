# Copyright (C) 2023 - 2024 ANSYS, Inc. and/or its affiliates.
# SPDX-License-Identifier: MIT
#
#
# Permission is hereby granted, free of charge, to any person obtaining a copy
# of this software and associated documentation files (the "Software"), to deal
# in the Software without restriction, including without limitation the rights
# to use, copy, modify, merge, publish, distribute, sublicense, and/or sell
# copies of the Software, and to permit persons to whom the Software is
# furnished to do so, subject to the following conditions:
#
# The above copyright notice and this permission notice shall be included in all
# copies or substantial portions of the Software.
#
# THE SOFTWARE IS PROVIDED "AS IS", WITHOUT WARRANTY OF ANY KIND, EXPRESS OR
# IMPLIED, INCLUDING BUT NOT LIMITED TO THE WARRANTIES OF MERCHANTABILITY,
# FITNESS FOR A PARTICULAR PURPOSE AND NONINFRINGEMENT. IN NO EVENT SHALL THE
# AUTHORS OR COPYRIGHT HOLDERS BE LIABLE FOR ANY CLAIM, DAMAGES OR OTHER
# LIABILITY, WHETHER IN AN ACTION OF CONTRACT, TORT OR OTHERWISE, ARISING FROM,
# OUT OF OR IN CONNECTION WITH THE SOFTWARE OR THE USE OR OTHER DEALINGS IN THE
# SOFTWARE.

"""Some common functions to test parts."""
import os

global heart_version

heart_version = os.getenv("ANSYS_HEART_MODEL_VERSION")
if not heart_version:
    heart_version = "v0.1"

if heart_version == "v0.2":
    import ansys.heart.preprocessor.models.v0_2.models as models

elif heart_version == "v0.1":
    import ansys.heart.preprocessor.models.v0_1.models as models

import numpy as np


def compare_part_names(model: models.HeartModel, ref_stats: dict):
    """Test if parts match that of the reference model.

    Notes
    -----
    1. tests consistency of part names
    """

    for part_name in model.part_names:
        assert part_name in list(ref_stats["parts"].keys()), (
            "Part name: %s does not exist in reference model" % part_name
        )

    pass


def compare_part_element_ids(model: models.HeartModel, reference_model: models.HeartModel):
    """Test if parts match that of the reference model.

    Notes
    -----
    1. tests element ids defined in all parts
    """
    # assert isinstance(reference_model, models.HeartModel), "Expecting model of type HeartModel"

    for part in model.parts:
        ref_part = next(
            ref_part for ref_part in reference_model.parts if part.name == ref_part.name
        )
        assert np.array_equal(part.element_ids, ref_part.element_ids), (
            "%s element-ids do not match with reference model" % part.name
        )

    pass


def compare_surface_names(model: models.HeartModel, ref_stats: dict):
    """Test if surfaces of the parts match with the reference model.

    Notes
    -----
    1. tests consistency of surface names
    """

    for part in model.parts:
        # check if surface is in the list of reference surface names
        try:
            ref_surface_names = list(ref_stats["parts"][part.name]["surfaces"].keys())
        except KeyError:
            continue

        for surface_name in ref_surface_names:
            assert surface_name in part.surface_names, (
                "%s does not exist in model but exists in reference model" % surface_name
            )

    pass


def compare_generated_mesh(model: models.HeartModel, ref_stats: dict):
    """Compares the number of tetrahedrons, faces, etc in the model.

    Notes
    -----
    Test conditions:
        Difference num tetrahedrons < 100
        Difference num faces < 10
        Difference num faces of valve boundaries < 5
    """
    import os

    if os.name == "nt":
        allowed_difference1 = 0
        allowed_difference2 = 0
        allowed_difference3 = 0
    else:
        allowed_difference1 = 500
        allowed_difference2 = 75
        allowed_difference3 = 10

    # Compare parts.
    for part in model.parts:
        try:
            ref_num_tetra = ref_stats["parts"][part.name]["ntetra"]
        except KeyError:
            continue
        difference = abs(part.element_ids.shape[0] - ref_num_tetra)
        assert difference <= allowed_difference1, (
            "{0}: Difference between reference and generated model is {1} exceeds {2}"
        ).format(part.name, difference, allowed_difference1)

        for surface in part.surfaces:
            # surf_name = "-".join(surface.name.lower().split())
            try:
                ref_nfaces = ref_stats["parts"][part.name]["surfaces"][surface.name]["nfaces"]
            except KeyError:
                print(surface.name + "not found")
                continue
            difference = abs(surface.n_faces - ref_nfaces)
            assert difference <= allowed_difference2, (
                "Boundary: {0} Difference between reference and generated model"
                " is {1} exceeds {2}"
            ).format(part.name, difference, allowed_difference2)

    # Compare other boundaries in Mesh
    for boundary in model.mesh.boundaries:
        ref_nfaces = ref_stats["mesh"]["boundaries"][boundary.name]["nfaces"]

        if "valve" in boundary.name:
            allowed_difference = allowed_difference3
        else:
            allowed_difference = allowed_difference2
        difference = abs(boundary.n_faces - ref_nfaces)
        assert difference <= allowed_difference, (
            "Boundary: {0} Difference between reference and generated model is {1} exceeds {2}"
        ).format(part.name, difference, allowed_difference2)


def compare_cavity_volume(model: models.HeartModel, ref_volumes: dict):
    """Test volume of cavities.

    Notes
    -----
    1. Volume of cavity
    """
    # assert isinstance(model, models.HeartModel), "Expecting model of type HeartModel"
    for part in model.parts:
        if not part.cavity:
            continue

        ref_volume = ref_volumes["cavity_volumes"][part.name]
        assert abs(part.cavity.surface.volume - ref_volume) < 1e-2 * ref_volume, (
            "Difference in cavity volume of model %s exceeds 1 percent" % part.name
        )

    pass


def compare_part_names_2(model: models.HeartModel, ref_stats: dict):
    """Test if parts match that of the reference model.

    Notes
    -----
<<<<<<< HEAD
    1. tests surface topology (face id and ordering) of surfaces
=======
    1. tests consistency of part names
    """
    for part_name in model.part_names:
        assert part_name in list(ref_stats["PARTS"].keys()), (
            "Part name: %s does not exist in reference model" % part_name
        )

    pass


def compare_part_element_ids_2(model: models.HeartModel, reference_model: models.HeartModel):
    """Test if parts match that of the reference model.

    Notes
    -----
    1. tests element ids defined in all parts
>>>>>>> 06fe5b8a
    """
    # assert isinstance(reference_model, models.HeartModel), "Expecting model of type HeartModel"

    for part in model.parts:
        ref_part = next(
            ref_part for ref_part in reference_model.parts if part.name == ref_part.name
        )
        assert np.array_equal(part.element_ids, ref_part.element_ids), (
            "%s element-ids do not match with reference model" % part.name
        )

    pass


def compare_surface_names_2(model: models.HeartModel, ref_stats: dict):
    """Test if surfaces of the parts match with the reference model.

    Notes
    -----
    1. tests consistency of surface names
    """
    for part in model.parts:
        # check if surface is in the list of reference surface names
        try:
            ref_surface_names = list(ref_stats["PARTS"][part.name]["SURFACES"].keys())
        except KeyError:
            continue

        for surface_name in ref_surface_names:
            assert surface_name in part.surface_names, (
                "%s does not exist in model but exists in reference model" % surface_name
            )

    pass


def compare_generated_mesh_2(model: models.HeartModel, ref_stats: dict):
    """Compares the number of tetrahedrons, faces, etc in the model.

    Notes
    -----
    Test conditions:
        Difference num tetrahedrons < 100
        Difference num faces < 10
        Difference num faces of valve boundaries < 5
    """
    import os

    if os.name == "nt":
        allowed_difference1 = 0
        allowed_difference2 = 0
        allowed_difference3 = 0
    else:
        allowed_difference1 = 500
        allowed_difference2 = 75
        allowed_difference3 = 10

    # Compare parts.
    for part in model.parts:
        try:
            ref_num_tetra = ref_stats["PARTS"][part.name]["num_tets"]
        except KeyError:
            continue
        difference = abs(part.element_ids.shape[0] - ref_num_tetra)
        assert difference <= allowed_difference1, (
            "{0}: Difference between reference and generated model is {1} exceeds {2}"
        ).format(part.name, difference, allowed_difference1)

        for surface in part.surfaces:
            # surf_name = "-".join(surface.name.lower().split())
            try:
                ref_nfaces = ref_stats["PARTS"][part.name]["SURFACES"][surface.name]["num_faces"]
            except KeyError:
                print(surface.name + "not found")
                continue
            difference = abs(surface.n_faces - ref_nfaces)
            assert difference <= allowed_difference2, (
                "Boundary: {0} Difference between reference and generated model"
                " is {1} exceeds {2}"
            ).format(part.name, difference, allowed_difference2)

    # # Compare other boundaries in Mesh
    # for boundary in model.mesh.boundaries:
    #     ref_nfaces = ref_stats["mesh"]["boundaries"][boundary.name]["nfaces"]

    #     if "valve" in boundary.name:
    #         allowed_difference = allowed_difference3
    #     else:
    #         allowed_difference = allowed_difference2
    #     difference = abs(boundary.n_faces - ref_nfaces)
    #     assert difference <= allowed_difference, (
    #         "Boundary: {0} Difference between reference and generated model is {1} exceeds {2}"
    #     ).format(part.name, difference, allowed_difference2)


<<<<<<< HEAD
    Notes
    -----
    1. Topology of cavity surface
=======
def compare_cavity_volume_2(model: models.HeartModel, ref_volumes: dict):
    """Test volume of cavities.

    Notes
    -----
    1. Volume of cavity
>>>>>>> 06fe5b8a
    """
    # assert isinstance(model, models.HeartModel), "Expecting model of type HeartModel"
    for part in model.parts:
        if not part.cavity:
            continue

        ref_volume = ref_volumes["CAVITIES"][part.name]["volume"]
        assert abs(part.cavity.surface.volume - ref_volume) < 1e-2 * ref_volume, (
            "Difference in cavity volume of model %s exceeds 1 percent" % part.name
        )

    pass<|MERGE_RESOLUTION|>--- conflicted
+++ resolved
@@ -181,9 +181,6 @@
 
     Notes
     -----
-<<<<<<< HEAD
-    1. tests surface topology (face id and ordering) of surfaces
-=======
     1. tests consistency of part names
     """
     for part_name in model.part_names:
@@ -200,10 +197,7 @@
     Notes
     -----
     1. tests element ids defined in all parts
->>>>>>> 06fe5b8a
-    """
-    # assert isinstance(reference_model, models.HeartModel), "Expecting model of type HeartModel"
-
+    """
     for part in model.parts:
         ref_part = next(
             ref_part for ref_part in reference_model.parts if part.name == ref_part.name
@@ -296,18 +290,12 @@
     #     ).format(part.name, difference, allowed_difference2)
 
 
-<<<<<<< HEAD
-    Notes
-    -----
-    1. Topology of cavity surface
-=======
 def compare_cavity_volume_2(model: models.HeartModel, ref_volumes: dict):
     """Test volume of cavities.
 
     Notes
     -----
     1. Volume of cavity
->>>>>>> 06fe5b8a
     """
     # assert isinstance(model, models.HeartModel), "Expecting model of type HeartModel"
     for part in model.parts:
