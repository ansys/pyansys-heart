--- conflicted
+++ resolved
@@ -2701,13 +2701,11 @@
 
         # update ep settings
         self._update_ep_settings()
-<<<<<<< HEAD
         self._update_stimulation()
 
-=======
         if len(self.model.electrodes) != 0:
             self._update_ECG_coordinates()
->>>>>>> c78cc9e6
+
         self._get_list_of_includes()
         self._add_includes()
 
