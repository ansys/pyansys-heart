--- conflicted
+++ resolved
@@ -39,35 +39,15 @@
         with:
           python-version: ${{ env.MAIN_PYTHON_VERSION }}
 
-<<<<<<< HEAD
-=======
-      # make folder to store image cache.
-      # - name: Make image directory
-      #   run: |
-      #     mkdir -p ~/image-cache
-
-      # - name: Cache Fluent docker image
-      #   uses: actions/cache@v3
-      #   with:
-      #     path: ~/image-cache
-      #     key: image-cache-${{ runner.os }}
-
->>>>>>> f4b1e5e6
       # Login to Github container registry and pull Fluent image. if image-cach doesn't exist
       - name: Login to GitHub Container Registry
-        # if: steps.image-cache.outputs.cache-hit != 'true'
         uses: docker/login-action@v2
         with:
           registry: ghcr.io
           username: ${{ secrets.GH_USERNAME }}
           password: ${{ secrets.REPO_DOWNLOAD_PAT }}
 
-<<<<<<< HEAD
       - name: Pull 23.1 Fluent docker image
-=======
-      - name: Pull 22.2 Fluent docker image
-        # if: steps.image-cache.outputs.cache-hit != 'true'
->>>>>>> f4b1e5e6
         run: | 
           docker pull ghcr.io/ansys/pyfluent:$FLUENT_IMAGE_TAG          
           docker image prune -f
@@ -92,14 +72,11 @@
         run: |
           python -m pytest tests/heart/test_pyfluent.py
 
-<<<<<<< HEAD
       - name: Test PyFluent on simple meshes
         continue-on-error: false
         run: |
           python -m pytest tests/heart/preprocessor/test_mesher.py
 
-=======
->>>>>>> f4b1e5e6
       - name: Cache large files
         id: cache-strocchi
         uses: actions/cache@v3
