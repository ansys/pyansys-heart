--- conflicted
+++ resolved
@@ -310,15 +310,6 @@
         self._update_controlvolume_db()
         self._update_system_model()
 
-<<<<<<< HEAD
-        # Approximate end-diastolic pressures
-        # pressure_lv = 2  # kPa
-        # pressure_rv = 0.5333  # kPa
-
-        # self._add_enddiastolic_pressure_bc(pressure_lv=pressure_lv, pressure_rv=pressure_rv)
-
-=======
->>>>>>> 26db4b86
         self._get_list_of_includes()
         self._add_includes()
 
@@ -1409,14 +1400,9 @@
         self._update_cap_elements_db()
 
         # # Approximate end-diastolic pressures
-<<<<<<< HEAD
-        pressure_lv = 2  # kPa
-        pressure_rv = 0.5333  # kPa
-=======
         pressure_lv = self.parameters["ED pressure"]["Left Ventricle"]  # kPa
         pressure_rv = self.parameters["ED pressure"]["Right Ventricle"]  # kPa
 
->>>>>>> 26db4b86
         self._add_enddiastolic_pressure_bc(pressure_lv=pressure_lv, pressure_rv=pressure_rv)
 
         # zerop key words
