# Copyright (C) 2023 - 2025 ANSYS, Inc. and/or its affiliates.
# SPDX-License-Identifier: MIT
#
#
# Permission is hereby granted, free of charge, to any person obtaining a copy
# of this software and associated documentation files (the "Software"), to deal
# in the Software without restriction, including without limitation the rights
# to use, copy, modify, merge, publish, distribute, sublicense, and/or sell
# copies of the Software, and to permit persons to whom the Software is
# furnished to do so, subject to the following conditions:
#
# The above copyright notice and this permission notice shall be included in all
# copies or substantial portions of the Software.
#
# THE SOFTWARE IS PROVIDED "AS IS", WITHOUT WARRANTY OF ANY KIND, EXPRESS OR
# IMPLIED, INCLUDING BUT NOT LIMITED TO THE WARRANTIES OF MERCHANTABILITY,
# FITNESS FOR A PARTICULAR PURPOSE AND NONINFRINGEMENT. IN NO EVENT SHALL THE
# AUTHORS OR COPYRIGHT HOLDERS BE LIABLE FOR ANY CLAIM, DAMAGES OR OTHER
# LIABILITY, WHETHER IN AN ACTION OF CONTRACT, TORT OR OTHERWISE, ARISING FROM,
# OUT OF OR IN CONNECTION WITH THE SOFTWARE OR THE USE OR OTHER DEALINGS IN THE
# SOFTWARE.

"""Module containing class for creating conduxtion system."""

import networkx as nx
import numpy as np
import pyvista as pv

from ansys.heart.core import LOG as LOGGER
from ansys.heart.core.models import FourChamber
from ansys.heart.core.objects import BeamMesh, Point, SurfaceMesh


def _create_line(point_start: np.array, point_end: np.array, beam_length: float):
    """Create points in a line defined by a start point and an end point.

    Parameters
    ----------
    point_start : np.array
        Start Point.
    point_end : np.array
        End point.
    beam_length : float
        Beam length.

    Returns
    -------
    points:
        List of created points.
    """
    line_vector = point_end - point_start
    line_length = np.linalg.norm(line_vector)
    n_points = int(np.round(line_length / beam_length)) + 1
    points = np.zeros([n_points, 3])
    # beams = np.zeros([n_points - 1, 2])
    points = np.linspace(point_start, point_end, n_points)
    # beams[:, 0] = np.linspace(0, n_points - 2, n_points - 1, dtype=int)
    # beams[:, 1] = np.linspace(0, n_points - 2, n_points - 1, dtype=int) + 1
    return points


def _refine_line(nodes: np.array, beam_length: float):
    new_nodes = [nodes[0, :]]
    is_new_node = np.array([False])
    for beam_id in range(len(nodes) - 1):
        point_start = nodes[beam_id, :]
        point_end = nodes[beam_id + 1, :]
        points = _create_line(point_start, point_end, beam_length=beam_length)
        if len(points) <= 2:
            is_new_node = np.append(is_new_node, False)
        else:
            is_new_node = np.append(
                is_new_node, np.append(np.ones(len(points) - 2, dtype=bool), False)
            )
        new_nodes = np.vstack((new_nodes, points[1:, :]))
    return new_nodes, is_new_node


class ConductionSystem:
    """Methods to generate conduction system."""

    def __init__(self, model: FourChamber):
        self.m = model

    def compute_sa_node(self, target_coord=None) -> Point:
        """
        Compute SinoAtrial node.

        SinoAtrial node is defined on the endocardium of the right atrium and
        between sup vena cava and inf vena cave.
        """
        if target_coord is None:
            for cap in self.m.right_atrium.caps:
                if "superior" in cap.name:
                    sup_vcava_centroid = cap.centroid
                elif "inferior" in cap.name:
                    inf_vcava_centroid = cap.centroid

            # define SinoAtrial node:
            target_coord = sup_vcava_centroid - (inf_vcava_centroid - sup_vcava_centroid) / 2

        right_atrium_endo = self.m.mesh.get_surface(self.m.right_atrium.endocardium.id)

        target_id = pv.PolyData(
            self.m.mesh.nodes[right_atrium_endo.global_node_ids_triangles, :]
        ).find_closest_point(target_coord)

        sino_atrial_node_id = right_atrium_endo.global_node_ids_triangles[target_id]

        sino_atrial_point = Point(
            name="SA_node",
            xyz=self.m.mesh.nodes[sino_atrial_node_id, :],
            node_id=sino_atrial_node_id,
        )
        self.m.right_atrium.points.append(sino_atrial_point)

        return sino_atrial_point

    def compute_av_node(self, target_coord=None) -> Point:
        """
        Compute Atrio-Ventricular node.

        AtrioVentricular node is on right artrium endocardium surface and closest to septum.

        Returns
        -------
        Point
            returns the AV node.
        """
        right_atrium_endo = self.m.mesh.get_surface(self.m.right_atrium.endocardium.id)

        if target_coord is None:
            for surface in self.m.right_ventricle.surfaces:
                if "endocardium" in surface.name and "septum" in surface.name:
                    right_septum = self.m.mesh.get_surface(surface.id)
            # define AtrioVentricular as the closest point to septum
            target_id = pv.PolyData(
                self.m.mesh.points[right_atrium_endo.global_node_ids_triangles, :]
            ).find_closest_point(right_septum.center)

        else:
            target_id = pv.PolyData(
                self.m.mesh.points[right_atrium_endo.global_node_ids_triangles, :]
            ).find_closest_point(target_coord)

        # assign a point
        av_id = right_atrium_endo.global_node_ids_triangles[target_id]
        atrioventricular_point = Point(
            name="AV_node", xyz=self.m.mesh.nodes[av_id, :], node_id=av_id
        )

        self.m.right_atrium.points.append(atrioventricular_point)

        return atrioventricular_point

    def compute_av_conduction(self, beam_length: float = 1.5) -> BeamMesh:
        """Compute Atrio-Ventricular conduction by means of beams following a geodesic path."""
        right_atrium_endo = self.m.mesh.get_surface(self.m.right_atrium.endocardium.id)

        try:
<<<<<<< HEAD
            sino_atrial_id = self.m.right_atrium.get_point("SA_node").node_id
        except AttributeError:
            LOGGER.info("SA node is not defined, creating with default option.")
            sino_atrial_id = self.m.compute_sa_node().node_id

        try:
            atrio_ventricular_id = self.m.right_atrium.get_point("AV_node").node_id
        except AttributeError:
            LOGGER.info("AV node is not defined, creating with default option.")
            atrio_ventricular_id = self.m.compute_av_node().node_id

        #! get local SA/AV ids.
        sino_atrial_id_local = np.argwhere(
            right_atrium_endo.global_node_ids_triangles == sino_atrial_id
        ).flatten()[0]
        atrio_ventricular_id_local = np.argwhere(
            right_atrium_endo.global_node_ids_triangles == atrio_ventricular_id
        ).flatten()[0]
        path_sinoatrial_atrioventricular = right_atrium_endo.geodesic(
            sino_atrial_id_local, atrio_ventricular_id_local
        )
        beam_nodes = path_sinoatrial_atrioventricular.points

        beam_nodes = _refine_line(beam_nodes, beam_length=beam_length)[1:, :]

        # duplicate nodes inside the line, connect only SA node (the first) with 3D
        point_ids = np.linspace(0, len(beam_nodes) - 1, len(beam_nodes), dtype=int)
        point_ids = np.insert(point_ids, 0, sino_atrial_id)
        # build connectivity table
        edges = np.vstack((point_ids[:-1], point_ids[1:])).T

        mask = np.ones(edges.shape, dtype=bool)
        mask[0, 0] = False  # SA point at solid
=======
            SA_point = self.m.right_atrium.get_point("SA_node")
        except AttributeError:
            LOGGER.info("SA node is not defined, creating with default option.")
            SA_point = self.m.compute_SA_node()

        try:
            AV_point = self.m.right_atrium.get_point("AV_node")
        except AttributeError:
            LOGGER.info("AV node is not defined, creating with default option.")
            AV_point = self.m.compute_AV_node()

        path_SAN_AVN = right_atrium_endo.geodesic(
            right_atrium_endo.find_closest_point(SA_point.xyz),
            right_atrium_endo.find_closest_point(AV_point.xyz),
        )

        # duplicate nodes inside the line, connect only SA node (the first) with 3D
        point_ids = path_SAN_AVN["vtkOriginalPointIds"]
        # connections=0: duplicate, 1: connect 3D, 2: connect to beam:
        connections = np.zeros((point_ids.size, 2), dtype=int)
        connections[0, 0] = 1
        connections[:, 1] = point_ids
        new_nodes, edges, mask = self._prepare_beam_line(
            path_SAN_AVN.points, connections, beam_length
        )
>>>>>>> 48edf418

        beam_net = self.m.add_beam_net(new_nodes, edges, mask, pid=0, name="SAN_to_AVN")

        return beam_net

    def _get_hisbundle_bifurcation(self):
        """
        Define start points of the bundle of His.

        End point: create a point inside of septum part and close to AV node .
        """
        atrio_ventricular_node = self.m.right_atrium.get_point("AV_node")

        septum_point_ids = np.unique(np.ravel(self.m.mesh.tetrahedrons[self.m.septum.element_ids]))

        # remove nodes on surface, to make sure His bundle nodes are inside of septum
        septum_point_ids = np.setdiff1d(
            septum_point_ids,
            self.m.mesh.get_surface(self.m.left_ventricle.endocardium.id).global_node_ids_triangles,
        )
        septum_point_ids = np.setdiff1d(
            septum_point_ids,
            self.m.mesh.get_surface(self.m.right_ventricle.septum.id).global_node_ids_triangles,
        )

        septum_pointcloud = pv.PolyData(self.m.mesh.nodes[septum_point_ids, :])

        # Define start point: closest to artria
        pointcloud_id = septum_pointcloud.find_closest_point(atrio_ventricular_node.xyz)

        pointcloud_id = septum_pointcloud.find_closest_point(atrio_ventricular_node.xyz)

        bifurcation_id = septum_point_ids[pointcloud_id]
        bifurcation_coord = self.m.mesh.nodes[bifurcation_id, :]

        return bifurcation_coord

    def compute_his_conduction(self, beam_length: float = 1.5):
        """Compute His bundle conduction."""
        bifurcation_coord = self._get_hisbundle_bifurcation()

        # path start from AV point, to septum start point, then to septum end point
        av_id = None
        for beam in self.m.beam_network:
            if beam.name == "SAN_to_AVN":
                av_id = beam.edges[-1, -1]
                break

        if av_id is None:
            LOGGER.error(
                "Unable to find the last node of SAN_to_AVN branch, you need to define it."
            )
            exit()

        # create nodes from start to end
        # new_nodes = np.array(
        #     [
        #         self.m.right_atrium.get_point("AV_node").xyz,
        #         bifurcation_coord,
        #     ]
        # )
        sgmt_top, nodes = self.find_path(
            self.m.mesh,
            self.m.right_atrium.get_point("AV_node").xyz,
            bifurcation_coord,
        )
        new_nodes = self.m.mesh.points[nodes]
        new_nodes, is_new_node = _refine_line(new_nodes, beam_length=beam_length)
        new_nodes = new_nodes[1:, :]

        point_ids = np.concatenate(
            (
                np.array([av_id]),
                +np.linspace(0, len(new_nodes) - 1, len(new_nodes), dtype=int),
            )
        )

        # create beam
        edges = np.vstack((point_ids[:-1], point_ids[1:])).T
        mask = np.ones(edges.shape, dtype=bool)
        mask[0, 0] = False  # AV point at previous, not offset in creation

        beam_net = self.m.add_beam_net(new_nodes, edges, mask, pid=0, name="HisCentral")
        beam_net.beam_nodes_mask[0, 0] = True  # offset in writer
        bifurcation_id = edges[-1, -1]
        (
            position_id_his_end_left,
            his_end_left_coord,
            new_nodes,
            edgesleft,
            sgmt_left,
        ) = self._create_his_side(
            side="left",
            new_nodes=new_nodes,
            edges=edges,
            beam_length=beam_length,
            bifurcation_coord=bifurcation_coord,
            bifurcation_id=bifurcation_id,
        )

        mask = np.ones(edgesleft.shape, dtype=bool)
        mask[0, 0] = False  # bifurcation already created, no offset in creation

        beam_netLeft = self.m.add_beam_net(new_nodes, edgesleft, mask, pid=0, name="HisLeft")
        beam_netLeft.beam_nodes_mask[0, 0] = True  # offset in writer

        (
            position_id_his_end_right,
            his_end_right_coord,
            new_nodes,
            edgesright,
            sgmt_right,
        ) = self._create_his_side(
            side="right",
            new_nodes=new_nodes,
            edges=edges,
            beam_length=beam_length,
            bifurcation_coord=bifurcation_coord,
            bifurcation_id=bifurcation_id,
        )
        # finally
        mask = np.ones(edgesright.shape, dtype=bool)
        mask[0, 0] = False  # bifurcation already created, no offset in creation

        beam_netRight = self.m.add_beam_net(new_nodes, edgesright, mask, pid=0, name="HisRight")
        beam_netRight.beam_nodes_mask[0, 0] = True  # offset in writer

        #

        surf = SurfaceMesh(
            "his_bundle_segment",
            np.vstack((sgmt_top, sgmt_left, sgmt_right)),
            self.m.mesh.points,
        )

        #! add surface to central mesh object for future use.
        surface_id = int(np.max(self.m.mesh.surface_ids) + 1)
        self.m.mesh.add_surface(surf.clean(), surface_id, name="his_bundle_segment")
        self.m.mesh = self.m.mesh.clean()

        return Point(
            xyz=his_end_left_coord,
<<<<<<< HEAD
            node_id=beam_net.edges[position_id_his_end_left[0], position_id_his_end_left[1]],
        ), Point(
            xyz=his_end_right_coord,
            node_id=beam_net.edges[position_id_his_end_right[0], position_id_his_end_right[1]],
=======
            node_id=beam_netLeft.edges[position_id_His_end_left[0], position_id_His_end_left[1]],
        ), Point(
            xyz=his_end_right_coord,
            node_id=beam_netRight.edges[position_id_His_end_right[0], position_id_His_end_right[1]],
>>>>>>> 48edf418
        )

    @staticmethod
    def find_path(
        mesh: pv.UnstructuredGrid, start: np.ndarray, end: np.ndarray, return_segment=True
    ):
        """Find shortest path between two nodes.

        Notes
        -----
        Unlike geodesic, this method searches a path inside of a 3D mesh.

        Parameters
        ----------
        mesh : pv.UnstructuredGrid
            Must be with tetra cells.
        start : np.ndarray
            Start point coordinates.
        end : np.ndarray
            End point coordinates
        return_segment : bool, optional
            Return a segment set (list of triangles) on which the path relies, by default True
        """
        #! mesh can now have multiple element types: TETRA, TRIANGLE, etc.
        mesh = mesh.extract_cells_by_type(pv.CellType.TETRA)

        def _mesh_to_nx_graph(mesh):
            # convert tetra mesh to graph
            graph = nx.Graph()
            # Add nodes
            for i, point in enumerate(mesh.points):
                graph.add_node(i, pos=tuple(point))
            # Assume all cells are tetra
            cells = np.array(mesh.cells).reshape(-1, 5)[:, 1:]
            # Add edges
            for cell in cells:
                graph.add_edge(cell[0], cell[1])
                graph.add_edge(cell[1], cell[2])
                graph.add_edge(cell[2], cell[0])
                graph.add_edge(cell[0], cell[3])
                graph.add_edge(cell[1], cell[3])
                graph.add_edge(cell[2], cell[3])
            return graph

        # do the search in a small region for efficiency
        center = 0.5 * (start + end)
        radius = 3 * np.linalg.norm(start - center)
        sphere = pv.Sphere(center=center, radius=radius)

        # extract region
        cell_center = mesh.cell_centers()
        ids = np.where(cell_center.select_enclosed_points(sphere)["SelectedPoints"])[0]
        sub_mesh = mesh.extract_cells(ids)

        # search shortes path across cells
        source_id = sub_mesh.find_closest_point(start)
        target_id = sub_mesh.find_closest_point(end)
        graph = _mesh_to_nx_graph(sub_mesh)
        # ids in submesh
        path = nx.shortest_path(graph, source=source_id, target=target_id)
        # ids in mesh
        path2 = sub_mesh["_global-point-ids"][path]

        if return_segment:
            tetras = sub_mesh.cells.reshape(-1, 5)[:, 1:]
            triangles = np.vstack(
                (
                    tetras[:, [0, 1, 2]],
                    tetras[:, [0, 1, 3]],
                    tetras[:, [0, 2, 3]],
                    tetras[:, [1, 2, 3]],
                )
            )
            segment = []
            for i, j in zip(path[0:-1], path[1:]):
                for tri in triangles:
                    if i in tri and j in tri:
                        segment.append(tri)
                        break
            segment = np.array(segment)
            segment2 = sub_mesh["_global-point-ids"][segment]

            return segment2, path2
        else:
            return path2

    def _create_his_side(
        self, side: str, new_nodes, edges, beam_length, bifurcation_coord, bifurcation_id
    ):
        """Create His side after bifucation."""
        if side.lower() == "left":
            endo = self.m.mesh.get_surface(self.m.left_ventricle.endocardium.id)
        elif side.lower() == "right":
            endo = self.m.mesh.get_surface(self.m.right_ventricle.septum.id)

        n = 20  # avoid too close to bifurcation point
        temp_id = pv.PolyData(
            self.m.mesh.points[endo.global_node_ids_triangles, :]
        ).find_closest_point(bifurcation_coord, n=n)[n - 1]

        his_end_id = endo.global_node_ids_triangles[temp_id]
        his_end_coord = self.m.mesh.points[his_end_id, :]

        # side_his = np.array([bifurcation_coord, his_end_coord])
        sgmt, nodes = self.find_path(self.m.mesh, bifurcation_coord, his_end_coord)
        side_his = self.m.mesh.points[nodes]

        side_his, is_new_node = _refine_line(side_his, beam_length=beam_length)
        new_nodes = side_his[1:, :]

        side_his_point_ids = np.concatenate(
            (
                np.array([bifurcation_id]),
                np.linspace(0, len(side_his[1:, :]) - 1, len(side_his[1:, :]), dtype=int),
            )
        )

<<<<<<< HEAD
        edges = np.vstack(
            (edges, np.column_stack((side_his_point_ids[:-1], side_his_point_ids[1:])))
        )
        position_id_his_end = np.argwhere(edges == side_his_point_ids[-1])[0]
        return (position_id_his_end, his_end_coord, new_nodes, edges, sgmt)
=======
        edges = np.column_stack((side_his_point_ids[:-1], side_his_point_ids[1:]))
        position_id_His_end = np.argwhere(edges == side_his_point_ids[-1])[0]
        return (position_id_His_end, his_end_coord, new_nodes, edges, sgmt)
>>>>>>> 48edf418

    def compute_left_right_bundle(
        self,
        start_coord,
        start_id,
        side: str,
        end_coord=None,
        end_id=None,
        beam_length: float = 1.5,
    ):
        """Bundle brunch."""
        if side == "Left":
            ventricle = self.m.left_ventricle
            endo_surface = self.m.mesh.get_surface(self.m.left_ventricle.endocardium.id)
        elif side == "Right":
            ventricle = self.m.right_ventricle
<<<<<<< HEAD
            surface_ids = [ventricle.endocardium.id, ventricle.septum.id]
            endo_surface = self.m.mesh.get_surface(surface_ids)

        #! this will give local ids.
=======
            face = np.hstack(
                (self.m.right_ventricle.endocardium.faces, self.m.right_ventricle.septum.faces)
            )
            endo_surface = pv.PolyData(self.m.mesh.points, face)
>>>>>>> 48edf418
        bundle_branch = endo_surface.geodesic(
            endo_surface.find_closest_point(start_coord),
            endo_surface.find_closest_point(self.m.mesh.points[ventricle.apex_points[0].node_id]),
        )

        # duplicate nodes inside the line, connect only SA node (the first) with 3D
        point_ids = bundle_branch["vtkOriginalPointIds"]
        point_ids[0] = start_id
        apex = ventricle.apex_points[0].node_id
        for network in self.m.beam_network:
            if network.name == side + "-purkinje":
                apex = network.edges[0, 0]
        point_ids[-1] = apex

        connections = np.zeros((point_ids.size, 2), dtype=int)
        if side == "Left":
            connections = np.ones((point_ids.size, 2), dtype=int)

        connections[:, 1] = point_ids
        connections[[0, -1], 0] = 2
        new_nodes, edges, mask = self._prepare_beam_line(
            bundle_branch.points, connections, beam_length
        )
        beam_net = self.m.add_beam_net(new_nodes, edges, mask, pid=0, name=side + " bundle branch")
        # used in dynawriter, to write beam connectivity, need offset since it's a beam node
        beam_net.beam_nodes_mask[0, 0] = True
        beam_net.beam_nodes_mask[-1, -1] = True

        return beam_net

    def compute_left_anterior_bundle(
        self,
        start_coord,
        start_id,
        side: str,
        end_coord=None,
        end_id=None,
        beam_length: float = 1.5,
    ):
        """Bundle brunch."""
        ventricle = self.m.left_ventricle
        endo_surface = self.m.left_ventricle.endocardium

        bundle_branch = endo_surface.geodesic(
            endo_surface.find_closest_point(start_coord),
            endo_surface.find_closest_point(end_coord),
        )

        # duplicate nodes inside the line, connect only SA node (the first) with 3D
        point_ids = bundle_branch["vtkOriginalPointIds"]
        point_ids[0] = start_id
        point_ids[-1] = end_id

        connections = np.zeros((point_ids.size, 2), dtype=int)

        connections[:, 1] = point_ids
        connections[[0, -1], 0] = 2
        new_nodes, edges, mask = self._prepare_beam_line(
            bundle_branch.points, connections, beam_length
        )
        beam_net = self.m.add_beam_net(new_nodes, edges, mask, pid=0, name=side + " bundle branch")
        # used in dynawriter, to write beam connectivity, need offset since it's a beam node
        beam_net.beam_nodes_mask[0, 0] = True
        beam_net.beam_nodes_mask[-1, -1] = True

        return beam_net

    def _prepare_beam_line(self, path_nodes, connections, beam_length):
        refined_path_nodes, is_mid_node = _refine_line(path_nodes, beam_length=beam_length)

        path_nodes_ids = np.zeros(is_mid_node.shape, dtype=int)
        path_nodes_ids_from_surface = np.where(np.logical_not(is_mid_node))[0]
        path_nodes_ids[path_nodes_ids_from_surface] = connections[:, 1]
        connect_to_3D = path_nodes_ids_from_surface[connections[:, 0] == 1]
        connect_to_beams = path_nodes_ids_from_surface[connections[:, 0] == 2]
        is_new_node = np.ones(is_mid_node.shape, dtype=bool)
        is_new_node[connect_to_3D] = False
        is_new_node[connect_to_beams] = False

        new_nodes = refined_path_nodes[is_new_node, :]
        if sum(is_new_node) != 0:
            path_nodes_ids[is_new_node] = np.linspace(
                0, sum(is_new_node) - 1, sum(is_new_node), dtype=int
            )

        edges = np.vstack((path_nodes_ids[:-1], path_nodes_ids[1:])).T
        mask = np.vstack((is_new_node[:-1], is_new_node[1:])).T

        return new_nodes, edges, mask

    @staticmethod
    def _get_closest_point_id(surface: pv.PolyData, point):
        # Surface contains all mesh node, find_closest_point could be wrong
        cell_id = surface.find_closest_cell(point)
        return surface.get_cell(cell_id).point_ids[0]

    def compute_bachman_bundle(self, start_coord, end_coord, beam_length: float = 1.5):
        """Compute Bachman bundle conduction system."""
        la_epi = self.m.left_atrium.epicardium
        ra_epi = self.m.right_atrium.epicardium

        start_id = self._get_closest_point_id(ra_epi, start_coord)
        end_id = self._get_closest_point_id(la_epi, end_coord)

        epi = la_epi.merge(ra_epi)
        path = epi.geodesic(start_id, end_id)

        #
        beam_nodes, is_new_node = _refine_line(path.points, beam_length=beam_length)[1:-1, :]
        point_ids = np.linspace(0, len(beam_nodes) - 1, len(beam_nodes), dtype=int)
        point_ids = np.insert(point_ids, 0, start_id)
        point_ids = np.append(point_ids, end_id)

        # build connectivity table
        edges = np.vstack((point_ids[:-1], point_ids[1:])).T

        mask = np.ones(edges.shape, dtype=bool)
        mask[0, 0] = False  # Start point at solid
        mask[-1, 1] = False  # End point at solid

        tri = np.vstack((la_epi.triangles, ra_epi.triangles))
<<<<<<< HEAD
        surface = SurfaceMesh(name="Bachman segment", triangles=tri, nodes=self.m.mesh.nodes)

        #! add surface to central mesh.
        surface_id = int(np.max(self.m.mesh.surface_ids) + 1)
        self.m.mesh.add_surface(surface.clean(), surface_id, name="Bachman segment")
        self.m.mesh.clean()

=======
        surface = SurfaceMesh("Bachman segment", tri, self.m.mesh.nodes)
        self.m.mesh.boundaries.append(surface)
>>>>>>> 48edf418
        beam_net = self.m.add_beam_net(beam_nodes, edges, mask, pid=0, name="Bachman bundle")

        return beam_net


if __name__ == "__main__":
    model: FourChamber = FourChamber.load_model(
        r"D:\ansysdev\pyansys-heart\downloads\Strocchi2020\01\FourChamber\heart_model.pickle"
    )

    test = ConductionSystem(model)
    sa_point = test.compute_sa_node()
    test.compute_av_node()

    test.compute_av_conduction(
        # midpoints=[[-74, 90, 388], [70, 111, 372]]
    )

    # a,b =model.compute_his_conduction()
    a, b = test.compute_his_conduction()
    print(a.xyz, a.node_id)
    print(b.xyz, b.node_id)

    test.compute_left_right_bundle(a.xyz, a.node_id, side="Left")
    test.compute_left_right_bundle(b.xyz, b.node_id, side="Right")
    test.compute_bachman_bundle(start_coord=sa_point.xyz, end_coord=np.array([-34, 163, 413]))

    model.plot_purkinje()<|MERGE_RESOLUTION|>--- conflicted
+++ resolved
@@ -97,7 +97,9 @@
                     inf_vcava_centroid = cap.centroid
 
             # define SinoAtrial node:
-            target_coord = sup_vcava_centroid - (inf_vcava_centroid - sup_vcava_centroid) / 2
+            target_coord = (
+                sup_vcava_centroid - (inf_vcava_centroid - sup_vcava_centroid) / 2
+            )
 
         right_atrium_endo = self.m.mesh.get_surface(self.m.right_atrium.endocardium.id)
 
@@ -158,7 +160,6 @@
         right_atrium_endo = self.m.mesh.get_surface(self.m.right_atrium.endocardium.id)
 
         try:
-<<<<<<< HEAD
             sino_atrial_id = self.m.right_atrium.get_point("SA_node").node_id
         except AttributeError:
             LOGGER.info("SA node is not defined, creating with default option.")
@@ -192,35 +193,10 @@
 
         mask = np.ones(edges.shape, dtype=bool)
         mask[0, 0] = False  # SA point at solid
-=======
-            SA_point = self.m.right_atrium.get_point("SA_node")
-        except AttributeError:
-            LOGGER.info("SA node is not defined, creating with default option.")
-            SA_point = self.m.compute_SA_node()
-
-        try:
-            AV_point = self.m.right_atrium.get_point("AV_node")
-        except AttributeError:
-            LOGGER.info("AV node is not defined, creating with default option.")
-            AV_point = self.m.compute_AV_node()
-
-        path_SAN_AVN = right_atrium_endo.geodesic(
-            right_atrium_endo.find_closest_point(SA_point.xyz),
-            right_atrium_endo.find_closest_point(AV_point.xyz),
-        )
-
-        # duplicate nodes inside the line, connect only SA node (the first) with 3D
-        point_ids = path_SAN_AVN["vtkOriginalPointIds"]
-        # connections=0: duplicate, 1: connect 3D, 2: connect to beam:
-        connections = np.zeros((point_ids.size, 2), dtype=int)
-        connections[0, 0] = 1
-        connections[:, 1] = point_ids
-        new_nodes, edges, mask = self._prepare_beam_line(
-            path_SAN_AVN.points, connections, beam_length
-        )
->>>>>>> 48edf418
-
-        beam_net = self.m.add_beam_net(new_nodes, edges, mask, pid=0, name="SAN_to_AVN")
+
+        beam_net = self.m.add_beam_net(
+            beam_nodes, edges, mask, pid=0, name="SAN_to_AVN"
+        )
 
         return beam_net
 
@@ -232,16 +208,22 @@
         """
         atrio_ventricular_node = self.m.right_atrium.get_point("AV_node")
 
-        septum_point_ids = np.unique(np.ravel(self.m.mesh.tetrahedrons[self.m.septum.element_ids]))
+        septum_point_ids = np.unique(
+            np.ravel(self.m.mesh.tetrahedrons[self.m.septum.element_ids])
+        )
 
         # remove nodes on surface, to make sure His bundle nodes are inside of septum
         septum_point_ids = np.setdiff1d(
             septum_point_ids,
-            self.m.mesh.get_surface(self.m.left_ventricle.endocardium.id).global_node_ids_triangles,
+            self.m.mesh.get_surface(
+                self.m.left_ventricle.endocardium.id
+            ).global_node_ids_triangles,
         )
         septum_point_ids = np.setdiff1d(
             septum_point_ids,
-            self.m.mesh.get_surface(self.m.right_ventricle.septum.id).global_node_ids_triangles,
+            self.m.mesh.get_surface(
+                self.m.right_ventricle.septum.id
+            ).global_node_ids_triangles,
         )
 
         septum_pointcloud = pv.PolyData(self.m.mesh.nodes[septum_point_ids, :])
@@ -322,7 +304,9 @@
         mask = np.ones(edgesleft.shape, dtype=bool)
         mask[0, 0] = False  # bifurcation already created, no offset in creation
 
-        beam_netLeft = self.m.add_beam_net(new_nodes, edgesleft, mask, pid=0, name="HisLeft")
+        beam_netLeft = self.m.add_beam_net(
+            new_nodes, edgesleft, mask, pid=0, name="HisLeft"
+        )
         beam_netLeft.beam_nodes_mask[0, 0] = True  # offset in writer
 
         (
@@ -343,7 +327,9 @@
         mask = np.ones(edgesright.shape, dtype=bool)
         mask[0, 0] = False  # bifurcation already created, no offset in creation
 
-        beam_netRight = self.m.add_beam_net(new_nodes, edgesright, mask, pid=0, name="HisRight")
+        beam_netRight = self.m.add_beam_net(
+            new_nodes, edgesright, mask, pid=0, name="HisRight"
+        )
         beam_netRight.beam_nodes_mask[0, 0] = True  # offset in writer
 
         #
@@ -361,22 +347,22 @@
 
         return Point(
             xyz=his_end_left_coord,
-<<<<<<< HEAD
-            node_id=beam_net.edges[position_id_his_end_left[0], position_id_his_end_left[1]],
+            node_id=beam_net.edges[
+                position_id_his_end_left[0], position_id_his_end_left[1]
+            ],
         ), Point(
             xyz=his_end_right_coord,
-            node_id=beam_net.edges[position_id_his_end_right[0], position_id_his_end_right[1]],
-=======
-            node_id=beam_netLeft.edges[position_id_His_end_left[0], position_id_His_end_left[1]],
-        ), Point(
-            xyz=his_end_right_coord,
-            node_id=beam_netRight.edges[position_id_His_end_right[0], position_id_His_end_right[1]],
->>>>>>> 48edf418
+            node_id=beam_net.edges[
+                position_id_his_end_right[0], position_id_his_end_right[1]
+            ],
         )
 
     @staticmethod
     def find_path(
-        mesh: pv.UnstructuredGrid, start: np.ndarray, end: np.ndarray, return_segment=True
+        mesh: pv.UnstructuredGrid,
+        start: np.ndarray,
+        end: np.ndarray,
+        return_segment=True,
     ):
         """Find shortest path between two nodes.
 
@@ -459,7 +445,13 @@
             return path2
 
     def _create_his_side(
-        self, side: str, new_nodes, edges, beam_length, bifurcation_coord, bifurcation_id
+        self,
+        side: str,
+        new_nodes,
+        edges,
+        beam_length,
+        bifurcation_coord,
+        bifurcation_id,
     ):
         """Create His side after bifucation."""
         if side.lower() == "left":
@@ -485,21 +477,17 @@
         side_his_point_ids = np.concatenate(
             (
                 np.array([bifurcation_id]),
-                np.linspace(0, len(side_his[1:, :]) - 1, len(side_his[1:, :]), dtype=int),
+                np.linspace(
+                    0, len(side_his[1:, :]) - 1, len(side_his[1:, :]), dtype=int
+                ),
             )
         )
 
-<<<<<<< HEAD
         edges = np.vstack(
             (edges, np.column_stack((side_his_point_ids[:-1], side_his_point_ids[1:])))
         )
         position_id_his_end = np.argwhere(edges == side_his_point_ids[-1])[0]
         return (position_id_his_end, his_end_coord, new_nodes, edges, sgmt)
-=======
-        edges = np.column_stack((side_his_point_ids[:-1], side_his_point_ids[1:]))
-        position_id_His_end = np.argwhere(edges == side_his_point_ids[-1])[0]
-        return (position_id_His_end, his_end_coord, new_nodes, edges, sgmt)
->>>>>>> 48edf418
 
     def compute_left_right_bundle(
         self,
@@ -516,20 +504,15 @@
             endo_surface = self.m.mesh.get_surface(self.m.left_ventricle.endocardium.id)
         elif side == "Right":
             ventricle = self.m.right_ventricle
-<<<<<<< HEAD
             surface_ids = [ventricle.endocardium.id, ventricle.septum.id]
             endo_surface = self.m.mesh.get_surface(surface_ids)
 
         #! this will give local ids.
-=======
-            face = np.hstack(
-                (self.m.right_ventricle.endocardium.faces, self.m.right_ventricle.septum.faces)
-            )
-            endo_surface = pv.PolyData(self.m.mesh.points, face)
->>>>>>> 48edf418
         bundle_branch = endo_surface.geodesic(
             endo_surface.find_closest_point(start_coord),
-            endo_surface.find_closest_point(self.m.mesh.points[ventricle.apex_points[0].node_id]),
+            endo_surface.find_closest_point(
+                self.m.mesh.points[ventricle.apex_points[0].node_id]
+            ),
         )
 
         # duplicate nodes inside the line, connect only SA node (the first) with 3D
@@ -550,7 +533,9 @@
         new_nodes, edges, mask = self._prepare_beam_line(
             bundle_branch.points, connections, beam_length
         )
-        beam_net = self.m.add_beam_net(new_nodes, edges, mask, pid=0, name=side + " bundle branch")
+        beam_net = self.m.add_beam_net(
+            new_nodes, edges, mask, pid=0, name=side + " bundle branch"
+        )
         # used in dynawriter, to write beam connectivity, need offset since it's a beam node
         beam_net.beam_nodes_mask[0, 0] = True
         beam_net.beam_nodes_mask[-1, -1] = True
@@ -587,7 +572,9 @@
         new_nodes, edges, mask = self._prepare_beam_line(
             bundle_branch.points, connections, beam_length
         )
-        beam_net = self.m.add_beam_net(new_nodes, edges, mask, pid=0, name=side + " bundle branch")
+        beam_net = self.m.add_beam_net(
+            new_nodes, edges, mask, pid=0, name=side + " bundle branch"
+        )
         # used in dynawriter, to write beam connectivity, need offset since it's a beam node
         beam_net.beam_nodes_mask[0, 0] = True
         beam_net.beam_nodes_mask[-1, -1] = True
@@ -595,7 +582,9 @@
         return beam_net
 
     def _prepare_beam_line(self, path_nodes, connections, beam_length):
-        refined_path_nodes, is_mid_node = _refine_line(path_nodes, beam_length=beam_length)
+        refined_path_nodes, is_mid_node = _refine_line(
+            path_nodes, beam_length=beam_length
+        )
 
         path_nodes_ids = np.zeros(is_mid_node.shape, dtype=int)
         path_nodes_ids_from_surface = np.where(np.logical_not(is_mid_node))[0]
@@ -635,7 +624,9 @@
         path = epi.geodesic(start_id, end_id)
 
         #
-        beam_nodes, is_new_node = _refine_line(path.points, beam_length=beam_length)[1:-1, :]
+        beam_nodes, is_new_node = _refine_line(path.points, beam_length=beam_length)[
+            1:-1, :
+        ]
         point_ids = np.linspace(0, len(beam_nodes) - 1, len(beam_nodes), dtype=int)
         point_ids = np.insert(point_ids, 0, start_id)
         point_ids = np.append(point_ids, end_id)
@@ -648,19 +639,18 @@
         mask[-1, 1] = False  # End point at solid
 
         tri = np.vstack((la_epi.triangles, ra_epi.triangles))
-<<<<<<< HEAD
-        surface = SurfaceMesh(name="Bachman segment", triangles=tri, nodes=self.m.mesh.nodes)
+        surface = SurfaceMesh(
+            name="Bachman segment", triangles=tri, nodes=self.m.mesh.nodes
+        )
 
         #! add surface to central mesh.
         surface_id = int(np.max(self.m.mesh.surface_ids) + 1)
         self.m.mesh.add_surface(surface.clean(), surface_id, name="Bachman segment")
         self.m.mesh.clean()
 
-=======
-        surface = SurfaceMesh("Bachman segment", tri, self.m.mesh.nodes)
-        self.m.mesh.boundaries.append(surface)
->>>>>>> 48edf418
-        beam_net = self.m.add_beam_net(beam_nodes, edges, mask, pid=0, name="Bachman bundle")
+        beam_net = self.m.add_beam_net(
+            beam_nodes, edges, mask, pid=0, name="Bachman bundle"
+        )
 
         return beam_net
 
@@ -685,6 +675,8 @@
 
     test.compute_left_right_bundle(a.xyz, a.node_id, side="Left")
     test.compute_left_right_bundle(b.xyz, b.node_id, side="Right")
-    test.compute_bachman_bundle(start_coord=sa_point.xyz, end_coord=np.array([-34, 163, 413]))
+    test.compute_bachman_bundle(
+        start_coord=sa_point.xyz, end_coord=np.array([-34, 163, 413])
+    )
 
     model.plot_purkinje()