--- conflicted
+++ resolved
@@ -1864,11 +1864,7 @@
 
             return beam
 
-<<<<<<< HEAD
-    def compute_His_conduction(self, beam_length=2.0, beam_number=1) -> BeamMesh:
-=======
     def compute_His_conduction(self, beam_number=4) -> BeamMesh:
->>>>>>> 4afc63f7
         """Compute His bundle conduction.
 
         Parameters
@@ -1951,23 +1947,12 @@
         His_septum_start_id = septum_point_ids[pointcloud_id]
         His_septum_start_xyz = self.mesh.nodes[His_septum_start_id, :]
 
-<<<<<<< HEAD
-        direction_vec = (septum_center_xyz - His_septum_start_xyz) / np.linalg.norm(
-            septum_center_xyz - His_septum_start_xyz
-        )
-        distance = beam_number * beam_length
-        His_septum_end_xyz = His_septum_start_xyz + distance * direction_vec
-
-        x = septum_point_ids[septum_points.find_closest_point(His_septum_end_xyz)]
-        His_septum_end_xyz = self.mesh.nodes[x, :]
-=======
         # Define end point:  a random close point
         n = 50
         pointcloud_id = septum_pointcloud.find_closest_point(AV_node.xyz, n=n)[n - 1]
 
         His_septum_end_id = septum_point_ids[pointcloud_id]
         His_septum_end_xyz = self.mesh.nodes[His_septum_end_id, :]
->>>>>>> 4afc63f7
 
         # create Points
         His_septum_start = Point(
@@ -2059,6 +2044,17 @@
     """Model of both ventricles, both atria, aorta and pulmonary artery."""
 
     def __init__(self, info: ModelInfo) -> None:
+        self.left_ventricle: Part = Part(name="Left ventricle", part_type="ventricle")
+        """Left ventricle part."""
+        self.right_ventricle: Part = Part(name="Right ventricle", part_type="ventricle")
+        """Right ventricle part."""
+        self.septum: Part = Part(name="Septum", part_type="septum")
+        """Septum."""
+        self.left_atrium: Part = Part(name="Left atrium", part_type="atrium")
+        """Left atrium part."""
+        self.right_atrium: Part = Part(name="Right atrium", part_type="atrium")
+        """Right atrium part."""
+
         self.aorta: Part = Part(name="Aorta", part_type="artery")
         """Aorta part."""
         self.pulmonary_artery: Part = Part(name="Pulmonary artery", part_type="artery")
