# Copyright (C) 2023 - 2024 ANSYS, Inc. and/or its affiliates.
# SPDX-License-Identifier: MIT
#
#
# Permission is hereby granted, free of charge, to any person obtaining a copy
# of this software and associated documentation files (the "Software"), to deal
# in the Software without restriction, including without limitation the rights
# to use, copy, modify, merge, publish, distribute, sublicense, and/or sell
# copies of the Software, and to permit persons to whom the Software is
# furnished to do so, subject to the following conditions:
#
# The above copyright notice and this permission notice shall be included in all
# copies or substantial portions of the Software.
#
# THE SOFTWARE IS PROVIDED "AS IS", WITHOUT WARRANTY OF ANY KIND, EXPRESS OR
# IMPLIED, INCLUDING BUT NOT LIMITED TO THE WARRANTIES OF MERCHANTABILITY,
# FITNESS FOR A PARTICULAR PURPOSE AND NONINFRINGEMENT. IN NO EVENT SHALL THE
# AUTHORS OR COPYRIGHT HOLDERS BE LIABLE FOR ANY CLAIM, DAMAGES OR OTHER
# LIABILITY, WHETHER IN AN ACTION OF CONTRACT, TORT OR OTHERWISE, ARISING FROM,
# OUT OF OR IN CONNECTION WITH THE SOFTWARE OR THE USE OR OTHER DEALINGS IN THE
# SOFTWARE.

"""Functional test to determine whether generated biventricle and fullheart
model has all the expected features and writes consistent .k files."""

import copy
import glob
import json
import os
import pathlib
import shutil
import tempfile
from typing import Union

import pytest
import yaml

import ansys.heart.core.models as models
import ansys.heart.writer.dynawriter as writers
from tests.heart.common import compare_stats_mesh, compare_stats_names, compare_stats_volumes
from tests.heart.conftest import get_assets_folder
from tests.heart.end2end.compare_k import read_file

#! Note: should run fast tests before slow tests.


# get the input files from the assets directory.
# given the specified model type.
def _get_inputs(model_type: Union[models.BiVentricle, models.FullHeart]):
    """Get the input files from the assets directory given the specified model type."""
    model_path = os.path.join(
        get_assets_folder(),
        "reference_models",
        "strocchi2020",
        "01",
    )
    input_path = os.path.join(model_path, "inputs")

    input_polydata = os.path.join(input_path, "input_polydata.vtp")

    if model_type == models.BiVentricle:
        part_definitions_file = os.path.join(input_path, "part_definitions_biventricle.json")
        mesh_file = os.path.join(model_path, "biventricle-post-mesh.vtu")
        stats_file = os.path.join(model_path, "stats_biventricle_v0-2.yml")

    elif model_type == models.FullHeart:
        part_definitions_file = os.path.join(input_path, "part_definitions_fullheart.json")
        mesh_file = os.path.join(model_path, "fullheart-post-mesh.vtu")
        stats_file = os.path.join(model_path, "stats_fullheart_v0-2.yml")

    with open(stats_file, "r") as f:
        ref_stats = yaml.load(f, yaml.SafeLoader)

    with open(part_definitions_file, "r") as f:
        part_definitions = json.load(f)

    return (input_polydata, part_definitions, ref_stats, mesh_file)


# Set up testing parameter combinations
# first item: model type, second item flag indicating whether to try to remesh
# the model.
test_params_fast = [
    pytest.param([models.BiVentricle, False], marks=pytest.mark.extract_models),
    pytest.param([models.FullHeart, False], marks=pytest.mark.extract_models),
]
test_params_fast_ids = ["BiVentricle-NoRemesh", "FullHeart-NoRemesh"]

test_params_slow = [
    pytest.param(
        [models.BiVentricle, True],
        marks=[pytest.mark.extract_models, pytest.mark.requires_fluent],
    ),
    pytest.param(
        [models.FullHeart, True],
        marks=[pytest.mark.extract_models, pytest.mark.requires_fluent],
    ),
]
test_params_slow_ids = [
    "BiVentricle-Remesh",
    "FullHeart-Remesh",
]


# default params are the fast parameters.
@pytest.fixture(
    scope="module",
    params=test_params_fast,
    ids=test_params_fast_ids,
)
def extract_model(request):
    if list(request.param):
        model_type = request.param[0]
        mesh_volume = request.param[1]
    else:
        raise TypeError("Expecting list of 2 input parameters.")

    if model_type not in (models.BiVentricle, models.FullHeart):
        raise TypeError(f"Expecting model to be of types: {models.BiVentricle, models.FullHeart}")
        return

    inputs = _get_inputs(model_type)  # model_type)

    input_vtp = inputs[0]
    part_definitions = inputs[1]
    ref_stats = inputs[2]
    mesh_file = inputs[3]

    # global workdir
    workdir = tempfile.TemporaryDirectory(prefix=".pyansys-heart").name

    # with tempfile.TemporaryDirectory(prefix=".pyansys-heart") as workdir:

<<<<<<< HEAD
    model: models.HeartModel = model_type(working_directory=workdir)
    model._mesh_settings.global_mesh_size = 2.0
=======
    info = models.ModelInfo(
        mesh_size=2.0,
        work_directory=workdir,
    )
    model = model_type(info)
>>>>>>> d9ba6c0b
    if not isinstance(model, (models.BiVentricle, models.FullHeart)):
        exit()

    model.load_input(input_vtp, part_definitions, "boundary-id")
    # model.mesh_volume(wrapper=True) # could use this: but requires fluent
    if mesh_volume:
        model.mesh_volume(use_wrapper=True)
    else:
        model.mesh.load_mesh(mesh_file)
    model._update_parts()

    yield model, ref_stats

    shutil.rmtree(workdir, ignore_errors=True)

    return


@pytest.mark.parametrize(
    "extract_model",
    test_params_slow + test_params_fast,
    ids=test_params_slow_ids + test_params_fast_ids,
    indirect=["extract_model"],
)
def test_names(extract_model):
    """Test if relevant features are present in model."""
    model, ref_stats = extract_model
    stats = model.summary()
    compare_stats_names(stats, ref_stats)
    pass


@pytest.mark.parametrize(
    "extract_model",
    test_params_slow + test_params_fast,
    ids=test_params_slow_ids + test_params_fast_ids,
    indirect=["extract_model"],
)
def test_cavity_volumes(extract_model):
    """Test consistency of cavity volumes."""
    model, ref_stats = extract_model
    stats = model.summary()
    compare_stats_volumes(stats, ref_stats)
    pass


@pytest.mark.parametrize(
    "extract_model",
    test_params_slow + test_params_fast,
    ids=test_params_slow_ids + test_params_fast_ids,
    indirect=["extract_model"],
)
@pytest.mark.xfail(
    reason="Different Fluent versions or os's may yield slightly different meshing results"
)
def test_mesh_stats(extract_model):
    model, ref_stats = extract_model
    stats = model.summary()
    compare_stats_mesh(stats, ref_stats)
    pass


@pytest.fixture(autouse=True, scope="module")
def unpack_k_files():
    """Unpacks the .k files of a specific model if necessary."""
    import zipfile

    zip_file = os.path.join(
        get_assets_folder(),
        "reference_models",
        "strocchi2020",
        "01",
        "k_files_biventricle_fullheart.zip",
    )
    try:
        with zipfile.ZipFile(zip_file, "r") as zip_ref:
            zip_ref.extractall(os.path.dirname(zip_file))
    except Exception:
        print("Failed to unpack zip files.")
        pass

    yield

    # cleanup
    try:
        import shutil

        shutil.rmtree(os.path.join(os.path.dirname(zip_file), "_BiVentricle"))
        shutil.rmtree(os.path.join(os.path.dirname(zip_file), "_FullHeart"))
    except Exception:
        pass

    return


@pytest.mark.parametrize(
    "writer_class",
    [
        writers.ElectrophysiologyDynaWriter,
        writers.ElectroMechanicsDynaWriter,
        writers.MechanicsDynaWriter,
        writers.ZeroPressureMechanicsDynaWriter,
        writers.FiberGenerationDynaWriter,
        writers.PurkinjeGenerationDynaWriter,
    ],
)
@pytest.mark.k_file_writer
@pytest.mark.xfail(
    reason="""Testing .k files is mesh sensitive and subject to changes in model configuration.
    If no changes to the model are expected than this test should pass"""
)
def test_writers(extract_model, writer_class):
    """Test whether all writers yield the same .k files as the reference model.

    Notes
    -----
    This skips over most .k files that contain mesh related info.
    """
    model, _ = extract_model
    writer = writer_class(copy.deepcopy(model))

    if isinstance(model, models.BiVentricle):
        ref_folder = os.path.join(
            get_assets_folder(),
            "reference_models",
            "strocchi2020",
            "01",
            "_BiVentricle",
            "k_files1",
            writer_class.__name__,
        )
    elif isinstance(model, models.FullHeart):
        ref_folder = os.path.join(
            get_assets_folder(),
            "reference_models",
            "strocchi2020",
            "01",
            "_FullHeart",
            "k_files1",
            writer_class.__name__,
        )

    # with tempfile.TemporaryDirectory(prefix=".pyansys-heart") as workdir:
    with tempfile.TemporaryDirectory(prefix=".pyansys-heart") as workdir:
        to_test_folder = os.path.join(workdir, writer_class.__name__)
        writer.update()
        writer.export(to_test_folder)

        ref_files = glob.glob(os.path.join(ref_folder, "*.k"))
        # compare each of the reference files to the files that were generated.
        for ref_file in ref_files:
            file_to_compare = os.path.join(to_test_folder, pathlib.Path(ref_file).name)
            assert read_file(ref_file) == read_file(
                file_to_compare
            ), f"File {pathlib.Path(ref_file).name} does not match."

    return


@pytest.mark.parametrize(
    "writer_class",
    [
        writers.ElectrophysiologyDynaWriter,
        writers.ElectroMechanicsDynaWriter,
        writers.MechanicsDynaWriter,
        writers.ZeroPressureMechanicsDynaWriter,
        writers.FiberGenerationDynaWriter,
        writers.PurkinjeGenerationDynaWriter,
    ],
)
@pytest.mark.k_file_writer
@pytest.mark.xfail(
    reason="""Testing .k files is mesh sensitive and subject to changes in model configuration.
    If no changes to the model are expected than this test should pass"""
)
def test_writers_after_load_model(extract_model, writer_class):
    """Test whether all writers yield the same .k files as the reference model.

    Notes
    -----
    This tests the .k files after saving and loading a model.
    """
    model, _ = extract_model

    if isinstance(model, models.BiVentricle):
        ref_folder = os.path.join(
            get_assets_folder(),
            "reference_models",
            "strocchi2020",
            "01",
            "_BiVentricle",
            "k_files1",
            writer_class.__name__,
        )
    elif isinstance(model, models.FullHeart):
        ref_folder = os.path.join(
            get_assets_folder(),
            "reference_models",
            "strocchi2020",
            "01",
            "_FullHeart",
            "k_files1",
            writer_class.__name__,
        )

    # with tempfile.TemporaryDirectory(prefix=".pyansys-heart") as workdir:
    with tempfile.TemporaryDirectory(prefix=".pyansys-heart") as workdir:
        model_path = os.path.join(workdir, model.__class__.__name__ + ".vtu")
        partinfo = model_path.replace(".vtu", ".partinfo.json")

        model.save_model(model_path)

        model1 = type(model)(working_directory=workdir)
        model1.load_model_from_mesh(model_path, partinfo)
        model1._extract_apex()
        model1.compute_left_ventricle_aha17()

        writer = writer_class(copy.deepcopy(model1))

        to_test_folder = os.path.join(workdir, writer_class.__name__)
        writer.update()
        writer.export(to_test_folder)

        ref_files = glob.glob(os.path.join(ref_folder, "*.k"))
        # compare each of the reference files to the files that were generated.
        for ref_file in ref_files:
            file_to_compare = os.path.join(to_test_folder, pathlib.Path(ref_file).name)
            assert read_file(ref_file) == read_file(
                file_to_compare
            ), f"File {pathlib.Path(ref_file).name} does not match."

    return<|MERGE_RESOLUTION|>--- conflicted
+++ resolved
@@ -120,7 +120,6 @@
         return
 
     inputs = _get_inputs(model_type)  # model_type)
-
     input_vtp = inputs[0]
     part_definitions = inputs[1]
     ref_stats = inputs[2]
@@ -131,16 +130,8 @@
 
     # with tempfile.TemporaryDirectory(prefix=".pyansys-heart") as workdir:
 
-<<<<<<< HEAD
     model: models.HeartModel = model_type(working_directory=workdir)
     model._mesh_settings.global_mesh_size = 2.0
-=======
-    info = models.ModelInfo(
-        mesh_size=2.0,
-        work_directory=workdir,
-    )
-    model = model_type(info)
->>>>>>> d9ba6c0b
     if not isinstance(model, (models.BiVentricle, models.FullHeart)):
         exit()
 
