--- conflicted
+++ resolved
@@ -19,16 +19,10 @@
 from ansys.heart.custom_logging import LOGGER
 from ansys.heart.misc.element_orth import read_orth_element_kfile
 from ansys.heart.postprocessor.auto_process import mech_post, zerop_post
-<<<<<<< HEAD
 from ansys.heart.preprocessor.models_new import FourChamber, FullHeart, HeartModel
 from ansys.heart.simulator.settings.settings import SimulationSettings
 import ansys.heart.writer.dynawriter as writers
 import pyvista as pv
-=======
-from ansys.heart.preprocessor.models import FourChamber, FullHeart, HeartModel
-from ansys.heart.simulator.settings.settings import SimulationSettings
-import ansys.heart.writer.dynawriter as writers
->>>>>>> f4b1e5e6
 
 
 def which(program):
@@ -130,7 +124,6 @@
         # centers.
         # NOTE: How to handle null values?
 
-<<<<<<< HEAD
         # read results.
         print("Interpolating fibers onto model.mesh")
         vtk_with_fibers = os.path.join(directory, "vtk_FO_ADvectors.vtk")
@@ -144,21 +137,6 @@
         self.model.mesh.cell_data["fiber"] = cell_centers_source.point_data["aVector"]
         self.model.mesh.cell_data["sheet"] = cell_centers_source.point_data["dVector"]
         print("Done.")
-=======
-        # # read results.
-        # print("Interpolating fibers onto model.mesh")
-        # vtk_with_fibers = os.path.join(directory, "vtk_FO_ADvectors.vtk")
-        # vtk_with_fibers = pyvista.UnstructuredGrid(vtk_with_fibers)
-        #
-        # cell_centers_target = vtk_with_fibers.cell_centers()
-        # cell_centers_source = self.model.mesh.cell_centers()
-        #
-        # cell_centers_source = cell_centers_source.interpolate(cell_centers_target)
-        #
-        # self.model.mesh.cell_data["fiber"] = cell_centers_source.point_data["aVector"]
-        # self.model.mesh.cell_data["sheet"] = cell_centers_source.point_data["dVector"]
-        # print("Done.")
->>>>>>> f4b1e5e6
 
         LOGGER.info("Assigning fiber orientation to model...")
         elem_ids, part_ids, connect, fib, sheet = read_orth_element_kfile(
@@ -402,11 +380,7 @@
         self._run_dyna(os.path.join(directory, "main.k"), options="case")
         LOGGER.info("Simulation done.")
 
-<<<<<<< HEAD
-        self.stress_free_report = zerop_post(directory, self)
-=======
         self.stress_free_report = zerop_post(directory, self.model)
->>>>>>> f4b1e5e6
 
         return
 
@@ -497,11 +471,7 @@
                 options,
             ]
     elif platform == "wsl":
-<<<<<<< HEAD
-        path_to_input = (
-=======
         path_to_input_wsl = (
->>>>>>> f4b1e5e6
             subprocess.run(["wsl", "wslpath", os.path.basename(path_to_input)], capture_output=1)
             .stdout.decode()
             .strip()
@@ -518,21 +488,13 @@
                 "-np",
                 str(num_cpus),
                 lsdynapath,
-<<<<<<< HEAD
-                "i=" + path_to_input,
-=======
                 "i=" + path_to_input_wsl,
->>>>>>> f4b1e5e6
                 options,
             ]
         elif dynatype in ["smp"]:
             commands = [
                 lsdynapath,
-<<<<<<< HEAD
-                "i=" + path_to_input,
-=======
                 "i=" + path_to_input_wsl,
->>>>>>> f4b1e5e6
                 "ncpu=" + str(num_cpus),
                 options,
             ]
