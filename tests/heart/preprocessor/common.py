--- conflicted
+++ resolved
@@ -1,17 +1,7 @@
-<<<<<<< HEAD
 """Some common functions to test parts"""
+import ansys.heart.preprocessor.models as models
 import numpy as np
-import ansys.heart.preprocessor.models as models
 
-=======
-"""Collect some pre-sets for mesh extraction"""
-import os
-import pathlib
-
-from ansys.heart.preprocessor._deprecated_heart_model import HeartModel
-from ansys.heart.preprocessor._deprecated_model_information import ModelInformation
-from conftest import clean_directory, create_directory, get_assets_folder
->>>>>>> 5b95c84f
 
 def compare_parts(model: models.HeartModel, reference_model: models.HeartModel):
     """Tests if parts match that of the reference model
