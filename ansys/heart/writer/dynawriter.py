"""Module contain. classes for writing LS-DYNA keywords based.

Note
----
Uses a HeartModel (from ansys.heart.preprocessor.models).

"""
import copy
import json

# import missing keywords
import logging
import os
import time
from typing import List, Literal

from ansys.dyna.keywords import keywords

LOGGER = logging.getLogger("pyheart_global.writer")
# from importlib.resources import files
from importlib.resources import path as resource_path

from ansys.heart.preprocessor.mesh.objects import Cap
import ansys.heart.preprocessor.mesh.vtkmethods as vtkmethods
from ansys.heart.preprocessor.models import (
    BiVentricle,
    FourChamber,
    FullHeart,
    HeartModel,
    LeftVentricle,
)
from ansys.heart.simulator.settings.settings import SimulationSettings
from ansys.heart.writer import custom_dynalib_keywords as custom_keywords
from ansys.heart.writer.heart_decks import (
    BaseDecks,
    ElectroMechanicsDecks,
    ElectrophysiologyDecks,
    FiberGenerationDecks,
    MechanicsDecks,
    PurkinjeGenerationDecks,
)
from ansys.heart.writer.keyword_module import (
    add_beams_to_kw,
    add_nodes_to_kw,
    create_define_curve_kw,
    create_define_sd_orientation_kw,
    create_discrete_elements_kw,
    create_element_shell_keyword,
    create_element_solid_ortho_keyword,
    create_elemetn_solid_keyword,
    create_node_keyword,
    create_node_set_keyword,
    create_segment_set_keyword,
    fast_element_writer,
    get_list_of_used_ids,
)
from ansys.heart.writer.material_keywords import (
    MaterialHGOMyocardium,
    MaterialNeoHook,
    active_curve,
)
from ansys.heart.writer.system_models import _ed_load_template, define_function_windkessel
import numpy as np
import pandas as pd
import pyvista as pv


class BaseDynaWriter:
    """Base class that contains essential features for all LS-DYNA heart models."""

    def __init__(self, model: HeartModel, settings: SimulationSettings = None) -> None:
        """Initialize writer by loading a HearModel and the desired settings.

        Parameters
        ----------
        model : HeartModel
            HeartModel object which contains the necessary information for the writer,
            such as nodes, elements, and parts
        settings : SimulationSettings, optional
            Simulation settings used to create the LS-DYNA model.
            Loads defaults if None, by default None

        Example
        -------
        <Example to be added>
        """
        self.model = model
        """Model information necessary for creating the LS-DYNA .k files."""

        self.kw_database = BaseDecks()

        # These are general attributes useful for keeping track of ids:
        self.max_node_id: int = 0
        """Max node id."""
        self._used_part_ids: List[int] = []

        self.section_ids = []
        """List of used section ids."""
        self.mat_ids = []
        """List of used mat ids."""
        # self.volume_mesh = {
        #     "nodes": np.empty(0),
        #     "tetra": np.empty(0),
        #     "cell_data": {},
        #     "point_data": {},
        # }
        self.volume_mesh = model.mesh
        """Volume mesh information."""

        # keeps track of some element id offsets
        self.id_offset = {
            "part": 0,
            "section": 0,
            "material": 0,
            "vector": 0,
            "element": {"solid": 0, "discrete": 0, "shell": 0},
        }
        """Id offset for several relevant keywords."""

        id = self.id_offset["part"]
        for part in self.model.parts:
            id += 1
            # cannot use get_unique_part_id() because it checks in Deck()
            # part.pid = self.get_unique_part_id()
            part.pid = id
        """Assign part id for heart parts."""

        """List of .k files to include in main. This is derived from the Decks classes."""
        self.include_files = []

        if not settings:
            self.settings = SimulationSettings()
            """Simulation settings."""
            LOGGER.warning("No settings provided - loading default values.")
            self.settings.load_defaults()

        else:
            self.settings = settings
            """Simulation settings."""

        self.settings.to_consistent_unit_system()
        self._check_settings()

        if "Improved" in self.model.info.model_type:
            LOGGER.warning(
                "Changing model type from : {0} to {1}".format(
                    self.model.info.model_type, self.model.info.model_type.replace("Improved", "")
                )
            )
            self.model.info.model_type = self.model.info.model_type.replace("Improved", "")

        return

    def _check_settings(self):
        """Check if required settings are available."""
        import ansys.heart.simulator.settings.settings as sett

        subsettings_classes = [
            getattr(self.settings, attr).__class__
            for attr in self.settings.__dict__
            if isinstance(getattr(self.settings, attr), sett.Settings)
        ]

        if isinstance(self, MechanicsDynaWriter):
            if not sett.Mechanics in subsettings_classes:
                raise ValueError("Expecting mechanics settings.")

        elif isinstance(self, FiberGenerationDynaWriter):
            if not sett.Fibers in subsettings_classes:
                raise ValueError("Expecting fiber settings.")

        elif isinstance(self, PurkinjeGenerationDynaWriter):
            if not sett.Purkinje in subsettings_classes:
                raise ValueError("Expecting Purkinje settings.")

        elif isinstance(self, ElectrophysiologyDynaWriter):
            if not sett.Electrophysiology in subsettings_classes:
                raise ValueError("Expecting electrophysiology settings.")
        elif isinstance(self, UHCWriter):
            pass
        else:
            raise NotImplementedError(
                f"Checking settings for {self.__class__.__name__} not yet implemented."
            )

        return

    def _update_node_db(self, ids=None):
        """Add nodes to the Node database."""
        LOGGER.debug("Updating node keywords...")
        node_kw = keywords.Node()
        if ids is not None:
            nodes = np.vstack([ids, self.model.mesh.nodes.T]).T
            node_kw = add_nodes_to_kw(nodes, node_kw)
        else:
            node_kw = add_nodes_to_kw(self.model.mesh.nodes, node_kw)

        self.kw_database.nodes.append(node_kw)

        return

    def _update_parts_db(self):
        """Loop over parts defined in the model and creates keywords."""
        LOGGER.debug("Updating part keywords...")

        # add parts with a dataframe
        section_id = self.get_unique_section_id()

        # get list of cavities from model
        for part in self.model.parts:
            # material ID = part ID
            part.mid = part.pid

            part_df = pd.DataFrame(
                {
                    "heading": [part.name],
                    "pid": [part.pid],
                    "secid": [section_id],
                    "mid": [part.mid],
                }
            )
            part_kw = keywords.Part()
            part_kw.parts = part_df

            self.kw_database.parts.append(part_kw)

        # set up section solid for cavity myocardium
        section_kw = keywords.SectionSolid(secid=section_id, elform=13)

        self.kw_database.parts.append(section_kw)

        return

    def _update_segmentsets_db(self):
        """Update the segment set database."""
        # NOTE 0: add all surfaces as segment sets
        # NOTE 1: need to more robustly check segids that are already used?

        # add closed cavity segment sets
        cavities = [p.cavity for p in self.model.parts if p.cavity]
        for cavity in cavities:
            surface_id = self.get_unique_segmentset_id()
            cavity.surface.id = surface_id
            kw = create_segment_set_keyword(
                segments=cavity.surface.triangles + 1,
                segid=cavity.surface.id,
                title=cavity.name,
            )
            # append this kw to the segment set database
            self.kw_database.segment_sets.append(kw)

        # write surfaces as segment sets
        for part in self.model.parts:
            for surface in part.surfaces:
                surface.id = self.get_unique_segmentset_id()
                kw = create_segment_set_keyword(
                    segments=surface.triangles + 1,
                    segid=surface.id,
                    title=surface.name,
                )
                # append this kw to the segment set database
                self.kw_database.segment_sets.append(kw)

        return

    def _update_nodesets_db(self, remove_duplicates: bool = True):
        """Update the node set database."""
        # formats endo, epi- and septum nodeset keywords. Do for all surfaces and caps

        surface_ids = [s.id for p in self.model.parts for s in p.surfaces]
        node_set_id = np.max(surface_ids) + 1

        # for each surface in each part add the respective node-set
        # Use same ID as surface
        used_node_ids = np.empty(0, dtype=int)

        for part in self.model.parts:
            kws_surface = []
            for surface in part.surfaces:
                if remove_duplicates:
                    node_ids = np.setdiff1d(surface.node_ids, used_node_ids)
                else:
                    node_ids = surface.node_ids

                kw = create_node_set_keyword(
                    node_ids + 1, node_set_id=surface.id, title=surface.name
                )
                surface.nsid = surface.id
                kws_surface.append(kw)

                used_node_ids = np.append(used_node_ids, node_ids)

            self.kw_database.node_sets.extend(kws_surface)

    def _get_unique_id(self, keyword: str, return_used_ids: bool = False) -> int:
        """Get unique id of given keyword.

        Parameters
        ----------
        keyword : str
            Keyword string: valid inputs include:
            ["SECTION", "PART", "MAT", "SET_SEGMENT", "SET_NODE", "CURVE", ...]

        Returns
        -------
        int
            Next unique id
        """
        used_ids = [0]
        for key in self.kw_database.__dict__.keys():
            db = self.kw_database.__dict__[key]
            used_ids = np.append(used_ids, get_list_of_used_ids(db, keyword))
        used_ids = np.array(used_ids, dtype=int)
        _, counts = np.unique(used_ids, return_counts=True)
        if np.any(counts > 1):
            raise ValueError("{0} Duplicate ids found for: {1}".format(counts, keyword))

        if return_used_ids:
            return np.max(used_ids) + 1, used_ids
        else:
            return np.max(used_ids) + 1

    def get_unique_part_id(self) -> int:
        """Suggest a unique non-used part id."""
        return self._get_unique_id("PART")

    def get_unique_mat_id(self) -> int:
        """Suggest a unique non-used material id."""
        return self._get_unique_id("MAT")

    def get_unique_section_id(self) -> int:
        """Suggest a unique non-used section id."""
        return self._get_unique_id("SECTION")

    def get_unique_segmentset_id(self) -> int:
        """Suggest a unique non-used segment set id."""
        return self._get_unique_id("SET_SEGMENT")

    def get_unique_nodeset_id(self) -> int:
        """Suggest a unique non-used node set id."""
        return self._get_unique_id("SET_NODE")

    def get_unique_partset_id(self) -> int:
        """Suggest a unique non-used node set id."""
        return self._get_unique_id("SET_PART")

    def get_unique_curve_id(self) -> int:
        """Suggest a unique curve-id."""
        return self._get_unique_id("DEFINE_CURVE")

    def _get_list_of_includes(self):
        """Get a list of files to include in main.k. Omit any empty decks."""
        for deckname, deck in vars(self.kw_database).items():
            if deckname == "main":
                continue
            # skip if no keywords are present in the deck
            if len(deck.keywords) == 0:
                LOGGER.debug("No keywords in deck: {0}".format(deckname))
                continue
            self.include_files.append(deckname)
        return

    def _add_includes(self):
        """Add *INCLUDE keywords."""
        for include_file in self.include_files:
            filename_to_include = include_file + ".k"
            self.kw_database.main.append(keywords.Include(filename=filename_to_include))

        return

    def export(self, export_directory: str):
        """Write the model to files."""
        tstart = time.time()
        LOGGER.debug("Writing all LS-DYNA .k files...")

        # is this reachable??
        if not export_directory:
            export_directory = os.path.join(
                self.model.info.workdir, self.__class__.__name__.lower().replace("dynawriter", "")
            )

        if not os.path.isdir(export_directory):
            os.makedirs(export_directory)

        # export .k files
        self.export_databases(export_directory)

        # export settings
        self.settings.save(os.path.join(export_directory, "simulation_settings.yml"))

        tend = time.time()
        LOGGER.debug("Time spent writing files: {:.2f} s".format(tend - tstart))

        return

    def export_databases(self, export_directory: str):
        """Export each of non-empty databases to a specified directory."""
        if not export_directory:
            export_directory = self.model.info.working_directory

        for deckname, deck in vars(self.kw_database).items():
            # skip empty databases:
            if deck.keywords == []:
                continue
            LOGGER.info("Writing: {}".format(deckname))

            filepath = os.path.join(export_directory, deckname + ".k")
            # use fast element writer for solid ortho elements
            if deckname == "solid_elements":
                element_kws = deck.get_kwds_by_type("ELEMENT")
                if os.path.isfile(filepath):
                    os.remove(filepath)

                for element_kw in element_kws:
                    fast_element_writer(element_kw, filepath)

                fid = open(filepath, "a")
                fid.write("*END")

            # elif deckname == "nodes":
            #     ids = np.arange(0, self.model.mesh.nodes.shape[0], 1) + 1
            #     content = np.hstack((ids.reshape(-1, 1), self.model.mesh.nodes))
            #     np.savetxt(
            #         os.path.join(export_directory, "nodes.k"),
            #         content,
            #         fmt="%8d%16.5e%16.5e%16.5e",
            #         header="*KEYWORD\n*NODE\n"
            #         "$#   nid               x               y               z      tc      rc",
            #         footer="*END",
            #         comments="",
            #     )
            else:
                deck.export_file(filepath)
        return

    def _export_cavity_segmentsets(self, export_directory: str):
        """Export the cavity segment sets to separate files."""
        cavities = [part.cavity for part in self.model.parts if part.cavity]
        for cavity in cavities:
            filepath = os.path.join(
                export_directory, "_".join(cavity.name.lower().split()) + ".segment"
            )
            np.savetxt(filepath, cavity.surface.triangles + 1, delimiter=",", fmt="%d")

        return

    def _keep_ventricles(self):
        """Remove any non-ventricular parts."""
        # NOTE: Could move "remove part" method to model
        LOGGER.warning("Just keeping ventricular-parts for fiber generation")
        parts_to_keep = ["Left ventricle", "Right ventricle", "Septum"]
        parts_to_remove = [part for part in self.model.part_names if part not in parts_to_keep]
        for part_to_remove in parts_to_remove:
            LOGGER.warning("Removing: {}".format(part_to_remove))
            self.model.remove_part(part_to_remove)
        return

    def _keep_atria(self):
        """Remove any non-atrial parts."""
        # NOTE: Could move "remove part" method to model
        LOGGER.warning("Just keeping atrial-parts")
        parts_to_keep = [part for part in self.model.part_names if "atrium" in part.lower()]
        parts_to_remove = [part for part in self.model.part_names if part not in parts_to_keep]
        for part_to_remove in parts_to_remove:
            LOGGER.warning("Removing: {}".format(part_to_remove))
            self.model.remove_part(part_to_remove)
        return

    def _keep_parts(self, parts_to_keep: List[str]):
        """Remove parts by a list of part names."""
        parts_to_remove = [part for part in self.model.part_names if part not in parts_to_keep]
        for part_to_remove in parts_to_remove:
            LOGGER.warning("Removing: {}".format(part_to_remove))
            self.model.remove_part(part_to_remove)
        return

    def _update_solid_elements_db(self, add_fibers: bool = True):
        """
        Create Solid ortho elements for all cavities.

        Note
        ----
        Each cavity contains one myocardium.

        Parameters
        ----------
        add_fibers: bool, True
            if add fiber information into solid element.
        """
        LOGGER.debug("Updating solid element keywords...")

        if add_fibers:
            cell_data_fields = self.model.mesh.cell_data.keys()
            if "fiber" not in cell_data_fields or "sheet" not in cell_data_fields:
                raise KeyError("Mechanics writer requires fiber and sheet fields")

        # create elements for each part
        for part in self.model.parts:
            # Atrium do not contain fiber information in any way.
            if add_fibers:
                if "ventricle" in part.name.lower() or "septum" in part.name.lower():
                    part_add_fibers = True
                else:
                    part_add_fibers = False
            else:
                part_add_fibers = add_fibers

            LOGGER.debug(
                "\tAdding elements for {0} | adding fibers: {1}".format(part.name, part_add_fibers)
            )
            tetrahedrons = self.model.mesh.tetrahedrons[part.element_ids, :] + 1
            num_elements = tetrahedrons.shape[0]

            # element_ids = np.arange(1, num_elements + 1, 1) + solid_element_count
            part_ids = np.ones(num_elements, dtype=int) * part.pid

            # format the element keywords
            if not part_add_fibers:
                kw_elements = keywords.ElementSolid()
                elements = pd.DataFrame(
                    {
                        "eid": part.element_ids + 1,
                        "pid": part_ids,
                        "n1": tetrahedrons[:, 0],
                        "n2": tetrahedrons[:, 1],
                        "n3": tetrahedrons[:, 2],
                        "n4": tetrahedrons[:, 3],
                        "n5": tetrahedrons[:, 3],
                        "n6": tetrahedrons[:, 3],
                        "n7": tetrahedrons[:, 3],
                        "n8": tetrahedrons[:, 3],
                    }
                )
                kw_elements.elements = elements

            elif part_add_fibers:
                fiber = self.volume_mesh.cell_data["fiber"][part.element_ids]
                sheet = self.volume_mesh.cell_data["sheet"][part.element_ids]

                # normalize fiber and sheet directions:
                # norm = np.linalg.norm(fiber, axis=1)
                # fiber = fiber / norm[:, None]
                # norm = np.linalg.norm(sheet, axis=1)
                # sheet = sheet / norm[:, None]

                kw_elements = create_element_solid_ortho_keyword(
                    elements=tetrahedrons,
                    a_vec=fiber,
                    d_vec=sheet,
                    e_id=part.element_ids + 1,
                    part_id=part_ids,
                    element_type="tetra",
                )

            # add elements to database
            self.kw_database.solid_elements.append(kw_elements)
            # solid_element_count = solid_element_count + num_elements

        return


class MechanicsDynaWriter(BaseDynaWriter):
    """Class for preparing the input for a mechanics LS-DYNA simulation."""

    def __init__(
        self,
        model: HeartModel,
        settings: SimulationSettings = None,
    ) -> None:
        super().__init__(model=model, settings=settings)

        self.kw_database = MechanicsDecks()
        """Collection of keyword decks relevant for mechanics."""

        self.system_model_name = self.settings.mechanics.system.name
        """Name of system model to use."""

        # Depending on the system model specified give list of parameters
        self.cap_in_zerop = True
        """
        If include cap (shell) elements in ZeroPressure.
        Experimental feature, please do not change it.
        """
        return

    @property
    def system_model_name(self):
        """System model name.

        Note
        ----
        Valid options include:
        ["ConstantPreloadWindkesselAfterload",
        "ClosedLoop].

        """
        return self._system_model

    @system_model_name.setter
    def system_model_name(self, value: str):
        if value not in [
            "ConstantPreloadWindkesselAfterload",
            "ClosedLoop",
        ]:
            raise ValueError("System model not valid")
        self._system_model = value

    def update(self, with_dynain=False):
        """
        Update the keyword database.

        Parameters
        ----------
        with_dynain: bool, optional
            Use dynain.lsda file from stress free configuration computation.
        """
        self._update_main_db()

        self._add_damping()

        self._update_parts_db()

        if not with_dynain:
            self._update_node_db()
            self._update_solid_elements_db(add_fibers=True)
            # no zerop exists, cap mesh need to be written
            self.cap_in_zerop = False
        else:
            self.kw_database.main.append(keywords.Include(filename="dynain.lsda"))

        self._update_segmentsets_db()
        self._update_nodesets_db()
        self._update_material_db(add_active=True)

        if self.cap_in_zerop:
            # mesh has been defined in Zerop so saved in dynain file
            self._update_cap_elements_db(add_mesh=False)
        else:
            # define new cap element
            self._update_cap_elements_db(add_mesh=True)

        # # for control volume
        self._update_controlvolume_db()
        self._update_system_model()

        # for boundary conditions
        self._add_cap_bc(bc_type="springs_caps")
        self._add_pericardium_bc()

        self._get_list_of_includes()
        self._add_includes()

        return

    def export(self, export_directory: str):
        """Write the model to files."""
        super().export(export_directory)

        # write cavity name and volume
        dct = {}
        for cavity in self.model.cavities:
            dct[cavity.name] = cavity.volume
        with open(os.path.join(export_directory, "volumes.json"), "w") as f:
            json.dump(dct, f)

        # todo: Close loop is only available from a customized LSDYNA executable
        # add system json in case of closed loop. For open-loop this is already
        # added in the control volume database
        if (
            self.system_model_name == "ClosedLoop"
            and self.__class__.__name__ == "MechanicsDynaWriter"
        ):
            # exports system model
            path_system_model_settings = os.path.join(
                export_directory, "system_model_settings.json"
            )
            with open(path_system_model_settings, "w") as outfile:
                json.dump(self.system_model_json, indent=4, fp=outfile)

        return

    def _update_main_db(self):
        """Update the main .k file."""
        LOGGER.debug("Updating main keywords...")

        self.kw_database.main.append("$$- Unit system: g-mm-ms-N-MPa-mJ -$$")
        self.kw_database.main.title = self.model.model_type

        if isinstance(self, ZeroPressureMechanicsDynaWriter):
            settings = self.settings.stress_free
            self._add_solution_controls()
            self._add_export_controls(settings.analysis.dt_d3plot.m)

        elif isinstance(self, (MechanicsDynaWriter, ElectroMechanicsDynaWriter)):
            settings = self.settings.mechanics
            self._add_solution_controls(
                end_time=settings.analysis.end_time.m,
                dtmin=settings.analysis.dtmin.m,
                dtmax=settings.analysis.dtmax.m,
            )
            self._add_export_controls(
                dt_output_d3plot=settings.analysis.dt_d3plot.m,
                dt_output_icvout=settings.analysis.dt_icvout.m,
            )

        return

    # def _update_node_db(self):
    #     """Add nodes to the NODE database."""
    #     LOGGER.debug("Updating node keywords...")
    #     node_kw = keywords.Node()
    #     node_kw = add_nodes_to_kw(self.model.mesh.nodes, node_kw)
    #
    #     self.kw_database.nodes.append(node_kw)
    #
    #     return

    def _add_solution_controls(
        self,
        end_time: float = 5000,
        dtmin: float = 1.0,
        dtmax: float = 10.0,
        simulation_type: str = "quasi-static",
    ):
        """Add solution controls, output controls and solver settings."""
        # add termination keywords
        self.kw_database.main.append(keywords.ControlTermination(endtim=end_time))

        # add implicit controls
        if simulation_type == "quasi-static":
            imass = 1
            gamma = 0.6
            beta = 0.38
        elif simulation_type == "static":
            imass = 0
            gamma = 0.5
            beta = 0.25
        else:
            raise ValueError(
                "Simulation type not recognized: Please choose " "either quasi-static or static"
            )

        # prefill_time = self.parameters["Material"]["Myocardium"]["Active"]["Prefill"]
        self.kw_database.main.append(
            keywords.ControlImplicitDynamics(
                imass=imass,
                gamma=gamma,
                beta=beta,
                # active dynamic process only after prefilling
                # tdybir=prefill_time,
            )
        )

        self.kw_database.main.append("$$ Disable auto step due 0D model $$")
        self.kw_database.main.append(
            keywords.ControlImplicitAuto(iauto=0, dtmin=dtmin, dtmax=dtmax)
        )

        # add general implicit controls
        self.kw_database.main.append(
            keywords.ControlImplicitGeneral(imflag=1, dt0=dtmax)
        )  # imflag=1 means implicit

        # add implicit solution controls

        self.kw_database.main.append(
            keywords.ControlImplicitSolution(
                maxref=35,
                dctol=0.02,
                ectol=1e6,
                rctol=1e3,
                abstol=-1e-20,
                dnorm=1,
                diverg=2,
                lstol=-0.9,
                lsmtd=5,
                d3itctl=1,
            )
        )

        # add implicit solver controls
        self.kw_database.main.append(custom_keywords.ControlImplicitSolver(autospc=2))

        self.kw_database.main.append(keywords.ControlAccuracy(osu=1, inn=4, iacc=1))
        return

    def _add_export_controls(self, dt_output_d3plot: float = 0.05, dt_output_icvout: float = 0.001):
        """Add solution controls to the main simulation.

        Parameters
        ----------
        dt_output_d3plot : float, optional
            Writes full D3PLOT results at this time-step spacing, by default 0.05
        dt_output_icvout : float, optional
            Writes control volume results at this time-step spacing, by default 0.001
        """
        # add output control
        self.kw_database.main.append(keywords.ControlOutput(npopt=1, neecho=1, ikedit=0, iflush=0))

        # add export controls
        self.kw_database.main.append(keywords.DatabaseIcvout(dt=dt_output_icvout, binary=2))
        self.kw_database.main.append(keywords.DatabaseAbstat(dt=dt_output_icvout, binary=2))

        self.kw_database.main.append(keywords.DatabaseGlstat(dt=0.1, binary=2))

        self.kw_database.main.append(keywords.DatabaseMatsum(dt=0.1, binary=2))

        # # frequency of full results
        # lcid = self.get_unique_curve_id()
        # time = [
        #     0,
        #     self.parameters["Material"]["Myocardium"]["Active"]["Prefill"] * 0.99,
        #     self.parameters["Material"]["Myocardium"]["Active"]["Prefill"],
        #     self.parameters["Time"]["End Time"],
        # ]
        # step = [10 * dt_output_d3plot, 10 * dt_output_d3plot, dt_output_d3plot, dt_output_d3plot]
        # kw_curve = create_define_curve_kw(
        #     x=time,
        #     y=step,
        #     curve_name="d3plot out control",
        #     curve_id=lcid,
        #     lcint=0,
        # )
        # self.kw_database.main.append(kw_curve)

        self.kw_database.main.append(
            keywords.DatabaseBinaryD3Plot(
                dt=dt_output_d3plot,
                # lcdt=lcid, ioopt=1
            )
        )

        self.kw_database.main.append(
            keywords.DatabaseExtentBinary(neiph=27, strflg=1, maxint=0, resplt=1)
        )

        # remove, aha strain is computed from d3plot

        # # control ELOUT file to extract left ventricle's stress/strain
        # if hasattr(self.model, "septum"):
        #     self.kw_database.main.append(
        #         keywords.SetSolidGeneral(
        #             option="PART",
        #             sid=1,
        #             e1=self.model.left_ventricle.pid,
        #             e2=self.model.septum.pid,
        #             user_comment="create left ventricle + septum set for exporting",
        #         )
        #     )
        # else:
        #     self.kw_database.main.append(
        #         keywords.SetSolidGeneral(option="PART", sid=1, e1=self.model.left_ventricle.pid)
        #     )
        # self.kw_database.main.append(keywords.DatabaseHistorySolidSet(id1=1))

        return

    def _add_damping(self):
        """Add damping to the main file."""
        lcid_damp = self.get_unique_curve_id()
        # mass damping
        kw_damp = keywords.DampingGlobal(lcid=lcid_damp)

        kw_damp_curve = create_define_curve_kw(
            x=[0, 10e25],  # to create a constant curve
            y=self.settings.mechanics.analysis.global_damping.m * np.array([1, 1]),
            curve_name="global damping [ms^-1]",
            curve_id=lcid_damp,
            lcint=0,
        )
        self.kw_database.main.append(kw_damp)
        self.kw_database.main.append(kw_damp_curve)

        # stiff damping
        for part in self.model.parts:
            self.kw_database.main.append(f"$$ {part.name} stiffness damping [ms]")
            kw = keywords.DampingPartStiffness(pid=part.pid, coef=-0.2)
            self.kw_database.main.append(kw)
        return

    def _update_segmentsets_db(self):
        """Update the segment set database."""
        # NOTE 0: add all surfaces as segment sets
        # NOTE 1: need to more robustly check segids that are already used?

        # add closed cavity segment sets
        cavities = [p.cavity for p in self.model.parts if p.cavity]

        # caps = [cap for part in self.model.parts for cap in part.caps]
        # valve_nodes = []
        # for cap in caps:
        #     valve_nodes.extend(cap.node_ids)

        for cavity in cavities:
            segs = cavity.surface.triangles

            # # remove segments related to valve nodes
            # for n in valve_nodes:
            #     index = np.argwhere(n == segs)
            #     segs = np.delete(segs, np.array(index)[:, 0], axis=0)

            surface_id = self.get_unique_segmentset_id()
            cavity.surface.id = surface_id
            kw = create_segment_set_keyword(
                segments=segs + 1,
                segid=cavity.surface.id,
                title=cavity.name,
            )
            # append this kw to the segment set database
            self.kw_database.segment_sets.append(kw)

        # write surfaces as segment sets
        for part in self.model.parts:
            for surface in part.surfaces:
                surface.id = self.get_unique_segmentset_id()
                kw = create_segment_set_keyword(
                    segments=surface.triangles + 1,
                    segid=surface.id,
                    title=surface.name,
                )
                # append this kw to the segment set database
                self.kw_database.segment_sets.append(kw)

        # create corresponding segment sets. Store in new file?
        caps = [cap for part in self.model.parts for cap in part.caps]
        for cap in caps:
            segid = self.get_unique_segmentset_id()
            setattr(cap, "seg_id", segid)
            # # WYE: add a node at center of cap
            # # Note: should not be applied in ZeropWriter, it will impact dynain file
            # nid = len(self.model.mesh.nodes) + segid
            # self.kw_database.segment_sets.append(
            #     "*NODE\n{0:8d}{1:16f}{2:16f}{3:16f}".format(nid + 1, *cap.centroid)
            # )
            # nid_x = cap.triangles[0, 0]
            # cap.triangles[:, 0] = nid
            # cap.triangles = np.insert(
            #     cap.triangles, 0, np.array([nid, nid_x, cap.triangles[0, 1]]), axis=0
            # )
            # cap.triangles = np.insert(
            #     cap.triangles, -1, np.array([nid, cap.triangles[-1, -1], nid_x]), axis=0
            # )
            # # END WYE:

            segset_kw = create_segment_set_keyword(
                segments=cap.triangles + 1,
                segid=cap.seg_id,
                title=cap.name,
            )
            self.kw_database.segment_sets.append(segset_kw)
        return

    def _update_nodesets_db(self, remove_duplicates: bool = True):
        """Update the node set database."""
        # formats endo, epi- and septum nodeset keywords. Do for all surfaces and caps

        surface_ids = [s.id for p in self.model.parts for s in p.surfaces]
        node_set_id = np.max(surface_ids) + 1

        # for each surface in each part add the respective node-set
        # Use same ID as surface
        used_node_ids = np.empty(0, dtype=int)
        for part in self.model.parts:
            # add node-set for each cap
            kws_caps = []
            for cap in part.caps:
                if remove_duplicates:
                    node_ids = np.setdiff1d(cap.node_ids, used_node_ids)
                else:
                    node_ids = cap.node_ids

                if len(node_ids) == 0:
                    LOGGER.debug(
                        "Nodes already used. Skipping node set for {0}".format(
                            part.name + " " + cap.name
                        )
                    )
                    continue

                cap.nsid = node_set_id
                kw = create_node_set_keyword(node_ids + 1, node_set_id=cap.nsid, title=cap.name)
                kws_caps.append(kw)
                node_set_id = node_set_id + 1

                used_node_ids = np.append(used_node_ids, node_ids)

            self.kw_database.node_sets.extend(kws_caps)

        for part in self.model.parts:
            kws_surface = []
            for surface in part.surfaces:
                if remove_duplicates:
                    node_ids = np.setdiff1d(surface.node_ids, used_node_ids)
                else:
                    node_ids = surface.node_ids

                kw = create_node_set_keyword(
                    node_ids + 1, node_set_id=surface.id, title=surface.name
                )
                surface.nsid = surface.id
                kws_surface.append(kw)

                used_node_ids = np.append(used_node_ids, node_ids)

            self.kw_database.node_sets.extend(kws_surface)

    def _update_material_db(self, add_active: bool = True):
        """Update the database of material keywords."""
        act_curve_id = self.get_unique_curve_id()

        material_settings = copy.deepcopy(self.settings.mechanics.material)
        # NOTE: since we remove units, we don't have to access quantities by <var_name>.m
        material_settings._remove_units()

        for part in self.model.parts:
            if "ventricle" in part.name.lower() or "septum" in part.name.lower():
                if not add_active:
                    active_dict = None
                else:
                    active_dict = material_settings.myocardium["active"]

                myocardium_kw = MaterialHGOMyocardium(
                    mid=part.mid,
                    iso_user=material_settings.myocardium["isotropic"],
                    anisotropy_user=material_settings.myocardium["anisotropic"],
                    active_user=active_dict,
                )

                myocardium_kw.acid = act_curve_id

                self.kw_database.material.append(myocardium_kw)

            elif "atrium" in part.name:
                # add atrium material
                if material_settings.atrium["type"] == "NeoHook":
                    # use MAT77H
                    atrium_kw = MaterialNeoHook(
                        mid=part.mid,
                        rho=material_settings.atrium["rho"],
                        c10=material_settings.atrium["mu1"] / 2,
                    )
                else:
                    # use MAT295
                    atrium_kw = MaterialHGOMyocardium(
                        mid=part.mid, iso_user=dict(material_settings.atrium)
                    )

                self.kw_database.material.append(atrium_kw)

            else:
                LOGGER.warning("Assuming same material as atrium for: {0}".format(part.name))

                general_tissue_kw = MaterialNeoHook(
                    mid=part.mid,
                    rho=material_settings.atrium["rho"],
                    c10=material_settings.atrium["mu1"] / 2,
                )
                # general_tissue_kw = MaterialHGOMyocardium(
                #     mid=part.mid,
                #     iso_user=dict(material_settings.atrium),
                # )
                self.kw_database.material.append(general_tissue_kw)

        if add_active:
            # write and add active curve to material database
            if material_settings.myocardium["active"]["actype"] == 1:
                time_array, calcium_array = active_curve("constant")
            elif material_settings.myocardium["active"]["actype"] == 2:
                time_array, calcium_array = active_curve("Strocchi2020")

            active_curve_kw = create_define_curve_kw(
                x=time_array,
                y=calcium_array,
                curve_name="calcium_concentration",
                curve_id=act_curve_id,
                lcint=10000,
            )

            # x scaling from beat rate
            active_curve_kw.sfa = material_settings.myocardium["active"]["beat_time"]
            # y scaling from Ca2
            active_curve_kw.sfo = myocardium_kw.ca2ionm

            self.kw_database.material.append(active_curve_kw)

        return

    def _add_cap_bc(self, bc_type: str):
        """Add boundary condition to the cap.

        Parameters
        ----------
        bc_type : str
            Boundary condition type. Valid bc's include: ["fix_caps", "springs_caps"].
        """
        bc_settings = self.settings.mechanics.boundary_conditions

        valid_bcs = ["fix_caps", "springs_caps"]
        if bc_type not in valid_bcs:
            raise ValueError("Cap/Valve boundary condition must be of type: %r" % valid_bcs)

        # create list of cap names where to add the spring b.c
        caps_to_use = []
        if isinstance(self.model, LeftVentricle):
            caps_to_use = [
                "mitral-valve",
                "aortic-valve",
            ]
        elif isinstance(self.model, BiVentricle):
            caps_to_use = [
                "mitral-valve",
                "tricuspid-valve",
                "aortic-valve",
                "pulmonary-valve",
            ]

        elif isinstance(self.model, (FourChamber, FullHeart)):
            caps_to_use = [
                "superior-vena-cava",
                "right-inferior-pulmonary-vein",
                "right-superior-pulmonary-vein",
            ]
            if isinstance(self, ZeroPressureMechanicsDynaWriter):
                caps_to_use.extend(
                    [
                        "pulmonary-valve",
                    ]
                )

        if bc_type == "fix_caps":
            for part in self.model.parts:
                for cap in part.caps:
                    if cap.name in caps_to_use:
                        kw_fix = keywords.BoundarySpcSet()
                        kw_fix.nsid = cap.nsid
                        kw_fix.dofx = 1
                        kw_fix.dofy = 1
                        kw_fix.dofz = 1

                        self.kw_database.boundary_conditions.append(kw_fix)

        # if bc type is springs -> add springs
        # NOTE add to boundary condition db or separate spring db?
        elif bc_type == "springs_caps":
            part_id = self.get_unique_part_id()
            section_id = self.get_unique_section_id()
            mat_id = self.get_unique_mat_id()

            spring_stiffness = bc_settings.valve["stiffness"].m

            scale_factor_normal = bc_settings.valve["scale_factor"]["normal"]
            scale_factor_radial = bc_settings.valve["scale_factor"]["radial"]

            part_kw = keywords.Part()
            part_df = pd.DataFrame(
                {
                    "pid": [part_id],
                    "secid": [section_id],
                    "mid": [mat_id],
                    "heading": ["SupportSpring"],
                }
            )
            part_kw.parts = part_df

            section_kw = keywords.SectionDiscrete(secid=section_id, cdl=0, tdl=0)

            mat_kw = keywords.MatSpringElastic(mid=mat_id, k=spring_stiffness)

            self.kw_database.boundary_conditions.append(part_kw)
            self.kw_database.boundary_conditions.append(section_kw)
            self.kw_database.boundary_conditions.append(mat_kw)

            # add springs for each cap
            caps = [cap for part in self.model.parts for cap in part.caps]
            for cap in caps:
                if cap.name in caps_to_use:
                    self.kw_database.boundary_conditions.append(f"$$ spring at {cap.name}$$")
                    self._add_springs_cap_edge(
                        cap,
                        part_id,
                        scale_factor_normal,
                        scale_factor_radial,
                    )

        return

    def _add_springs_cap_edge(
        self,
        cap: Cap,
        part_id: int,
        scale_factor_normal: float,
        scale_factor_radial: float,
    ):
        """Add springs to the cap nodes.

        Note
        ----
        Appends these to the boundary condition database.
        """
        # -------------------------------------------------------------------
        LOGGER.debug("Adding spring b.c. for cap: %s" % cap.name)

        attached_nodes = cap.node_ids

        # use pre-computed nodal area
        nodal_areas = self.model.mesh.point_data["nodal_areas"][attached_nodes]

        # scaled spring stiffness by nodal area
        scale_factor_normal *= nodal_areas
        scale_factor_radial *= nodal_areas

        # add sd_orientiation, element discrete

        # compute the radial components
        sd_orientations_radial = self.model.mesh.nodes[attached_nodes, :] - cap.centroid

        # normalize
        norms = np.linalg.norm(sd_orientations_radial, axis=1)
        sd_orientations_radial = sd_orientations_radial / norms[:, None]

        # add sd direction normal to plane
        vector_id_normal = self.id_offset["vector"]
        sd_orientation_normal_kw = create_define_sd_orientation_kw(
            vectors=cap.normal, vector_id_offset=vector_id_normal, iop=0
        )
        vector_id_normal += 1
        self.id_offset["vector"] += 1

        # add sd direction radial to nodes
        sd_orientation_radial_kw = create_define_sd_orientation_kw(
            vectors=sd_orientations_radial,
            vector_id_offset=self.id_offset["vector"],
            iop=0,
        )

        vector_ids_radial = sd_orientation_radial_kw.vectors["vid"].to_numpy()
        self.id_offset["vector"] = vector_ids_radial[-1]

        ## create discrete elements
        nodes_discrete_elements = np.array(
            [attached_nodes + 1, np.zeros(len(attached_nodes))], dtype=int
        ).T
        vector_ids_normal = np.ones(len(attached_nodes), dtype=int) * vector_id_normal

        #  for normal direction
        discrete_element_normal_kw = create_discrete_elements_kw(
            nodes=nodes_discrete_elements,
            part_id=part_id,
            vector_ids=vector_ids_normal,
            scale_factor=scale_factor_normal,
            element_id_offset=self.id_offset["element"]["discrete"],
        )

        self.id_offset["element"]["discrete"] = discrete_element_normal_kw.elements[
            "eid"
        ].to_numpy()[-1]

        #  for radial direction
        discrete_element_radial_kw = create_discrete_elements_kw(
            nodes=nodes_discrete_elements,
            part_id=part_id,
            vector_ids=vector_ids_radial,
            scale_factor=scale_factor_radial,
            element_id_offset=self.id_offset["element"]["discrete"],
        )

        self.id_offset["element"]["discrete"] = discrete_element_radial_kw.elements[
            "eid"
        ].to_numpy()[-1]

        # append to the database
        self.kw_database.boundary_conditions.append(sd_orientation_normal_kw)
        self.kw_database.boundary_conditions.append(sd_orientation_radial_kw)

        self.kw_database.boundary_conditions.append(discrete_element_normal_kw)
        self.kw_database.boundary_conditions.append(discrete_element_radial_kw)

        return

    def _add_pericardium_bc(self):
        """Add the pericardium.

        Note
        ----
        Uses the universal ventricular longitudinal coordinate
        and a sigmoid penalty function. Strocchi et al 2020 doi: 10.1016/j.jbiomech.2020.109645.
        """
        boundary_conditions = copy.deepcopy(self.settings.mechanics.boundary_conditions)
        boundary_conditions._remove_units()
        pericardium_settings = boundary_conditions.pericardium

        penalty_c0 = pericardium_settings["penalty_function"][0]
        penalty_c1 = pericardium_settings["penalty_function"][1]
        self.kw_database.pericardium.append(f"$$ penalty with {penalty_c0}, {penalty_c1} $$")

        def _sigmoid(z):
            """Sigmoid function to scale spring coefficient."""
            return 1 / (1 + np.exp(-z))

        # compute penalty function from longitudinal coordinate
        uvc_l = self.model.mesh.point_data["uvc_longitudinal"]
        if np.any(uvc_l < 0):
            LOGGER.warning(
                "Negative normalized longitudinal coordinate detected."
                "Changing {0} negative uvc_l values to 1".format(np.sum((uvc_l < 0))),
            )
        uvc_l[uvc_l < 0] = 1

        penalty_function = -_sigmoid((abs(uvc_l) - penalty_c0) * penalty_c1) + 1

        # collect all pericardium nodes:
        epicardium_nodes = np.empty(0, dtype=int)
        epicardium_faces = np.empty((0, 3), dtype=int)
        LOGGER.debug("Collecting epicardium nodesets of ventricles:")
        ventricles = [part for part in self.model.parts if "ventricle" in part.name]
        epicardium_surfaces = [ventricle.epicardium for ventricle in ventricles]

        for surface in epicardium_surfaces:
            epicardium_nodes = np.append(epicardium_nodes, surface.node_ids)
            epicardium_faces = np.vstack([epicardium_faces, surface.triangles])

        # NOTE: some duplicates may exist - fix this in preprocessor
        _, idx, counts = np.unique(epicardium_nodes, return_index=True, return_counts=True)
        if np.any(counts > 1):
            LOGGER.warning("Duplicate nodes found in pericardium")
        epicardium_nodes = epicardium_nodes[np.sort(idx)]

        # select only nodes for penalty factor > 0.0001
        pericardium_nodes = epicardium_nodes[penalty_function[epicardium_nodes] > 0.0001]
        # select surfaces containing these nodes
        pericardium_faces = epicardium_faces[
            np.any(np.isin(epicardium_faces, pericardium_nodes), axis=1)
        ]
        # some nodes on the edge must be included
        pericardium_nodes, a = np.unique(pericardium_faces, return_inverse=True)

        # build pericardium polydata
        coord = self.model.mesh.nodes[pericardium_nodes]
        connect = a.reshape(pericardium_faces.shape)
        pericardium_polydata = vtkmethods.create_vtk_surface_triangles(coord, connect, clean=False)
        # vtkmethods.write_vtkdata_to_vtkfile(pericardium_polydata,'pericardium.vtk')

        # compute normal
        cell_normal, point_normal = vtkmethods.add_normals_to_polydata(
            pericardium_polydata, return_normals=True
        )
        # normal_obj = vtkmethods.add_normals_to_polydata(pericardium_polydata)
        # vtkmethods.write_vtkdata_to_vtkfile(normal_obj,'normal.vtk')

        # use pre-computed nodal areas
        nodal_areas = self.model.mesh.point_data["nodal_areas"][pericardium_nodes]
        nodal_penalty = penalty_function[pericardium_nodes]
        # compute scale factor
        scale_factors = nodal_areas * nodal_penalty

        # def __debug():
        #     import meshio

        #     meshio.write_points_cells(
        #         "pericardium.vtk",
        #         coord,
        #         [("triangle", connect)],
        #         point_data={
        #             "area": nodal_areas,
        #             "normal": point_normal,
        #             "penalty": nodal_penalty,
        #             "stiff": nodal_areas * nodal_penalty,
        #         },
        #         cell_data={"normal": [cell_normal]},
        #     )

        # __debug()

        # create unique ids for keywords
        part_id = self.get_unique_part_id()
        section_id = self.get_unique_section_id()
        mat_id = self.get_unique_mat_id()

        # define part
        part_kw = keywords.Part()
        part_kw.parts = pd.DataFrame(
            {"heading": ["Pericardium"], "pid": [part_id], "secid": [section_id], "mid": [mat_id]}
        )
        # define section
        section_kw = keywords.SectionDiscrete(secid=section_id, cdl=0, tdl=0)
        # define material
        mat_kw = keywords.MatSpringElastic(mid=mat_id, k=pericardium_settings["spring_stiffness"])

        # define spring orientations
        sd_orientation_kw = create_define_sd_orientation_kw(
            vectors=point_normal, vector_id_offset=self.id_offset["vector"]
        )
        # add offset
        self.id_offset["vector"] = sd_orientation_kw.vectors["vid"].to_numpy()[-1]
        vector_ids = sd_orientation_kw.vectors["vid"].to_numpy().astype(int)

        # define spring nodes
        nodes = pericardium_nodes + 1
        nodes = np.vstack([nodes, np.zeros(len(nodes))])
        nodes = nodes.T

        # create discrete elements
        discrete_element_kw = create_discrete_elements_kw(
            nodes=nodes,
            part_id=part_id,
            vector_ids=vector_ids,
            scale_factor=scale_factors,
            element_id_offset=self.id_offset["element"]["discrete"],
        )
        # add offset
        self.id_offset["element"]["discrete"] = discrete_element_kw.elements["eid"].to_numpy()[-1]

        # add keywords to database
        self.kw_database.pericardium.append(part_kw)
        self.kw_database.pericardium.append(section_kw)
        self.kw_database.pericardium.append(mat_kw)
        self.kw_database.pericardium.append(sd_orientation_kw)
        self.kw_database.pericardium.append(discrete_element_kw)

        return

    def _update_cap_elements_db(self, add_mesh=True):
        """Update the database of shell elements.

        Note
        ----
        Loops over all the defined caps/valves.
        """
        # create part for each closing cap
        # used_partids = get_list_of_used_ids(self.kw_database.parts, "PART")
        # used_secids = get_list_of_used_ids(self.kw_database.parts, "SECTION")
        # used_segids = get_list_of_used_ids(self.kw_database.segment_sets, "SET_SEGMENT")

        section_id = self.get_unique_section_id()

        # NOTE should be dynamic
        mat_null_id = self.get_unique_mat_id()

        # material_kw = MaterialCap(mid=mat_null_id)
        material_settings = copy.deepcopy(self.settings.mechanics.material)
        material_settings._remove_units()

        if material_settings.cap["type"] == "stiff":
            material_kw = MaterialNeoHook(
                mid=mat_null_id,
                rho=material_settings.cap["rho"],
                c10=material_settings.cap["mu1"] / 2,
            )

        elif material_settings.cap["type"] == "null":
            material_kw = keywords.MatNull(
                mid=mat_null_id,
                ro=material_settings.cap["rho"],
            )
        elif material_settings.cap["type"] == "rigid":
            material_kw = keywords.MatRigid(
                mid=mat_null_id,
                ro=material_settings.cap["rho"],
                e=1.0,  # MPa
            )

        section_kw = keywords.SectionShell(
            secid=section_id,
            elform=4,
            shrf=0.8333,
            nip=3,
            t1=1,  # mm
        )

        self.kw_database.cap_elements.append(material_kw)
        self.kw_database.cap_elements.append(section_kw)

        caps = [cap for part in self.model.parts for cap in part.caps]
        # create new part for each cap
        cap_names_used = []
        for cap in caps:
            if cap.name in cap_names_used:
                # avoid to write mitral valve and triscupid valve twice
                LOGGER.debug("Already created material for {}: skipping".format(cap.name))
                continue

            cap.pid = self.get_unique_part_id()

            part_kw = keywords.Part()
            part_info = pd.DataFrame(
                {
                    "heading": [cap.name],
                    "pid": [cap.pid],
                    "secid": [section_id],
                    "mid": [mat_null_id],
                }
            )
            part_kw.parts = part_info

            if cap.centroid is not None:
                if add_mesh:
                    # Add center node
                    node_kw = keywords.Node()
                    df = pd.DataFrame(
                        data=np.insert(cap.centroid, 0, cap.centroid_id + 1).reshape(1, -1),
                        columns=node_kw.nodes.columns[0:4],
                    )
                    node_kw.nodes = df
                    # comment the line '*NODE' so nodes.k can be parsed by zerop solver correctly
                    # otherwise, these nodes will not be updated in iterations
                    s = "$" + node_kw.write()
                    self.kw_database.nodes.append(s)

                # # # center node constraint: average of all edge nodes
                # # constraint = keywords.ConstrainedInterpolation(
                # #     icid=len(cap_names_used) + 1,
                # #     dnid=cap.centroid_id + 1,
                # #     ddof=123,
                # #     ityp=1,
                # #     fgm=1,
                # #     inid=cap.nsid,
                # #     idof=123,
                # # )
                # # self.kw_database.cap_elements.append(constraint)

            self.kw_database.cap_elements.append(part_kw)
            cap_names_used.append(cap.name)

        # create closing triangles for each cap
        # assumes there are no shells written yet since offset = 0
        shell_id_offset = 0
        cap_names_used = []
        for cap in caps:
            if cap.name in cap_names_used:
                continue

            shell_kw = create_element_shell_keyword(
                shells=cap.triangles + 1,
                part_id=cap.pid,
                id_offset=shell_id_offset,
            )
            if add_mesh:
                self.kw_database.cap_elements.append(shell_kw)

            shell_id_offset = shell_id_offset + cap.triangles.shape[0]
            cap_names_used.append(cap.name)
        return

    def _update_controlvolume_db(self):
        """Prepare the keywords for the control volume feature."""
        # NOTE: Assumes cavity id is reserved for combined
        # segment set

        # set up control volume keywords and interaction of
        # cavity with ambient. Only do for ventricles
        cavities = [part.cavity for part in self.model.parts if part.cavity]
        for cavity in cavities:
            if "atrium" in cavity.name:
                continue

            cv_kw = keywords.DefineControlVolume()
            cv_kw.id = cavity.surface.id
            cv_kw.sid = cavity.surface.id

            self.kw_database.control_volume.append(cv_kw)

        for cavity in cavities:
            if "atrium" in cavity.name:
                continue

            cvi_kw = keywords.DefineControlVolumeInteraction()
            cvi_kw.id = cavity.surface.id
            cvi_kw.cvid1 = cavity.surface.id
            cvi_kw.cvid2 = 0  # ambient

            # NOTE: static for the moment. Maximum of 2 cavities supported
            # but this is valid for the LeftVentricle, BiVentricle and FourChamber models
            if self.system_model_name == "ClosedLoop":
                if "Left ventricle" in cavity.name:
                    cvi_kw.lcid_ = -10
                elif "Right ventricle" in cavity.name:
                    cvi_kw.lcid_ = -11

            elif self.system_model_name == "ConstantPreloadWindkesselAfterload":
                if "Left ventricle" in cavity.name:
                    cvi_kw.lcid_ = 10
                if "Right ventricle" in cavity.name:
                    cvi_kw.lcid_ = 11

            self.kw_database.control_volume.append(cvi_kw)

        return

    def _update_system_model(self):
        """Update json system model settings."""
        model_type = self.model.info.model_type

        system_settings = copy.deepcopy(self.settings.mechanics.system)
        system_settings._remove_units()

        # closed loop uses a custom executable
        if system_settings.name == "ClosedLoop":
            raise NotImplementedError("Closed loop circulation not yet supported.")
            LOGGER.warning(
                "Note that this model type requires a custom executable that "
                "supports the Closed Loop circulation model!"
            )
            if isinstance(self.model, (BiVentricle, FourChamber, FullHeart)):
                file_path = resource_path(
                    "ansys.heart.writer", "templates/system_model_settings_bv.json"
                ).__enter__()
            elif isinstance(self.model, LeftVentricle):
                file_path = resource_path(
                    "ansys.heart.writer", "templates/system_model_settings_lv.json"
                ).__enter__()

            fid = open(file_path)
            sys_settings = json.load(fid)

            # update the volumes
            sys_settings["SystemModelInitialValues"]["UnstressedVolumes"][
                "lv"
            ] = self.model.get_part("Left ventricle").cavity.volume

            if isinstance(self.model, (BiVentricle, FourChamber, FullHeart)):
                sys_settings["SystemModelInitialValues"]["UnstressedVolumes"][
                    "rv"
                ] = self.model.get_part("Right ventricle").cavity.volume

            self.system_model_json = sys_settings

        # otherwise add the define function
        elif system_settings.name == "ConstantPreloadWindkesselAfterload":
            if self.system_model_name != system_settings.name:
                LOGGER.error("Circulation system parameters cannot be rad from Json")

            for cavity in self.model.cavities:
                if "Left ventricle" in cavity.name:
                    define_function_wk = define_function_windkessel(
                        function_id=10,
                        function_name="constant_preload_windkessel_afterload_left",
                        implicit=True,
                        constants=dict(system_settings.left_ventricle["constants"]),
                        initialvalues=system_settings.left_ventricle["initial_value"]["part"],
                    )
                    self.kw_database.control_volume.append(define_function_wk)

                elif "Right ventricle" in cavity.name:
                    define_function_wk = define_function_windkessel(
                        function_id=11,
                        function_name="constant_preload_windkessel_afterload_right",
                        implicit=True,
                        constants=dict(system_settings.right_ventricle["constants"]),
                        initialvalues=system_settings.right_ventricle["initial_value"]["part"],
                    )
                    self.kw_database.control_volume.append(define_function_wk)

        return

    def _add_enddiastolic_pressure_bc2(self, pressure_lv: float = 1, pressure_rv: float = 1):
        """
        Apply ED pressure by control volume.

        Notes
        -----
        LSDYNA stress reference configuration bug with this load due to define function.
        """
        cavities = [part.cavity for part in self.model.parts if part.cavity]
        for cavity in cavities:
            if "atrium" in cavity.name:
                continue

            # create CV
            cv_kw = keywords.DefineControlVolume()
            cv_kw.id = cavity.surface.id
            cv_kw.sid = cavity.surface.id
            self.kw_database.main.append(cv_kw)

            # define CV interaction
            cvi_kw = keywords.DefineControlVolumeInteraction()
            cvi_kw.id = cavity.surface.id
            cvi_kw.cvid1 = cavity.surface.id
            cvi_kw.cvid2 = 0  # ambient

            if "Left ventricle" in cavity.name:
                cvi_kw.lcid_ = 10
                pressure = pressure_lv
            elif "Right ventricle" in cavity.name:
                cvi_kw.lcid_ = 11
                pressure = pressure_rv

            self.kw_database.main.append(cvi_kw)

            # define define function
            definefunction_str = _ed_load_template()
            self.kw_database.main.append(
                definefunction_str.format(
                    cvi_kw.lcid_, "flow_" + cavity.name.replace(" ", "_"), pressure, -200
                )
            )

        self.kw_database.main.append(keywords.DatabaseIcvout(dt=10, binary=2))
        return

    def _add_enddiastolic_pressure_bc(self, pressure_lv: float = 1, pressure_rv: float = 1):
        """Add end diastolic pressure boundary condition on the left and right endocardium."""
        # create unit load curve
        load_curve_id = self.get_unique_curve_id()
        load_curve_kw = create_define_curve_kw(
            [0, 1, 1.001], [0, 1.0, 1.0], "unit load curve", load_curve_id, 100
        )

        load_curve_kw.sfa = 1000

        # append unit curve to main.k
        self.kw_database.main.append(load_curve_kw)

        # create *LOAD_SEGMENT_SETS for each ventricular cavity
        cavities = [part.cavity for part in self.model.parts if part.cavity]
        for cavity in cavities:
            if cavity.name == "Left ventricle":
                load = keywords.LoadSegmentSet(
                    ssid=cavity.surface.id, lcid=load_curve_id, sf=pressure_lv
                )
                self.kw_database.main.append(load)
            elif cavity.name == "Right ventricle":
                load = keywords.LoadSegmentSet(
                    ssid=cavity.surface.id, lcid=load_curve_id, sf=pressure_rv
                )
                self.kw_database.main.append(load)
            else:
                continue

        # # load only endocardium segment (exclude cap shells)
        # for part in self.model.parts:
        #     for surface in part.surfaces:
        #         if surface.name == "Left ventricle endocardium":
        #             scale_factor = pressure_lv
        #             seg_id = surface.id
        #             load = keywords.LoadSegmentSet(
        #                 ssid=seg_id, lcid=load_curve_id, sf=scale_factor
        #             )
        #             self.kw_database.main.append(load)
        #         elif (
        #             surface.name == "Right ventricle endocardium"
        #             or surface.name == "Right ventricle endocardium septum"
        #         ):
        #             scale_factor = pressure_rv
        #             seg_id = surface.id
        #             load = keywords.LoadSegmentSet(
        #                 ssid=seg_id, lcid=load_curve_id, sf=scale_factor
        #             )
        #             self.kw_database.main.append(load)
        return


class ZeroPressureMechanicsDynaWriter(MechanicsDynaWriter):
    """
    Class for preparing the input for a stress-free LS-DYNA simulation.

    Note
    ----
    Derived from MechanicsDynaWriter and consequently derives all keywords relevant
    for simulations involving mechanics. This class does not write the
    control volume keywords but adds the keyword for computing the stress
    free configuration based on left/right cavity pressures instead.

    """

    def __init__(
        self,
        model: HeartModel,
        settings: SimulationSettings = None,
    ) -> None:
        super().__init__(model=model, settings=settings)

        self.kw_database = MechanicsDecks()
        """Collection of keyword decks relevant for mechanics."""

        return

    def update(self):
        """Update the keyword database."""
        bc_settings = self.settings.mechanics.boundary_conditions

        self._update_main_db()

        self.kw_database.main.title = self.model.info.model_type + " zero-pressure"

        self._update_node_db()
        self._update_parts_db()
        self._update_solid_elements_db(add_fibers=True)
        self._update_segmentsets_db()
        self._update_nodesets_db()
        self._update_material_db(add_active=False)

        # for boundary conditions
        self._add_cap_bc(bc_type="fix_caps")

        if self.cap_in_zerop:
            # define cap element
            self._update_cap_elements_db()

        # # Approximate end-diastolic pressures
        pressure_lv = bc_settings.end_diastolic_cavity_pressure["left_ventricle"].m
        pressure_rv = bc_settings.end_diastolic_cavity_pressure["right_ventricle"].m
        self._add_enddiastolic_pressure_bc(pressure_lv=pressure_lv, pressure_rv=pressure_rv)

        # zerop key words
        self._add_control_reference_configuration()
        #
        # # export dynain file
        # NOTE: generates a new part-set. Use part-set id 999.
        # Please note that choosing 999 as the part-set id is arbitrary,
        # and defining a new part set adding this to the main database will
        # create a part-set id of 999+1
        self.kw_database.main.append(keywords.SetPartListGenerate(sid=999, b1beg=1, b1end=999999))
        self.kw_database.main.append(
            custom_keywords.InterfaceSpringbackLsdyna(
                psid=999, nshv=999, ftype=3, rflag=1, optc="OPTCARD", ndflag=1, cflag=1, hflag=1
            )
        )

        self.kw_database.main.append(
            keywords.InterfaceSpringbackExclude(kwdname="BOUNDARY_SPC_NODE")
        )
        self._get_list_of_includes()
        self._add_includes()

        return

    def export(self, export_directory: str):
        """Write the model to files."""
        super().export(export_directory)

        # export segment sets to separate file
        self._export_cavity_segmentsets(export_directory)

        return

    def _add_export_controls(self, dt_output_d3plot: float = 0.5):
        """Rewrite method for zerop export.

        Parameters
        ----------
        dt_output_d3plot : float, optional
            Writes full D3PLOT results at this time-step spacing, by default 0.5
        """
        # add output control
        self.kw_database.main.append(keywords.ControlOutput(npopt=1, neecho=1, ikedit=0, iflush=0))

        # add export controls
        # self.kw_database.main.append(keywords.DatabaseElout(dt=0.1, binary=2))
        #
        # self.kw_database.main.append(keywords.DatabaseGlstat(dt=0.1, binary=2))
        #
        # self.kw_database.main.append(keywords.DatabaseMatsum(dt=0.1, binary=2))

        # frequency of full results
        self.kw_database.main.append(keywords.DatabaseBinaryD3Plot(dt=dt_output_d3plot))

        # self.kw_database.main.append(keywords.DatabaseExtentBinary(neiph=27, strflg=1, maxint=0))

        # add binout for post-process
        settings = copy.deepcopy(self.settings.stress_free)
        settings._remove_units()

        self.kw_database.main.append(
            keywords.DatabaseNodout(dt=settings.analysis.dt_nodout, binary=2)
        )

        # write for all nodes in nodout
        nodeset_id = self.get_unique_nodeset_id()
        kw = keywords.SetNodeGeneral(option="ALL", sid=nodeset_id)
        self.kw_database.main.append(kw)

        kw = keywords.DatabaseHistoryNodeSet(id1=nodeset_id)
        self.kw_database.main.append(kw)

        return

    def _add_solution_controls(self):
        """Rewrite method for the zerop simulation."""
        settings = copy.deepcopy(self.settings.stress_free)
        settings._remove_units()

        self.kw_database.main.append(keywords.ControlTermination(endtim=settings.analysis.end_time))

        self.kw_database.main.append(keywords.ControlImplicitDynamics(imass=0))

        # add auto step controls
        self.kw_database.main.append(
            keywords.ControlImplicitAuto(
                iauto=1, dtmin=settings.analysis.dtmin, dtmax=settings.analysis.dtmax
            )
        )

        # add general implicit controls
        self.kw_database.main.append(
            keywords.ControlImplicitGeneral(imflag=1, dt0=settings.analysis.dtmax)
        )

        # add implicit solution controls
        self.kw_database.main.append(keywords.ControlImplicitSolution())

        # add implicit solver controls
        self.kw_database.main.append(custom_keywords.ControlImplicitSolver())

        # accuracy control
        self.kw_database.main.append(keywords.ControlAccuracy(osu=1, inn=4, iacc=1))

        return

    def _add_control_reference_configuration(self):
        """Add control reference configuration keyword to main."""
        LOGGER.debug("Adding *CONTROL_REFERENCE_CONFIGURATION to main.k")
        kw = keywords.ControlReferenceConfiguration(maxiter=3, target="nodes.k", method=2, tol=5)

        self.kw_database.main.append(kw)

        return

    # def _add_enddiastolic_pressure_bc(self, pressure_lv: float = 1, pressure_rv: float = 1):
    #     """Adds end diastolic pressure boundary condition on the left and right endocardium"""

    #     # create unit load curve
    #     load_curve_id = 2
    #     load_curve_kw = create_define_curve_kw(
    #         [0, 1], [0, 1], "unit load curve", load_curve_id, 100
    #     )

    #     # append unit curve to main.k
    #     self.kw_database.main.append(load_curve_kw)

    #     # create *LOAD_SEGMENT_SETS for each ventricular cavity
    #     for cavity in self.model._mesh._cavities:

    #         if "atrium" in cavity.name:
    #             continue

    #         if cavity.name == "Left ventricle":
    #             scale_factor = pressure_lv
    #         elif cavity.name == "Right ventricle":
    #             scale_factor = pressure_rv

    #         LOGGER.debug(
    #             "Adding end-diastolic pressure of {0} to {1}".format(scale_factor, cavity.name)
    #         )

    #         seg_ids_to_use = []
    #         # find id of endocardium
    #         for segset in cavity.segment_sets:
    #             if "endocardium" in segset["name"]:
    #                 seg_ids_to_use.append(segset["id"])

    #         # create load segment set for each endocardium segment
    #         for seg_id in seg_ids_to_use:
    #             load_segset_kw = keywords.LoadSegmentSet(
    #                 ssid=seg_id, lcid=load_curve_id, sf=scale_factor
    #             )

    #             # append to main.k
    #             self.kw_database.main.append(load_segset_kw)


class FiberGenerationDynaWriter(BaseDynaWriter):
    """Class for preparing the input for a fiber-generation LS-DYNA simulation."""

    def __init__(self, model: HeartModel, settings: SimulationSettings = None) -> None:
        super().__init__(model=model, settings=settings)

        self.kw_database = FiberGenerationDecks()
        """Collection of keywords relevant for fiber generation."""

    def update(self):
        """Update keyword database for Fiber generation: overwrites the inherited function."""
        ##
        self._update_main_db()  # needs updating

        if isinstance(self.model, (FourChamber, FullHeart)):
            LOGGER.warning(
                "Atrium present in the model, they will be removed for ventricle fiber generation."
            )

            parts = [
                part
                for part in self.model.parts
                if part.part_type == "ventricle" or part.part_type == "septum"
            ]
            tet_ids = np.empty((0), dtype=int)
            for part in parts:
                tet_ids = np.append(tet_ids, part.element_ids)
                tets = self.model.mesh.tetrahedrons[tet_ids, :]
            nids = np.unique(tets)

            # remove nodes not attached to ventricle parts
            self.model.mesh.nodes = self.model.mesh.nodes[nids]
            self._update_node_db(ids=nids + 1)

            # remove parts not belonged to ventricles
            self._keep_ventricles()

            # remove segment which contains atrial nodes
            self._remove_atrial_nodes_from_ventricles_surfaces()

        else:
            self._update_node_db()

        self._update_parts_db()
        self._update_solid_elements_db(add_fibers=False)
        self._update_material_db()

        self._update_segmentsets_db()
        self._update_nodesets_db()

        # # update ep settings
        self._update_ep_settings()
        self._update_create_fibers()

        self._get_list_of_includes()
        self._add_includes()

        return

    def _remove_atrial_nodes_from_ventricles_surfaces(self):
        """Remove nodes other than ventricular from ventricular surfaces."""
        parts = [
            part
            for part in self.model.parts
            if part.part_type == "ventricle" or part.part_type == "septum"
        ]

        tet_ids = np.empty((0), dtype=int)
        for part in parts:
            tet_ids = np.append(tet_ids, part.element_ids)
            tets = self.model.mesh.tetrahedrons[tet_ids, :]
        nids = np.unique(tets)

        for part in parts:
            for surface in part.surfaces:
                nodes_to_remove = surface.node_ids[
                    np.isin(surface.node_ids, nids, assume_unique=True, invert=True)
                ]

                faces = surface.faces.reshape(-1, 4)
                faces_to_remove = np.any(np.isin(faces, nodes_to_remove), axis=1)
                surface.faces = faces[np.invert(faces_to_remove)].ravel()

        return

    def _update_material_db(self):
        """Add simple linear elastic and orthotropic EM material for each defined part."""
        # collect myocardium and septum parts
        ventricles = [part for part in self.model.parts if "ventricle" in part.name]
        if isinstance(self.model, (BiVentricle, FourChamber, FullHeart)):
            septum = self.model.get_part("Septum")
            parts = ventricles + [septum]
        else:
            parts = ventricles

        for part in parts:
            element_ids = part.element_ids
            em_mat_id = self.get_unique_mat_id()
            self.kw_database.material.extend(
                [
                    keywords.MatElastic(mid=em_mat_id, ro=1e-6, e=1),
                    custom_keywords.EmMat003(
                        mid=em_mat_id,
                        mtype=2,
                        sigma11=0.5,
                        sigma22=0.1,
                        sigma33=0.1,
                        beta=140,
                        cm=0.01,
                        aopt=2.0,
                        a1=0,
                        a2=0,
                        a3=1,
                        d1=0,
                        d2=-1,
                        d3=0,
                    ),
                    custom_keywords.EmEpCellmodelTomek(mid=em_mat_id),
                ]
            )

    def _update_ep_settings(self):
        """Add the settings for the electrophysiology solver."""
        self.kw_database.ep_settings.append(
            keywords.EmControl(
                emsol=11, numls=4, macrodt=1, dimtype=None, nperio=None, ncylbem=None
            )
        )

        # use defaults
        self.kw_database.ep_settings.append(custom_keywords.EmControlEp())

        # max iter should be int
        self.kw_database.ep_settings.append(
            keywords.EmSolverFem(reltol=1e-6, maxite=int(1e4), precon=2)
        )

        self.kw_database.ep_settings.append(keywords.EmOutput(mats=1, matf=1, sols=1, solf=1))

        return

    def _update_create_fibers(self):
        """Update the keywords for fiber generation."""
        # collect relevant node and segment sets.
        # node set: apex, base
        # node set: endocardium, epicardium
        # NOTE: could be better if basal nodes are extracted in the preprocessor
        # since that would allow you to robustly extract these nodessets using the
        # input data
        # The below is relevant for all models.
        nodes_base = np.empty(0, dtype=int)
        node_sets_ids_endo = []  # relevant for both models
        node_sets_ids_epi = []  # relevant for both models
        node_set_ids_epi_and_rseptum = []  # only relevant for bv, 4c and full model

        # list of ventricular parts
        ventricles = [part for part in self.model.parts if "ventricle" in part.name]
        septum = self.model.get_part("Septum")

        # collect node set ids (already generated previously)
        node_sets_ids_epi = [ventricle.epicardium.nsid for ventricle in ventricles]
        node_sets_ids_endo = []
        for ventricle in ventricles:
            for surface in ventricle.surfaces:
                if "endocardium" in surface.name:
                    node_sets_ids_endo.append(surface.nsid)

        node_set_id_lv_endo = self.model.get_part("Left ventricle").endocardium.id
        if isinstance(self.model, (BiVentricle, FourChamber, FullHeart)):
            surfaces = [surface for p in self.model.parts for surface in p.surfaces]
            for surface in surfaces:
                if "septum" in surface.name and "endocardium" in surface.name:
                    node_set_ids_epi_and_rseptum = node_sets_ids_epi + [surface.id]
                    break

        for part in self.model.parts:
            for cap in part.caps:
                nodes_base = np.append(nodes_base, cap.node_ids)

        # apex id [0] endocardium, [1] epicardum
        apex_point = self.model.get_part("Left ventricle").apex_points[1]
        if "epicardium" not in apex_point.name:
            raise ValueError("Expecting a point on the epicardium")
        node_apex = apex_point.node_id

        # validate node set by removing nodes not part of the model without ventricles
        tet_ids_ventricles = np.empty((0), dtype=int)
        if septum:
            parts = ventricles + [septum]
        else:
            parts = ventricles

        for part in parts:
            tet_ids_ventricles = np.append(tet_ids_ventricles, part.element_ids)
        tetra_ventricles = self.model.mesh.tetrahedrons[tet_ids_ventricles, :]

        # remove nodes that occur just in atrial part
        mask = np.isin(nodes_base, tetra_ventricles, invert=True)
        LOGGER.debug("Removing {0} nodes from base nodes".format(np.sum(mask)))
        nodes_base = nodes_base[np.invert(mask)]

        # create set parts for lv and rv myocardium
        myocardium_part_ids = [ventricle.pid for ventricle in ventricles]

        # switch between the various models to generate valid input decks
        if isinstance(self.model, LeftVentricle):
            LOGGER.warning("Model type %s in development " % self.model.info.model_type)

            # Define part set for myocardium
            part_list1_kw = keywords.SetPartList(
                sid=1,
            )
            part_list1_kw.parts._data = myocardium_part_ids
            part_list1_kw.options["TITLE"].active = True
            part_list1_kw.title = "myocardium_all"

            self.kw_database.create_fiber.extend([part_list1_kw])

            # combine node sets endocardium uing *SET_NODE_ADD:
            node_set_id_all_endocardium = self.get_unique_nodeset_id()

            set_add_kw = keywords.SetNodeAdd(sid=node_set_id_all_endocardium)
            set_add_kw.options["TITLE"].active = True
            set_add_kw.title = "all_endocardium_segments"
            set_add_kw.nodes._data = node_sets_ids_endo

            self.kw_database.create_fiber.append(set_add_kw)

            # combine node sets epicardium:
            node_set_id_all_epicardium = self.get_unique_nodeset_id()
            set_add_kw = keywords.SetNodeAdd(sid=node_set_id_all_epicardium)
            set_add_kw.options["TITLE"].active = True
            set_add_kw.title = "all_epicardium_segments"
            set_add_kw.nodes._data = node_sets_ids_epi

            self.kw_database.create_fiber.append(set_add_kw)

            node_set_id_base = self.get_unique_nodeset_id()
            node_set_id_apex = self.get_unique_nodeset_id() + 1

            # create node-sets for base and apex
            node_set_base_kw = create_node_set_keyword(
                node_ids=nodes_base + 1, node_set_id=node_set_id_base, title="base nodes"
            )
            node_set_apex_kw = create_node_set_keyword(
                node_ids=node_apex + 1, node_set_id=node_set_id_apex, title="apex node"
            )

            self.kw_database.create_fiber.extend([node_set_base_kw, node_set_apex_kw])

            # Set up *EM_EP_FIBERINITIAL keyword
            # apex > base
            self.kw_database.create_fiber.append(
                custom_keywords.EmEpFiberinitial(
                    id=1,
                    partid=1,  # set part id 1: myocardium
                    stype=2,  # set type 2 == nodes
                    ssid1=node_set_id_base,
                    ssid2=node_set_id_apex,
                )
            )

            # all epicardium > all endocardium
            self.kw_database.create_fiber.append(
                custom_keywords.EmEpFiberinitial(
                    id=2,
                    partid=1,  # set part id 1: myocardium
                    stype=2,  # set type 1 == segment set, set type 2 == node set
                    ssid1=node_set_id_all_epicardium,
                    ssid2=node_set_id_all_endocardium,
                )
            )

            # add *EM_EP_CREATEFIBERORIENTATION keywords
            self.kw_database.create_fiber.append(
                custom_keywords.EmEpCreatefiberorientation(
                    partsid=1, solvid1=1, solvid2=2, alpha=-101, beta=-102, wfile=1, prerun=1
                )
            )

            # define functions:
            from ansys.heart.writer.define_function_strings import function1, function2, function3

            self.kw_database.create_fiber.append(
                keywords.DefineFunction(fid=101, function=function1)
            )
            self.kw_database.create_fiber.append(
                keywords.DefineFunction(fid=102, function=function2)
            )

        elif isinstance(self.model, (BiVentricle, FourChamber, FullHeart)):
            LOGGER.warning("Model type %s under development " % self.model.info.model_type)

            septum_part_ids = [self.model.get_part("Septum").pid]

            # Define part set for myocardium
            part_list1_kw = keywords.SetPartList(
                sid=1,
            )
            part_list1_kw.parts._data = myocardium_part_ids
            part_list1_kw.options["TITLE"].active = True
            part_list1_kw.title = "myocardium_all"

            # Define part set for septum
            part_list2_kw = keywords.SetPartList(
                sid=2,
            )
            part_list2_kw.options["TITLE"].active = True
            part_list2_kw.title = "septum"
            part_list2_kw.parts._data = septum_part_ids

            self.kw_database.create_fiber.extend([part_list1_kw, part_list2_kw])

            # combine node sets endocardium uing *SET_SEGMENT_ADD:
            node_set_id_all_endocardium = self.get_unique_nodeset_id()
            set_add_kw = keywords.SetNodeAdd(sid=node_set_id_all_endocardium)

            set_add_kw.options["TITLE"].active = True
            set_add_kw.title = "all_endocardium_segments"
            set_add_kw.nodes._data = node_sets_ids_endo

            self.kw_database.create_fiber.append(set_add_kw)

            # combine node sets epicardium:
            node_set_id_all_epicardium = self.get_unique_nodeset_id()
            set_add_kw = keywords.SetNodeAdd(sid=node_set_id_all_epicardium)

            set_add_kw.options["TITLE"].active = True
            set_add_kw.title = "all_epicardium_segments"
            set_add_kw.nodes._data = node_sets_ids_epi

            self.kw_database.create_fiber.append(set_add_kw)

            # combine node sets epicardium and septum:
            node_set_all_but_left_endocardium = self.get_unique_nodeset_id()
            set_add_kw = keywords.SetNodeAdd(sid=node_set_all_but_left_endocardium)

            set_add_kw.options["TITLE"].active = True
            set_add_kw.title = "all_but_left_endocardium"
            set_add_kw.nodes._data = node_set_ids_epi_and_rseptum

            self.kw_database.create_fiber.append(set_add_kw)

            node_set_id_base = self.get_unique_nodeset_id()
            node_set_id_apex = self.get_unique_nodeset_id() + 1
            # create node-sets for base and apex
            node_set_base_kw = create_node_set_keyword(
                node_ids=nodes_base + 1, node_set_id=node_set_id_base, title="base nodes"
            )
            node_set_apex_kw = create_node_set_keyword(
                node_ids=node_apex + 1, node_set_id=node_set_id_apex, title="apex node"
            )

            self.kw_database.create_fiber.extend([node_set_base_kw, node_set_apex_kw])

            # Set up *EM_EP_FIBERINITIAL keyword
            # apex > base
            self.kw_database.create_fiber.append(
                custom_keywords.EmEpFiberinitial(
                    id=1,
                    partid=1,  # set part id 1: myocardium
                    stype=2,  # set type 2 == nodes
                    ssid1=node_set_id_base,
                    ssid2=node_set_id_apex,
                )
            )

            # all epicardium > all endocardium
            self.kw_database.create_fiber.append(
                custom_keywords.EmEpFiberinitial(
                    id=2,
                    partid=1,  # set part id 1: myocardium
                    stype=2,  # set type 1 == segment set, set type 2 == node set
                    ssid1=node_set_id_all_epicardium,
                    ssid2=node_set_id_all_endocardium,
                )
            )

            # all epicardium > endocardium left ventricle
            self.kw_database.create_fiber.append(
                custom_keywords.EmEpFiberinitial(
                    id=3,
                    partid=2,  # set part id 2: septum
                    stype=2,  # set type 1 == segment set
                    ssid1=node_set_all_but_left_endocardium,
                    ssid2=node_set_id_lv_endo,
                )
            )

            # add *EM_EP_CREATEFIBERORIENTATION keywords
            self.kw_database.create_fiber.append(
                custom_keywords.EmEpCreatefiberorientation(
                    partsid=1, solvid1=1, solvid2=2, alpha=-101, beta=-102, wfile=1, prerun=1
                )
            )
            # add *EM_EP_CREATEFIBERORIENTATION keywords
            self.kw_database.create_fiber.append(
                custom_keywords.EmEpCreatefiberorientation(
                    partsid=2, solvid1=1, solvid2=3, alpha=-101, beta=-103, wfile=1, prerun=1
                )
            )

            # define functions:
            from ansys.heart.writer.define_function_strings import function1, function2, function3

            self.kw_database.create_fiber.append(
                keywords.DefineFunction(fid=101, function=function1)
            )
            self.kw_database.create_fiber.append(
                keywords.DefineFunction(fid=102, function=function2)
            )
            self.kw_database.create_fiber.append(
                keywords.DefineFunction(fid=103, function=function3)
            )

    def _update_main_db(self):
        self.kw_database.main.append(
            keywords.ControlTimeStep(dtinit=1.0, dt2ms=1.0, emscl=None, ihdo=None, rmscl=None)
        )

        self.kw_database.main.append(keywords.ControlTermination(endtim=10))

        self.kw_database.main.append(keywords.DatabaseBinaryD3Plot(dt=1.0))

        return


# todo: why it's from MechanicsDynaWriter not BaseWriter?
class PurkinjeGenerationDynaWriter(MechanicsDynaWriter):
    """Class for preparing the input for a Purkinje LS-DYNA simulation."""

    def __init__(
        self,
        model: HeartModel,
        settings: SimulationSettings = None,
    ) -> None:
        super().__init__(model=model, settings=settings)

        self.kw_database = PurkinjeGenerationDecks()
        """Collection of keywords relevant for Purkinje generation."""

    def update(self):
        """Update keyword database - overwrites the inherited function."""
        ##
        self._update_main_db()  # needs updating

        self._update_node_db()  # can stay the same (could move to base class)
        if isinstance(self.model, (FourChamber, FullHeart)):
            LOGGER.warning(
                "Atrium present in the model, "
                "they will be removed for ventricle Purkinje generation."
            )
            self._keep_ventricles()

        self._update_parts_db()  # can stay the same (could move to base class++++++++++++++++++++)
        self._update_solid_elements_db(add_fibers=False)
        self._update_material_db()

        self._update_segmentsets_db()  # can stay the same
        self._update_nodesets_db()  # can stay the same

        # update ep settings
        self._update_ep_settings()
        self._update_create_Purkinje()

        self._get_list_of_includes()
        self._add_includes()

        return

    def _update_material_db(self):
        """Add simple linear elastic material for each defined part."""
        for part in self.model.parts:
            em_mat_id = part.pid
            self.kw_database.material.extend(
                [
                    keywords.MatElastic(mid=em_mat_id, ro=1e-6, e=1),
                    custom_keywords.EmMat003(
                        mid=em_mat_id,
                        mtype=2,
                        sigma11=0.5,
                        sigma22=0.1,
                        sigma33=0.1,
                        beta=140,
                        cm=0.01,
                        aopt=2.0,
                        a1=0,
                        a2=0,
                        a3=1,
                        d1=0,
                        d2=-1,
                        d3=0,
                    ),
                ]
            )

    def _update_ep_settings(self):
        """Add the settings for the electrophysiology solver."""
        self.kw_database.ep_settings.append(
            keywords.EmControl(
                emsol=11, numls=4, macrodt=1, dimtype=None, nperio=None, ncylbem=None
            )
        )

        self.kw_database.ep_settings.append(keywords.EmOutput(mats=1, matf=1, sols=1, solf=1))

        return

    def _update_create_Purkinje(self):
        """Update the keywords for Purkinje generation."""
        # collect relevant node and segment sets.
        # node set: apex, base
        # node set: endocardium, epicardium
        # NOTE: could be better if basal nodes are extracted in the preprocessor
        # since that would allow you to robustly extract these nodessets using the
        # input data
        # The below is relevant for all models.
        node_apex_left = np.empty(0, dtype=int)
        node_apex_right = np.empty(0, dtype=int)
        edge_id_start_left = np.empty(0, dtype=int)
        edge_id_start_right = np.empty(0, dtype=int)

        # apex_points[0]: endocardium, apex_points[1]: epicardium
        if isinstance(self.model, (LeftVentricle, BiVentricle, FourChamber, FullHeart)):
            node_apex_left = self.model.left_ventricle.apex_points[0].node_id
            segment_set_ids_endo_left = self.model.left_ventricle.endocardium.id

            # check whether point is on edge of endocardium - otherwise pick another node in
            # the same triangle
            endocardium = self.model.left_ventricle.endocardium
            endocardium.get_boundary_edges()
            if np.any(endocardium.boundary_edges == node_apex_left):
                element_id = np.argwhere(np.any(endocardium.triangles == node_apex_left, axis=1))[
                    0
                ][0]

                node_apex_left = endocardium.triangles[element_id, :][
                    np.argwhere(
                        np.isin(
                            endocardium.triangles[element_id, :],
                            endocardium.boundary_edges,
                            invert=True,
                        )
                    )[0][0]
                ]
                LOGGER.warning(
                    "Node id {0} is on edge of {1}. Picking node id {2}".format(
                        self.model.left_ventricle.apex_points[0].node_id,
                        endocardium.name,
                        node_apex_left,
                    )
                )
                self.model.left_ventricle.apex_points[0].node_id = node_apex_left

            node_set_id_apex_left = self.get_unique_nodeset_id()
            # create node-sets for apex
            node_set_apex_kw = create_node_set_keyword(
                node_ids=[node_apex_left + 1],
                node_set_id=node_set_id_apex_left,
                title="apex node left",
            )

            self.kw_database.node_sets.append(node_set_apex_kw)

            apex_left_coordinates = self.model.mesh.nodes[node_apex_left, :]

            node_id_start_left = self.model.mesh.nodes.shape[0] + 1

            edge_id_start_left = self.model.mesh.tetrahedrons.shape[0] + 1

            pid = self.get_unique_part_id()
            # Purkinje generation parameters
            self.kw_database.main.append(
                custom_keywords.EmEpPurkinjeNetwork2(
                    purkid=1,
                    buildnet=1,
                    ssid=segment_set_ids_endo_left,
                    mid=pid,
                    pointstx=apex_left_coordinates[0],
                    pointsty=apex_left_coordinates[1],
                    pointstz=apex_left_coordinates[2],
                    edgelen=2,
                    ngen=50,
                    nbrinit=8,
                    nsplit=2,
                    inodeid=node_id_start_left,
                    iedgeid=edge_id_start_left,  # TODO check if beam elements exist in mesh
                )
            )

        # Add right purkinje only in biventricular or 4chamber models
        if isinstance(self.model, (BiVentricle, FourChamber, FullHeart)):
            node_apex_right = self.model.right_ventricle.apex_points[0].node_id
            segment_set_ids_endo_right = self.model.right_ventricle.endocardium.id

            # check whether point is on edge of endocardium - otherwise pick another node in
            # the same triangle
            endocardium = self.model.right_ventricle.endocardium
            endocardium.get_boundary_edges()
            if np.any(endocardium.boundary_edges == node_apex_right):
                element_id = np.argwhere(np.any(endocardium.triangles == node_apex_right, axis=1))[
                    0
                ][0]

                node_apex_right = endocardium.triangles[element_id, :][
                    np.argwhere(
                        np.isin(
                            endocardium.triangles[element_id, :],
                            endocardium.boundary_edges,
                            invert=True,
                        )
                    )[0][0]
                ]
                LOGGER.warning(
                    "Node id {0} is on edge of {1}. Picking node id {2}".format(
                        self.model.right_ventricle.apex_points[0].node_id,
                        endocardium.name,
                        node_apex_right,
                    )
                )
                self.model.right_ventricle.apex_points[0].node_id = node_apex_right

            node_set_id_apex_right = self.get_unique_nodeset_id()
            # create node-sets for apex
            node_set_apex_kw = create_node_set_keyword(
                node_ids=[node_apex_right + 1],
                node_set_id=node_set_id_apex_right,
                title="apex node right",
            )

            self.kw_database.node_sets.append(node_set_apex_kw)

            apex_right_coordinates = self.model.mesh.nodes[node_apex_right, :]

            node_id_start_right = (
                2 * self.model.mesh.nodes.shape[0]
            )  # TODO find a solution in dyna to better handle id definition

            edge_id_start_right = 2 * self.model.mesh.tetrahedrons.shape[0]
            pid = self.get_unique_part_id() + 1
            # Purkinje generation parameters
            self.kw_database.main.append(
                custom_keywords.EmEpPurkinjeNetwork2(
                    purkid=2,
                    buildnet=1,
                    ssid=segment_set_ids_endo_right,
                    mid=pid,
                    pointstx=apex_right_coordinates[0],
                    pointsty=apex_right_coordinates[1],
                    pointstz=apex_right_coordinates[2],
                    edgelen=2,
                    ngen=50,
                    nbrinit=8,
                    nsplit=2,
                    inodeid=node_id_start_right,  # TODO check if beam elements exist in mesh
                    iedgeid=edge_id_start_right,
                )
            )

    def _update_main_db(self):
        return

    def _get_list_of_includes(self):
        """Get a list of files to include in main.k. Omit any empty decks."""
        for deckname, deck in vars(self.kw_database).items():
            if deckname == "main":
                continue
            # skip if no keywords are present in the deck
            if len(deck.keywords) == 0:
                LOGGER.debug("No keywords in deck: {0}".format(deckname))
                continue
            self.include_files.append(deckname)
        return

    def _add_includes(self):
        """Add *INCLUDE keywords."""
        for include_file in self.include_files:
            filename_to_include = include_file + ".k"
            self.kw_database.main.append(keywords.Include(filename=filename_to_include))


class ElectrophysiologyDynaWriter(BaseDynaWriter):
    """Class for preparing the input for an Electrophysiology LS-DYNA simulation."""

    def __init__(self, model: HeartModel, settings: SimulationSettings = None) -> None:
        super().__init__(model=model, settings=settings)

        self.kw_database = ElectrophysiologyDecks()
        """Collection of keywords relevant for Electrophysiology."""

    def update(self):
        """Update keyword database for Electrophysiology."""
        self._isolate_atria_and_ventricles()
        ##
        self._update_main_db()

        self._update_solution_controls()
        self._update_export_controls()
        self._update_node_db()

        self._update_parts_db()
        self._update_solid_elements_db(add_fibers=True)
        self._update_material_db()
        self._update_ep_material_db()
        self._update_cellmodels()
        self._update_segmentsets_db()
        self._update_nodesets_db()
        self._update_use_Purkinje()
        # update ep settings
        self._update_ep_settings()

        self._get_list_of_includes()
        self._add_includes()

        return

    def _isolate_atria_and_ventricles(self):
        """Add duplicate nodes between atria and ventricles."""
        if isinstance(self.model, (FourChamber, FullHeart)):
            # 1,3 - 2,4
            self.model.mesh.establish_connectivity()
            left_ventricle_left_atrium = []
            right_ventricle_right_atrium = []
            left_ventricle_right_atrium = []
            right_ventricle_left_atrium = []
            left_ventricle_left_atrium_name = "left-ventricle_left-atrium"
            right_ventricle_right_atrium_name = "right-ventricle_right-atrium"
            left_ventricle_right_atrium_name = "left-ventricle_right-atrium"
            right_ventricle_left_atrium_name = "right-ventricle_left-atrium"

            # build atrio-ventricular tag-id pairs
            # labels_to_ids stores the mapping between tag-ids and the corresponding label.
            labels_to_tag_ids = self.model.info.labels_to_ids
            left_ventricle_left_atrium = [
                labels_to_tag_ids["Left ventricle myocardium"],
                labels_to_tag_ids["Left atrium myocardium"],
            ]
            right_ventricle_right_atrium = [
                labels_to_tag_ids["Right ventricle myocardium"],
                labels_to_tag_ids["Right atrium myocardium"],
            ]
            left_ventricle_right_atrium = [
                labels_to_tag_ids["Left ventricle myocardium"],
                labels_to_tag_ids["Right atrium myocardium"],
            ]
            right_ventricle_left_atrium = [
                labels_to_tag_ids["Right ventricle myocardium"],
                labels_to_tag_ids["Left atrium myocardium"],
            ]

            # build atrioventricular tag_id pairs
            left_ventricle_left_atrium = np.unique(left_ventricle_left_atrium)
            right_ventricle_right_atrium = np.unique(right_ventricle_right_atrium)
            left_ventricle_right_atrium = np.unique(left_ventricle_right_atrium)
            right_ventricle_left_atrium = np.unique(right_ventricle_left_atrium)
            # find atrioventricular shared nodes/interfaces
            self.model.mesh.add_interfaces(
                [
                    left_ventricle_left_atrium,
                    right_ventricle_right_atrium,
                    left_ventricle_right_atrium,
                    right_ventricle_left_atrium,
                ],
                [
                    left_ventricle_left_atrium_name,
                    right_ventricle_right_atrium_name,
                    left_ventricle_right_atrium_name,
                    right_ventricle_left_atrium_name,
                ],
            )

            # duplicate nodes of each interface in atrium side
            for interface in self.model.mesh.interfaces:
                if interface.name != None and interface.name == left_ventricle_left_atrium_name:
                    interface_nids = interface.node_ids
                    tets_atrium = self.model.mesh.tetrahedrons[
                        self.model.left_atrium.element_ids, :
                    ]

                    nids_tobe_replaced = tets_atrium[np.isin(tets_atrium, interface_nids)]
                    new_nids = np.array(
                        list(
                            map(
                                lambda id: (np.where(interface_nids == id))[0][0],
                                nids_tobe_replaced,
                            )
                        )
                    ) + len(self.model.mesh.nodes)
                    tets_atrium[np.isin(tets_atrium, interface_nids)] = new_nids

                    # TODO refactor this and avoid big ndarray copies
                    tets: np.ndarray = self.model.mesh.tetrahedrons
                    tets[self.model.left_atrium.element_ids, :] = tets_atrium

                    self.model.mesh.tetrahedrons = tets
                    self.model.mesh.nodes = np.append(
                        self.model.mesh.nodes, self.model.mesh.nodes[interface_nids, :], axis=0
                    )

                elif interface.name != None and interface.name == right_ventricle_right_atrium_name:
                    interface_nids = interface.node_ids
                    tets_atrium = self.model.mesh.tetrahedrons[
                        self.model.right_atrium.element_ids, :
                    ]

                    nids_tobe_replaced = tets_atrium[np.isin(tets_atrium, interface_nids)]
                    new_nids = np.array(
                        list(
                            map(
                                lambda id: (np.where(interface_nids == id))[0][0],
                                nids_tobe_replaced,
                            )
                        )
                    ) + len(self.model.mesh.nodes)
                    tets_atrium[np.isin(tets_atrium, interface_nids)] = new_nids

                    tets: np.ndarray = self.model.mesh.tetrahedrons
                    tets[self.model.right_atrium.element_ids, :] = tets_atrium

                    self.model.mesh.tetrahedrons = tets

                    self.model.mesh.nodes = np.append(
                        self.model.mesh.nodes, self.model.mesh.nodes[interface_nids, :], axis=0
                    )
                elif interface.name != None and interface.name == left_ventricle_right_atrium_name:
                    interface_nids = interface.node_ids
                    tets_atrium = self.model.mesh.tetrahedrons[
                        self.model.right_atrium.element_ids, :
                    ]

                    nids_tobe_replaced = tets_atrium[np.isin(tets_atrium, interface_nids)]
                    new_nids = np.array(
                        list(
                            map(
                                lambda id: (np.where(interface_nids == id))[0][0],
                                nids_tobe_replaced,
                            )
                        )
                    ) + len(self.model.mesh.nodes)
                    tets_atrium[np.isin(tets_atrium, interface_nids)] = new_nids

                    tets: np.ndarray = self.model.mesh.tetrahedrons
                    tets[self.model.right_atrium.element_ids, :] = tets_atrium

                    self.model.mesh.tetrahedrons = tets

                    self.model.mesh.nodes = np.append(
                        self.model.mesh.nodes, self.model.mesh.nodes[interface_nids, :], axis=0
                    )
                elif interface.name != None and interface.name == right_ventricle_left_atrium_name:
                    interface_nids = interface.node_ids
                    tets_atrium = self.model.mesh.tetrahedrons[
                        self.model.left_atrium.element_ids, :
                    ]

                    nids_tobe_replaced = tets_atrium[np.isin(tets_atrium, interface_nids)]
                    new_nids = np.array(
                        list(
                            map(
                                lambda id: (np.where(interface_nids == id))[0][0],
                                nids_tobe_replaced,
                            )
                        )
                    ) + len(self.model.mesh.nodes)
                    tets_atrium[np.isin(tets_atrium, interface_nids)] = new_nids

                    tets: np.ndarray = self.model.mesh.tetrahedrons
                    tets[self.model.left_atrium.element_ids, :] = tets_atrium

                    self.model.mesh.tetrahedrons = tets

                    self.model.mesh.nodes = np.append(
                        self.model.mesh.nodes, self.model.mesh.nodes[interface_nids, :], axis=0
                    )

    def export(self, export_directory: str):
        """Write the model to files."""
        tstart = time.time()
        LOGGER.debug("Writing all LS-DYNA .k files...")

        if not export_directory:
            export_directory = self.model.info.workdir

        if not os.path.isdir(export_directory):
            os.makedirs(export_directory)

        # export .k files
        self.export_databases(export_directory)

        tend = time.time()
        LOGGER.debug("Time spent writing files: {:.2f} s".format(tend - tstart))

        return

    def _update_material_db(self):
        """Add simple mechanics material for each defined part."""
        for part in self.model.parts:
            ep_mid = part.pid
            self.kw_database.material.extend(
                [
                    keywords.MatElastic(mid=ep_mid, ro=1e-6, e=1),
                ]
            )

    def _update_ep_material_db(self):
        """Add EP material for each defined part."""
        for part in self.model.parts:
            partname = part.name.lower()
            if ("atrium" in partname) or ("ventricle" in partname) or ("septum" in partname):
                ep_mid = part.pid
                self.kw_database.material.extend(
                    [
                        custom_keywords.EmMat003(
                            mid=ep_mid,
                            mtype=2,
                            sigma11=0.5,
                            sigma22=0.1,
                            sigma33=0.1,
                            beta=140,
                            cm=0.01,
                            aopt=2.0,
                            a1=0,
                            a2=0,
                            a3=1,
                            d1=0,
                            d2=-1,
                            d3=0,
                        ),
                    ]
                )
            else:
                ep_mid = part.pid
                self.kw_database.material.extend(
                    [
                        keywords.EmMat001(mid=ep_mid, mtype=4, sigma=1),
                    ]
                )

    def _update_cellmodels(self):
        """Add cell model for each defined part."""
        for part in self.model.parts:
            partname = part.name.lower()
            if ("atrium" in partname) or ("ventricle" in partname) or ("septum" in partname):
                ep_mid = part.pid
                cell_kw = keywords.EmEpCellmodelTentusscher(
                    mid=ep_mid,
                    gas_constant=8314.472,
                    t=310,
                    faraday_constant=96485.3415,
                    cm=0.185,
                    vc=0.016404,
                    vsr=0.001094,
                    vss=0.00005468,
                    pkna=0.03,
                    ko=5.4,
                    nao=140.0,
                    cao=2.0,
                    gk1=5.405,
                    gkr=0.153,
                    gks=0.392,
                    gna=14.838,
                    gbna=0.0002,
                    gcal=0.0000398,
                    gbca=0.000592,
                    gto=0.294,
                    gpca=0.1238,
                    gpk=0.0146,
                    pnak=2.724,
                    km=1.0,
                    kmna=40.0,
                    knaca=1000.0,
                    ksat=0.1,
                    alpha=2.5,
                    gamma=0.35,
                    kmca=1.38,
                    kmnai=87.5,
                    kpca=0.0005,
                    k1=0.15,
                    k2=0.045,
                    k3=0.06,
                    k4=0.005,
                    ec=1.5,
                    maxsr=2.5,
                    minsr=1.0,
                    vrel=0.102,
                    vleak=0.00036,
                    vxfer=0.0038,
                    vmaxup=0.006375,
                    kup=0.00025,
                    bufc=0.2,
                    kbufc=0.001,
                    bufsr=10.0,
                    kbufsf=0.3,
                    bufss=0.4,
                    kbufss=0.00025,
                    v=-85.23,
                    ki=136.89,
                    nai=8.604,
                    cai=0.000126,
                    cass=0.00036,
                    casr=3.64,
                    rpri=0.9073,
                    xr1=0.00621,
                    xr2=0.4712,
                    xs=0.0095,
                    m=0.00172,
                    h=0.7444,
                    j=0.7045,
                    d=3.373e-5,
                    f=0.7888,
                    f2=0.9755,
                    fcass=0.9953,
                    s=0.999998,
                    r=2.42e-8,
                )
                cell_kw.gas_constant = 8314.472
                cell_kw.faraday_constant = 96485.3415
                self.kw_database.cell_models.extend([cell_kw])

    def _update_ep_settings(self):
        """Add the settings for the electrophysiology solver."""
        self.kw_database.ep_settings.append(
            keywords.EmControl(
                emsol=11, numls=4, macrodt=1, dimtype=None, nperio=None, ncylbem=None
            )
        )

        self.kw_database.ep_settings.append(
            custom_keywords.EmEpIsoch(idisoch=1, idepol=1, dplthr=-20, irepol=1, rplthr=-40)
        )
        part_ids = [None] * 7
        part_ids[0 : len(self.model.part_ids)] = self.model.part_ids
        nsid_all_parts = self.get_unique_nodeset_id()
        kw = keywords.SetNodeGeneral(
            title="All nodes",
            option="PART",
            sid=nsid_all_parts,
            e1=part_ids[0],
            e2=part_ids[1],
            e3=part_ids[2],
            e4=part_ids[3],
            e5=part_ids[4],
            e6=part_ids[5],
            e7=part_ids[6],
        )
        self.kw_database.node_sets.append(kw)

        # use defaults
        self.kw_database.ep_settings.append(custom_keywords.EmControlEp(numsplit=1))

        # max iter should be int
        self.kw_database.ep_settings.append(
            keywords.EmSolverFem(reltol=1e-6, maxite=int(1e4), precon=2)
        )

        self.kw_database.ep_settings.append(keywords.EmOutput(mats=1, matf=1, sols=1, solf=1))

        if isinstance(self.model, BiVentricle):
            node_apex_left = self.model.left_ventricle.apex_points[0].node_id
            node_apex_right = self.model.right_ventricle.apex_points[0].node_id

            node_set_id_apex_left = self.get_unique_nodeset_id()
            # create node-sets for apex left
            node_set_kw = create_node_set_keyword(
                node_ids=[node_apex_left + 1],
                node_set_id=node_set_id_apex_left,
                title="apex node left",
            )
            self.kw_database.node_sets.append(node_set_kw)

            node_set_id_apex_right = self.get_unique_nodeset_id()
            # create node-sets for apex right
            node_set_kw = create_node_set_keyword(
                node_ids=[node_apex_right + 1],
                node_set_id=node_set_id_apex_right,
                title="apex node right",
            )
            self.kw_database.node_sets.append(node_set_kw)
            # TODO add more nodes to initiate wave propagation !!!!
            node_set_id_stimulationnodes = self.get_unique_nodeset_id()
            # create node-sets for apex
            node_set_kw = create_node_set_keyword(
                node_ids=[node_apex_left + 1, node_apex_right + 1],
                node_set_id=node_set_id_stimulationnodes,
                title="Stim nodes",
            )

            self.kw_database.node_sets.append(node_set_kw)
            self.kw_database.ep_settings.append(
                custom_keywords.EmEpTentusscherStimulus(
                    stimid=1,
                    settype=2,
                    setid=node_set_id_stimulationnodes,
                    stimstrt=0.0,
                    stimt=1000.0,
                    stimdur=20.0,
                    stimamp=50.0,
                )
            )
            # if isinstance(self.model, (BiVentricle, FourChamber, FullHeart)):
            #     self.model.left_atrium.apex_points
        if isinstance(self.model, (FourChamber, FullHeart)):
            node_apex_left = self.model.left_ventricle.apex_points[0].node_id
            node_apex_right = self.model.right_ventricle.apex_points[0].node_id
            stim_nodes = np.array([node_apex_left, node_apex_right])

            if self.model.right_atrium.get_point("SA_node") != None:
                stim_nodes = self.model.right_atrium.get_point("SA_node").node_id
            # TODO add more nodes to initiate wave propagation !!!!
            node_set_id_stimulationnodes = self.get_unique_nodeset_id()
            # create node-sets for apex
            node_set_kw = create_node_set_keyword(
                node_ids=stim_nodes + 1,
                node_set_id=node_set_id_stimulationnodes,
                title="Stim nodes",
            )

            self.kw_database.node_sets.append(node_set_kw)
            self.kw_database.ep_settings.append(
                custom_keywords.EmEpTentusscherStimulus(
                    stimid=1,
                    settype=2,
                    setid=node_set_id_stimulationnodes,
                    stimstrt=0.0,
                    stimt=1000.0,
                    stimdur=20.0,
                    stimamp=50.0,
                )
            )
            # if isinstance(self.model, (BiVentricle, FourChamber, FullHeart)):
            #     self.model.left_atrium.apex_points

        elif isinstance(self.model, LeftVentricle):
            node_apex_left = self.model.left_ventricle.apex_points[0].node_id

            node_set_id_apex_left = self.get_unique_nodeset_id()
            # create node-sets for apex left
            node_set_kw = create_node_set_keyword(
                node_ids=[node_apex_left + 1],
                node_set_id=node_set_id_apex_left,
                title="apex node left",
            )
            self.kw_database.node_sets.append(node_set_kw)

            # TODO add more nodes to initiate wave propagation !!!!
            node_set_id_stimulationnodes = self.get_unique_nodeset_id()
            # create node-sets for apex
            node_set_kw = create_node_set_keyword(
                node_ids=[node_apex_left + 1],
                node_set_id=node_set_id_stimulationnodes,
                title="Stim nodes",
            )

            self.kw_database.node_sets.append(node_set_kw)

            self.kw_database.ep_settings.append(
                custom_keywords.EmEpTentusscherStimulus(
                    stimid=1,
                    settype=2,
                    setid=node_set_id_stimulationnodes,
                    stimstrt=0.0,
                    stimt=1000.0,
                    stimdur=20.0,
                    stimamp=50.0,
                )
            )

    def _update_solution_controls(
        self,
        end_time: float = 800,
    ):
        """Add solution controls and other solver settings as keywords."""
        # add termination keywords
        self.kw_database.main.append(keywords.ControlTermination(endtim=end_time, dtmin=0.0))

        self.kw_database.main.append(keywords.ControlTimeStep(dtinit=1.0, dt2ms=1.0))
        return

    def _update_main_db(self):
        return

    def _get_list_of_includes(self):
        """Get a list of files to include in main.k. omit any empty decks."""
        for deckname, deck in vars(self.kw_database).items():
            if deckname == "main":
                continue
            # skip if no keywords are present in the deck
            if len(deck.keywords) == 0:
                LOGGER.debug("No keywords in deck: {0}".format(deckname))
                continue
            self.include_files.append(deckname)
        return

    def _add_includes(self):
        """Add *INCLUDE keywords."""
        for include_file in self.include_files:
            filename_to_include = include_file + ".k"
            self.kw_database.main.append(keywords.Include(filename=filename_to_include))

        return

    def _update_use_Purkinje(self):
        """Update keywords for Purkinje usage."""
        if self.model.mesh.beam_network:
            self.kw_database.parts.append(keywords.SectionBeam(secid=3, elform=3, a=645))
            if self.__class__.__name__ == "ElectroMechanicsDynaWriter":
                self.kw_database.ep_settings.append(keywords.EmControlCoupling(smcoupl=0))
            else:
                self.kw_database.ep_settings.append(keywords.EmControlCoupling(smcoupl=1))
            beams_kw = keywords.ElementBeam()
            for network in self.model.mesh.beam_network:
                # It is previously defined from purkinje generation step
                # but needs to reassign part ID here
                # to make sure no conflict with 4C/full heart case.
                network.pid = self.get_unique_part_id()

                origin_coordinates = self.model.mesh.nodes[network.node_ids[0], :]
                if network.name == None:
                    if isinstance(self.model, LeftVentricle):
                        network.name = "Left" + "-" + "purkinje"
                        network.nsid = self.model.left_ventricle.endocardium.id
                    else:
                        node_apex_left = self.model.left_ventricle.apex_points[0].xyz
                        node_apex_right = self.model.right_ventricle.apex_points[0].xyz
                        distance = np.linalg.norm(
                            origin_coordinates - np.array([node_apex_left, node_apex_right]),
                            axis=1,
                        )
                        if np.min(distance[0]) < 1e-3:
                            network.name = "Left" + "-" + "purkinje"
                            network.nsid = self.model.left_ventricle.endocardium.id
                        elif np.min(distance[1]) < 1e-3:
                            network.name = "Right" + "-" + "purkinje"
                            network.nsid = self.model.right_ventricle.endocardium.id
                        else:
                            LOGGER.error("Point too far from apex")

                self.kw_database.main.append(
                    custom_keywords.EmEpPurkinjeNetwork2(
                        purkid=2,
                        buildnet=0,
                        ssid=network.nsid,
                        mid=network.pid,
                        pointstx=origin_coordinates[0],
                        pointsty=origin_coordinates[1],
                        pointstz=origin_coordinates[2],
                        edgelen=2,
                        ngen=50,
                        nbrinit=8,
                        nsplit=2,
                        # inodeid=node_id_start_right,
                        # iedgeid=edge_id_start_right,
                    )
                )
                part_df = pd.DataFrame(
                    {
                        "heading": [network.name],
                        "pid": [network.pid],
                        "secid": [3],
                        "mid": [network.pid],
                    }
                )
                part_kw = keywords.Part()
                part_kw.parts = part_df
                self.kw_database.parts.append(part_kw)
                self.kw_database.material.append(keywords.MatNull(mid=network.pid, ro=1e-11))
                self.kw_database.material.append(
                    keywords.EmMat001(mid=network.pid, mtype=2, sigma=10)
                )

                beams_kw = add_beams_to_kw(
                    beams=network.edges + 1,
                    beam_kw=beams_kw,
                    pid=network.pid,
                    offset=len(self.model.mesh.tetrahedrons) + len(beams_kw.elements),
                )
                cell_kw = keywords.EmEpCellmodelTentusscher(
                    mid=network.pid,
                    gas_constant=8314.472,
                    t=310,
                    faraday_constant=96485.3415,
                    cm=0.185,
                    vc=0.016404,
                    vsr=0.001094,
                    vss=0.00005468,
                    pkna=0.03,
                    ko=5.4,
                    nao=140.0,
                    cao=2.0,
                    gk1=5.405,
                    gkr=0.153,
                    gks=0.392,
                    gna=14.838,
                    gbna=0.0002,
                    gcal=0.0000398,
                    gbca=0.000592,
                    gto=0.294,
                    gpca=0.1238,
                    gpk=0.0146,
                    pnak=2.724,
                    km=1.0,
                    kmna=40.0,
                    knaca=1000.0,
                    ksat=0.1,
                    alpha=2.5,
                    gamma=0.35,
                    kmca=1.38,
                    kmnai=87.5,
                    kpca=0.0005,
                    k1=0.15,
                    k2=0.045,
                    k3=0.06,
                    k4=0.005,
                    ec=1.5,
                    maxsr=2.5,
                    minsr=1.0,
                    vrel=0.102,
                    vleak=0.00036,
                    vxfer=0.0038,
                    vmaxup=0.006375,
                    kup=0.00025,
                    bufc=0.2,
                    kbufc=0.001,
                    bufsr=10.0,
                    kbufsf=0.3,
                    bufss=0.4,
                    kbufss=0.00025,
                    v=-85.23,
                    ki=136.89,
                    nai=8.604,
                    cai=0.000126,
                    cass=0.00036,
                    casr=3.64,
                    rpri=0.9073,
                    xr1=0.00621,
                    xr2=0.4712,
                    xs=0.0095,
                    m=0.00172,
                    h=0.7444,
                    j=0.7045,
                    d=3.373e-5,
                    f=0.7888,
                    f2=0.9755,
                    fcass=0.9953,
                    s=0.999998,
                    r=2.42e-8,
                )
                cell_kw.gas_constant = 8314.472
                cell_kw.faraday_constant = 96485.3415
                self.kw_database.cell_models.extend([cell_kw])
            self.kw_database.beam_networks.append(beams_kw)

<<<<<<< HEAD
    def _update_export_controls(self, dt_output_d3plot: float = 5.0):
=======
    def _update_export_controls(self, dt_output_d3plot: float = 10.0):
>>>>>>> 7d6d9369
        """Add solution controls to the main simulation.

        Parameters
        ----------
        dt_output_d3plot : float, optional
            Writes full D3PLOT results at this time-step spacing, by default 0.05
        dt_output_icvout : float, optional
            Writes control volume results at this time-step spacing, by default 0.001

        """
        # frequency of full results
        self.kw_database.main.append(keywords.DatabaseBinaryD3Plot(dt=dt_output_d3plot))

        return


class ElectroMechanicsDynaWriter(MechanicsDynaWriter, ElectrophysiologyDynaWriter):
    """Class for preparing the input for LS-DYNA electromechanical simulation."""

    def __init__(
        self,
        model: HeartModel,
        settings: SimulationSettings = None,
    ) -> None:
        super().__init__(model=model, settings=settings)

        raise NotImplementedError("This writer has not been implemented yet.")
        exit()
        self.kw_database = ElectroMechanicsDecks()
        """Collection of keyword decks relevant for mechanics."""

        self.system_model_name = system_model_name
        """Name of system model to use."""

        # Depending on the system model specified give list of parameters

        return

    def update(self):
        """Update the keyword database."""
        self._update_node_db()
        self._update_parts_db()
        self._update_main_db()
        self._add_damping()

        self._update_solid_elements_db(add_fibers=True)
        self._update_segmentsets_db()
        self._update_nodesets_db()
        self._update_use_Purkinje()
        self._update_material_db(add_active=True)
        self._update_ep_material_db()
        self._update_cellmodels()
        self._update_ep_settings()
        # for boundary conditions
        self._add_cap_bc(bc_type="springs_caps")
        self._add_pericardium_bc()

        # # for control volume
        self._update_cap_elements_db()
        self._update_controlvolume_db()
        self._update_system_model()

        self._get_list_of_includes()
        self._add_includes()

        return

    def _update_material_db(self, add_active: bool = True):
        """Update the database of material keywords."""
        material_settings = copy.deepcopy(self.settings.mechanics.material)
        # removes all units from settings, hence <attribute>.m not required anymore to access value.
        material_settings._remove_units()

        for part in self.model.parts:
            if "ventricle" in part.name.lower() or "septum" in part.name.lower():
                if not add_active:
                    active_dct = None
                else:
                    active_dct = {
                        "actype": material_settings.myocardium["active"]["actype"],
                        "taumax": material_settings.myocardium["active"]["tmax"],
                        "ca2ionm": material_settings.myocardium["active"]["ca2ionm"],
                    }

                myocardium_kw = MaterialHGOMyocardium(
                    mid=part.mid,
                    iso_user=material_settings.myocardium["isotropic"],
                    anisotropy_user=material_settings.myocardium["anisotropic"],
                    active_user=active_dct,
                )

                self.kw_database.material.append(myocardium_kw)

            elif "atrium" in part.name:
                # add atrium material
                # atrium_kw = MaterialAtrium(mid=part.mid)
                atrium_kw = MaterialHGOMyocardium(
                    mid=part.mid, iso_user=dict(material_settings.atrium)
                )

                self.kw_database.material.append(atrium_kw)

            else:
                LOGGER.warning("Assuming same material as atrium for: {0}".format(part.name))

                # general_tissue_kw = MaterialAtrium(mid=part.mid)
                general_tissue_kw = MaterialHGOMyocardium(
                    mid=part.mid, iso_user=dict(material_settings.atrium)
                )
                self.kw_database.material.append(general_tissue_kw)

        return


class UHCWriter(BaseDynaWriter):
    """Universal Heart Coordinate Writer."""

    def __init__(self, model, type: Literal["uvc", "la_fiber", "ra_fiber"], **kwargs):
        """
        Write thermal input to set up a Laplace dirichlet problem.

        Parameters
        ----------
        model: Heart Model
            Heart model to simulate.
        type : Literal[]
            Type of simulation to set up.
        """
        super().__init__(model=model)
        self.type = type

        # remove unnecessary parts
        if self.type == "uvc":
            parts_to_keep = ["Left ventricle", "Right ventricle", "Septum"]
            self._keep_parts(parts_to_keep)
        elif self.type == "la_fiber":
            parts_to_keep = ["Left atrium"]
        elif self.type == "ra_fiber":
            parts_to_keep = ["Right atrium"]
            #  A manual point for RA fiber
            for key, value in kwargs.items():
                if key == "raa":
                    self.right_appendage_apex = value

        # remove unnecessary mesh
        if self.type == "uvc":
            elems_to_keep = []
            elems_to_keep.extend(model.parts[0].element_ids)
            elems_to_keep.extend(model.parts[1].element_ids)
            elems_to_keep.extend(model.parts[2].element_ids)

            model.mesh.clear_data()
            model.mesh["cell_ids"] = np.arange(0, model.mesh.n_cells, dtype=int)
            model.mesh["point_ids"] = np.arange(0, model.mesh.n_points, dtype=int)

            self.target = model.mesh.extract_cells(elems_to_keep)

        elif self.type == "la_fiber" or self.type == "ra_fiber":
            # In original model, mitral/tricuspid valves are assigned with ventricle parts
            # so we need to update caps information at first
            for part in model.parts:
                part.caps = []
                for surface in part.surfaces:
                    surface.edge_groups = []
            model.cap_centroids = []
            model._assign_surfaces_to_parts()
            model._assign_caps_to_parts(unique_mitral_tricuspid_valve=False)

            self._keep_parts(parts_to_keep)
            model.mesh.clear_data()
            model.mesh["cell_ids"] = np.arange(0, model.mesh.n_cells, dtype=int)
            model.mesh["point_ids"] = np.arange(0, model.mesh.n_points, dtype=int)

            self.target = model.mesh.extract_cells(model.parts[0].element_ids)

    def additional_right_atrium_bc(self, atrium: pv.UnstructuredGrid):
        """
        Find additional node sets for right atrium.

        Find appendage, top, tricuspid wall and septum node set.

        Parameters
        ----------
        atrium : pv.UnstructuredGrid
            right atrium pyvista object
        """
        # Find appendage apex
        import scipy.spatial as spatial

        tree = spatial.cKDTree(atrium.points)
        # radius = 1.5 mm
        raa_ids = np.array(tree.query_ball_point(self.right_appendage_apex, 1.5))
        if len(raa_ids) == 0:
            LOGGER.error("No node is identified as right atrium appendage apex.")
            exit()

        kw = create_node_set_keyword(raa_ids + 1, node_set_id=11, title="raa")
        self.kw_database.node_sets.append(kw)
        atrium["raa"] = np.zeros(atrium.n_points)
        atrium["raa"][raa_ids] = 1

        # Find top
        for cap in self.model.parts[0].caps:
            if "tricuspid" in cap.name:
                tv_center = cap.centroid
            elif "superior" in cap.name:
                svc_center = cap.centroid
            elif "inferior" in cap.name:
                ivc_center = cap.centroid
        cut_center = np.vstack((tv_center, svc_center, ivc_center)).mean(axis=0)
        cut_normal = np.cross(svc_center - tv_center, ivc_center - tv_center)

        atrium["cell_ids_tmp"] = np.arange(0, atrium.n_cells, dtype=int)
        atrium["point_ids_tmp"] = np.arange(0, atrium.n_points, dtype=int)
        slice = atrium.slice(origin=cut_center, normal=cut_normal)
        crinkled = atrium.extract_cells(np.unique(slice["cell_ids_tmp"]))

        # After cut, select the top region
        x = crinkled.connectivity()
        if np.max(x.point_data["RegionId"]) != 2:
            LOGGER.error("Cannot find top node set for right atrium.")
            exit()
        for i in range(3):
            share_nodes = np.any(
                np.logical_and(x.point_data["tricuspid-valve"] == 1, x.point_data["RegionId"] == i)
            )
            # This region has no shared node with tricuspid valve
            if not share_nodes:
                mask = x.point_data["RegionId"] == i
                break

        top_ids = x["point_ids_tmp"][mask]

        atrium.cell_data.remove("cell_ids_tmp")
        atrium.point_data.remove("point_ids_tmp")

        # assign
        kw = create_node_set_keyword(top_ids + 1, node_set_id=10, title="top")
        self.kw_database.node_sets.append(kw)
        atrium["top"] = np.zeros(atrium.n_points)
        atrium["top"][top_ids] = 1

        # Find tricuspid_wall and tricuspid_septum
        id_sorter = np.argsort(atrium["point_ids"])
        # need a copied object to do clip, atrium will be corrupted otherwise
        septum, free_wall = copy.deepcopy(atrium).clip(
            origin=cut_center, normal=cut_normal, crinkle=True, return_clipped=True
        )
        # ids in full mesh
        tv_s_ids = septum["point_ids"][np.where(septum["tricuspid-valve"] == 1)]

        tv_s_ids_sub = id_sorter[np.searchsorted(atrium["point_ids"], tv_s_ids, sorter=id_sorter)]
        atrium["tv_s"] = np.zeros(atrium.n_points)
        atrium["tv_s"][tv_s_ids_sub] = 1

        kw = create_node_set_keyword(tv_s_ids_sub + 1, node_set_id=12, title="tv_s")
        self.kw_database.node_sets.append(kw)

        tv_w_ids = free_wall["point_ids"][np.where(free_wall["tricuspid-valve"] == 1)]
        tv_w_ids_sub = id_sorter[np.searchsorted(atrium["point_ids"], tv_w_ids, sorter=id_sorter)]
        # remove re constraint nodes
        tv_w_ids_sub = np.setdiff1d(tv_w_ids_sub, tv_s_ids_sub)

        atrium["tv_w"] = np.zeros(atrium.n_points)
        atrium["tv_w"][tv_w_ids_sub] = 1

        kw = create_node_set_keyword(tv_w_ids_sub + 1, node_set_id=13, title="tv_w")
        self.kw_database.node_sets.append(kw)

    def update_atrium_fiber_bc(self, atrium: pv.UnstructuredGrid):
        """Define boundary condition."""

        def get_nodeset_id_by_cap_name(cap):
            # ID map:
            # RIP 1 LAP 2 RSP 3 MV 4 LIP 5 LSP 6 TV 7 SVC 8 IVC 9
            if "right" in cap.name:
                if "inferior" in cap.name:
                    set_id = 1
                elif "superior" in cap.name:
                    set_id = 3
            elif "left" in cap.name:
                if "appendage" in cap.name:
                    set_id = 2
                elif "inferior" in cap.name:
                    set_id = 5
                elif "superior" in cap.name:
                    set_id = 6
            elif "mitral" in cap.name:
                set_id = 4
            elif "tricuspid" in cap.name:
                set_id = 7
            elif "vena" in cap.name:
                if "superior" in cap.name:
                    set_id = 8
                elif "inferior" in cap.name:
                    set_id = 9

            return set_id

        id_sorter = np.argsort(atrium["point_ids"])
        ids_edges = []
        for i, cap in enumerate(self.model.parts[0].caps):
            # node IDs in LA volume mesh
            ids_sub = id_sorter[
                np.searchsorted(atrium["point_ids"], cap.node_ids, sorter=id_sorter)
            ]
            set_id = get_nodeset_id_by_cap_name(cap)

            kw = create_node_set_keyword(ids_sub + 1, node_set_id=set_id, title=cap.name)
            self.kw_database.node_sets.append(kw)

            ids_edges.extend(ids_sub)
            atrium[cap.name] = np.zeros(atrium.n_points, dtype=int)
            atrium[cap.name][ids_sub] = i + 1

        # endo nodes ID
        ids_endo = id_sorter[
            np.searchsorted(
                atrium["point_ids"], self.model.parts[0].surfaces[0].node_ids, sorter=id_sorter
            )
        ]

        atrium["endo"] = np.zeros(atrium.n_points, dtype=int)
        atrium["endo"][ids_endo] = 1
        kw = create_node_set_keyword(ids_endo + 1, node_set_id=100, title="endo")
        self.kw_database.node_sets.append(kw)

        # epi node ID
        # epi cannot use directly Surface because new free surface exposed
        ids_surface = atrium.extract_surface()["vtkOriginalPointIds"]
        ids_epi = np.setdiff1d(ids_surface, ids_endo)
        ids_epi = np.setdiff1d(ids_epi, ids_edges)

        atrium["epi"] = np.zeros(atrium.n_points, dtype=int)
        atrium["epi"][ids_epi] = 1
        kw = create_node_set_keyword(ids_epi + 1, node_set_id=200, title="epi")
        self.kw_database.node_sets.append(kw)

        # set BC in DYNA case
        if self.type == "la_fiber":
            self.kw_database.main.append(keywords.Case(caseid=1, jobid="trans", scid1=1))
            self.kw_database.main.append(keywords.Case(caseid=2, jobid="ab", scid1=2))
            self.kw_database.main.append(keywords.Case(caseid=3, jobid="v", scid1=3))
            self.kw_database.main.append(keywords.Case(caseid=4, jobid="r", scid1=4))

            self.kw_database.main.append("*CASE_BEGIN_1")
            self._define_Laplace_Dirichlet_bc(set_ids=[100, 200], bc_values=[0, 1])
            self.kw_database.main.append("*CASE_END_1")

            self.kw_database.main.append("*CASE_BEGIN_2")
            self._define_Laplace_Dirichlet_bc(
                set_ids=[1, 3, 4, 5, 6, 2], bc_values=[2.0, 2.0, 1.0, 0.0, 0.0, -1.0]
            )
            self.kw_database.main.append("*CASE_END_2")

            self.kw_database.main.append("*CASE_BEGIN_3")
            self._define_Laplace_Dirichlet_bc(set_ids=[1, 3, 5, 6], bc_values=[1.0, 1.0, 0.0, 0.0])
            self.kw_database.main.append("*CASE_END_3")

            self.kw_database.main.append("*CASE_BEGIN_4")
            self._define_Laplace_Dirichlet_bc(
                set_ids=[4, 1, 2, 3, 5, 6], bc_values=[1.0, 0.0, 0.0, 0.0, 0.0, 0.0]
            )
            self.kw_database.main.append("*CASE_END_4")

        elif self.type == "ra_fiber":
            self.additional_right_atrium_bc(atrium)

            self.kw_database.main.append(keywords.Case(caseid=1, jobid="trans", scid1=1))
            self.kw_database.main.append(keywords.Case(caseid=2, jobid="ab", scid1=2))
            self.kw_database.main.append(keywords.Case(caseid=3, jobid="v", scid1=3))
            self.kw_database.main.append(keywords.Case(caseid=4, jobid="r", scid1=4))
            self.kw_database.main.append(keywords.Case(caseid=5, jobid="w", scid1=5))

            self.kw_database.main.append("*CASE_BEGIN_1")
            self._define_Laplace_Dirichlet_bc(set_ids=[100, 200], bc_values=[0, 1])
            self.kw_database.main.append("*CASE_END_1")

            self.kw_database.main.append("*CASE_BEGIN_2")
            self._define_Laplace_Dirichlet_bc(
                set_ids=[9, 7, 8, 11], bc_values=[2.0, 1.0, 0.0, -1.0]
            )
            self.kw_database.main.append("*CASE_END_2")

            self.kw_database.main.append("*CASE_BEGIN_3")
            self._define_Laplace_Dirichlet_bc(set_ids=[9, 8, 11], bc_values=[1.0, 0.0, 0.0])
            self.kw_database.main.append("*CASE_END_3")

            self.kw_database.main.append("*CASE_BEGIN_4")
            self._define_Laplace_Dirichlet_bc(set_ids=[7, 10], bc_values=[1.0, 0.0])
            self.kw_database.main.append("*CASE_END_4")

            self.kw_database.main.append("*CASE_BEGIN_5")
            self._define_Laplace_Dirichlet_bc(set_ids=[12, 13], bc_values=[1.0, -1.0])
            self.kw_database.main.append("*CASE_END_5")

        return atrium

    def update(self):
        """Update keyword database."""
        # nodes
        node_kw = create_node_keyword(self.target.points)
        self.kw_database.nodes.append(node_kw)

        # part and mat
        self._update_parts_materials_db()

        # elems
        kw_elements = create_elemetn_solid_keyword(
            self.target.cells.reshape(-1, 5)[:, 1:] + 1,
            np.arange(1, self.target.n_cells + 1, dtype=int),
            self.model.parts[0].pid,
        )
        self.kw_database.solid_elements.append(kw_elements)

        # main
        self._update_main_db()

        if self.type == "uvc":
            self._update_uvc_bc()
        elif self.type == "la_fiber" or self.type == "ra_fiber":
            self.update_atrium_fiber_bc(self.target)

        self._get_list_of_includes()
        self._add_includes()

    def _update_uvc_bc(self):
        self.kw_database.main.append(keywords.Case(caseid=1, jobid="transmural", scid1=1))
        self.kw_database.main.append(keywords.Case(caseid=2, jobid="apico-basal", scid1=2))
        self.kw_database.main.append(keywords.Case(caseid=3, jobid="rotational", scid1=3))

        # transmural uvc
        id_sorter = np.argsort(self.target["point_ids"])

        endo_set = []
        epi_set = []
        for part in self.model.parts:
            for surf in part.surfaces:
                if "endocardium" in surf.name:
                    endo_set.extend(surf.node_ids)
                # elif "epicardium" in surf.name:
                #     epi_set.extend(surf.node_ids)

        # map IDs to sub mesh
        endo_set_new = id_sorter[
            np.searchsorted(self.target["point_ids"], endo_set, sorter=id_sorter)
        ]
        endo_set_new = np.unique(endo_set_new)

        endo_sid = self.get_unique_nodeset_id()
        kw = create_node_set_keyword(endo_set_new + 1, node_set_id=endo_sid, title="endo")
        self.kw_database.node_sets.append(kw)

        # epi_set_new = id_sorter[
        #     np.searchsorted(self.target["point_ids"], epi_set, sorter=id_sorter)
        # ]
        # epi_set_new = np.unique(epi_set_new)
        # epi_set_new = np.setdiff1d(epi_set_new, endo_set_new)

        # epi cannot use directly Surface because new free surface exposed
        ids_surface = self.target.extract_surface()["vtkOriginalPointIds"]
        epi_set_new = np.setdiff1d(ids_surface, endo_set_new)

        epi_sid = self.get_unique_nodeset_id()
        kw = create_node_set_keyword(epi_set_new + 1, node_set_id=epi_sid, title="epi")
        self.kw_database.node_sets.append(kw)

        self.kw_database.main.append("*CASE_BEGIN_1")
        self._define_Laplace_Dirichlet_bc(set_ids=[endo_sid, epi_sid], bc_values=[0, 1])
        self.kw_database.main.append("*CASE_END_1")

        # apicobasal uvc
        apex_sid = self._create_apex_nodeset()
        base_sid = self._create_base_nodeset()

        self.kw_database.main.append("*CASE_BEGIN_2")
        self._define_Laplace_Dirichlet_bc(set_ids=[apex_sid, base_sid], bc_values=[0, 1])
        self.kw_database.main.append("*CASE_END_2")

        # rotational uc
        [sid_minus_pi, sid_plus_pi, sid_zero] = self._create_rotational_nodesets()

        self.kw_database.main.append("*CASE_BEGIN_3")
        self._define_Laplace_Dirichlet_bc(
            set_ids=[sid_minus_pi, sid_plus_pi, sid_zero], bc_values=[-np.pi, np.pi, 0]
        )
        self.kw_database.main.append("*CASE_END_3")

    def _create_apex_nodeset(self):
        # apex
        apex_set = self.model._compute_uvc_apex_set()
        id_sorter = np.argsort(self.target["point_ids"])
        ids_submesh = id_sorter[
            np.searchsorted(self.target["point_ids"], apex_set, sorter=id_sorter)
        ]
        sid = self.get_unique_nodeset_id()
        kw = create_node_set_keyword(ids_submesh + 1, node_set_id=sid, title="apex")
        self.kw_database.node_sets.append(kw)
        return sid

    def _create_base_nodeset(self):
        # base
        base_set = np.array([])
        for part in self.model.parts:
            for cap in part.caps:
                if ("mitral" in cap.name) or ("tricuspid" in cap.name):
                    base_set = np.append(base_set, cap.node_ids)

        id_sorter = np.argsort(self.target["point_ids"])
        ids_submesh = id_sorter[
            np.searchsorted(self.target["point_ids"], base_set, sorter=id_sorter)
        ]
        sid = self.get_unique_nodeset_id()
        kw = create_node_set_keyword(ids_submesh + 1, node_set_id=sid, title="base")
        self.kw_database.node_sets.append(kw)
        return sid

    def _create_surface_nodeset(self, surftype: str, cavity_type: str):
        id_sorter = np.argsort(self.target["point_ids"])

        nodeset = np.array([])
        for part in self.model.parts:
            if cavity_type in part.name:
                for surf in part.surfaces:
                    if surftype in surf.name:
                        nodeset = np.append(nodeset, surf.node_ids)
        nodeset = np.unique(nodeset.astype(int))

        # map IDs to sub mesh
        ids_submesh = id_sorter[
            np.searchsorted(self.target["point_ids"], nodeset, sorter=id_sorter)
        ]

        sid = self.get_unique_nodeset_id()
        kw = create_node_set_keyword(
            ids_submesh + 1, node_set_id=sid, title=cavity_type + " " + surftype + " all"
        )
        self.kw_database.node_sets.append(kw)

        return sid

    def _create_rotational_nodesets(self):
        # Find nodes on target mesh
        rot_start, rot_end, septum = self.model._compute_uvc_rotation_bc(copy.deepcopy(self.target))

        sid_minus_pi = self.get_unique_nodeset_id()
        kw = create_node_set_keyword(rot_start + 1, node_set_id=sid_minus_pi, title="rotation:-pi")
        self.kw_database.node_sets.append(kw)
        sid_plus_pi = self.get_unique_nodeset_id()
        kw = create_node_set_keyword(rot_end + 1, node_set_id=sid_plus_pi, title="rotation:pi")
        self.kw_database.node_sets.append(kw)
        sid_zero = self.get_unique_nodeset_id()
        kw = create_node_set_keyword(septum + 1, node_set_id=sid_zero, title="rotation:0")
        self.kw_database.node_sets.append(kw)
        return [sid_minus_pi, sid_plus_pi, sid_zero]

    def _define_Laplace_Dirichlet_bc(
        self,
        set_ids: List[int],
        bc_values: List[float],
    ):
        for sid, value in zip(set_ids, bc_values):
            self.kw_database.main.append(
                keywords.BoundaryTemperatureSet(
                    nsid=sid,
                    lcid=0,
                    cmult=value,
                ),
            )
        return

    def _update_parts_materials_db(self):
        """Loop over parts defined in the model and creates keywords."""
        LOGGER.debug("Updating part keywords...")

        # add parts with a dataframe
        section_id = self.get_unique_section_id()

        # get list of cavities from model
        for part in self.model.parts:
            # part.pid = self.get_unique_part_id()
            # material ID = part ID
            part.mid = part.pid

            part_df = pd.DataFrame(
                {
                    "heading": [part.name],
                    "pid": [part.pid],
                    "secid": [section_id],
                    "mid": [0],
                    "tmid": [part.mid],
                }
            )
            part_kw = keywords.Part()
            part_kw.parts = part_df
            self.kw_database.parts.append(part_kw)

            # set up material
            self.kw_database.parts.append(
                keywords.MatThermalIsotropic(tmid=part.mid, tro=1e-9, hc=1, tc=1)
            )

        # set up section solid
        section_kw = keywords.SectionSolid(secid=section_id, elform=10)
        self.kw_database.parts.append(section_kw)

        return

    def _update_main_db(self):
        self.kw_database.main.append(keywords.ControlSolution(soln=1))
        self.kw_database.main.append(keywords.ControlThermalSolver(atype=0, ptype=0, solver=11))
        self.kw_database.main.append(keywords.DatabaseBinaryD3Plot(dt=1.0))
        self.kw_database.main.append(keywords.DatabaseGlstat(dt=1.0))
        self.kw_database.main.append(keywords.DatabaseMatsum(dt=1.0))
        self.kw_database.main.append(keywords.DatabaseTprint(dt=1.0))
        self.kw_database.main.append(keywords.ControlTermination(endtim=1, dtmin=1.0))


if __name__ == "__main__":
    print("protected")<|MERGE_RESOLUTION|>--- conflicted
+++ resolved
@@ -3310,11 +3310,7 @@
                 self.kw_database.cell_models.extend([cell_kw])
             self.kw_database.beam_networks.append(beams_kw)
 
-<<<<<<< HEAD
-    def _update_export_controls(self, dt_output_d3plot: float = 5.0):
-=======
     def _update_export_controls(self, dt_output_d3plot: float = 10.0):
->>>>>>> 7d6d9369
         """Add solution controls to the main simulation.
 
         Parameters
