"""Example to pre-process data from Strocchi2020 and Cristobal2021"""
import os
import pathlib

import ansys.heart.preprocessor.models as models
from ansys.heart.simulator.support import run_preprocessor
import ansys.heart.writer.dynawriter as writers
from ansys.heart.simulator.simulator import Simulator

if __name__ == "__main__":

    """Full Heart example

    1. Extracts simulation mesh
    2. Writes files for mechanics, zero-pressure, fiber generation, and purkinje

    Please change paths
    """

    path_to_case = os.path.join(
        pathlib.Path(__file__).parents[3], "downloads\\Strocchi2020\\01\\01.case"
    )
<<<<<<< HEAD
    workdir = os.path.join(pathlib.Path(path_to_case).parent, "BiVentricleRefactored")
=======
    workdir = os.path.join(pathlib.Path(path_to_case).parent, "BiVentricle")
>>>>>>> dcb32628
    path_to_model = os.path.join(workdir, "heart_model.pickle")

    use_preprocessor = False
    write_lsdyna_files = False
    simulator = True

    if simulator:
        model = models.HeartModel.load_model(path_to_model)
        sim = Simulator(model)
        sim.build()
        # exportdir = os.path.join(
        #     writer.model.info.workdir, writer.__class__.__name__.lower().replace("dynawriter", ""),
        # )

        # writer.model.mesh.write_to_vtk(os.path.join(writer.model.info.workdir, "volume_mesh.vtk"))
        # writer.update()
        # writer.export(exportdir)

    if use_preprocessor:
        model = run_preprocessor(
            model_type=models.BiVentricle,
            database="Strocchi2020",
            path_original_mesh=path_to_case,
            work_directory=workdir,
            path_to_model=path_to_model,
            mesh_size=1.5,
        )

    # write LS-DYNA files
    # Load model (e.g. when you skip the preprocessor):
    model = models.HeartModel.load_model(path_to_model)

    if write_lsdyna_files:
        for writer in (
            writers.ElectrophysiologyDynaWriter(model),
            writers.MechanicsDynaWriter(model, "ConstantPreloadWindkesselAfterload"),
            writers.ZeroPressureMechanicsDynaWriter(model),
            writers.FiberGenerationDynaWriter(model),
            writers.PurkinjeGenerationDynaWriter(model),
        ):
            exportdir = os.path.join(
                writer.model.info.workdir,
                writer.__class__.__name__.lower().replace("dynawriter", ""),
            )

            writer.model.mesh.write_to_vtk(
                os.path.join(writer.model.info.workdir, "volume_mesh.vtk")
            )
            writer.update()
            writer.export(exportdir)

    pass<|MERGE_RESOLUTION|>--- conflicted
+++ resolved
@@ -5,7 +5,6 @@
 import ansys.heart.preprocessor.models as models
 from ansys.heart.simulator.support import run_preprocessor
 import ansys.heart.writer.dynawriter as writers
-from ansys.heart.simulator.simulator import Simulator
 
 if __name__ == "__main__":
 
@@ -20,11 +19,7 @@
     path_to_case = os.path.join(
         pathlib.Path(__file__).parents[3], "downloads\\Strocchi2020\\01\\01.case"
     )
-<<<<<<< HEAD
-    workdir = os.path.join(pathlib.Path(path_to_case).parent, "BiVentricleRefactored")
-=======
     workdir = os.path.join(pathlib.Path(path_to_case).parent, "BiVentricle")
->>>>>>> dcb32628
     path_to_model = os.path.join(workdir, "heart_model.pickle")
 
     use_preprocessor = False
