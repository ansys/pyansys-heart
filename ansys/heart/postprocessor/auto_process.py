--- conflicted
+++ resolved
@@ -34,19 +34,10 @@
 from ansys.heart.postprocessor.exporter import D3plotToVTKExporter, LVContourExporter
 from ansys.heart.postprocessor.pvloop import generate_pvloop
 from ansys.heart.preprocessor.mesh.objects import Cavity
+from ansys.heart.preprocessor.models import HeartModel
 from ansys.heart.simulator.settings.settings import SimulationSettings
 import numpy as np
 
-<<<<<<< HEAD
-=======
-if not heart_version:
-    heart_version = "v0.1"
-if heart_version == "v0.2":
-    from ansys.heart.preprocessor.models.v0_2.models import HeartModel
-elif heart_version == "v0.1":
-    from ansys.heart.preprocessor.models.v0_2.models import HeartModel
-
->>>>>>> ccc97356
 
 def zerop_post(directory: str, model: HeartModel) -> tuple[dict, np.ndarray, np.ndarray]:
     """Post-process zeropressure folder.
@@ -84,17 +75,7 @@
     displacements = [data.get_displacement_at(time=t) for t in data.time]
     guess_ed_coord = stress_free_coord + displacements[-1]
 
-<<<<<<< HEAD
     nodes = model.mesh.nodes
-=======
-    if len(model.cap_centroids) == 0 or heart_version == "v0.2":
-        nodes = model.mesh.nodes
-    else:  # TODO remove after migrating to v0.2
-        # a center node for each cap has been created, add them into create the cavity
-        nodes = np.vstack((model.mesh.nodes, np.zeros((len(model.cap_centroids), 3))))
-        for cap_center in model.cap_centroids:
-            nodes[cap_center.node_id] = cap_center.xyz
->>>>>>> ccc97356
 
     # convergence information
     dst = np.linalg.norm(guess_ed_coord - nodes, axis=1)
