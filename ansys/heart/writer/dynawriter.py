--- conflicted
+++ resolved
@@ -210,9 +210,7 @@
             surface_id = self.get_unique_segmentset_id()
             cavity.surface.id = surface_id
             kw = create_segment_set_keyword(
-                segments=cavity.surface.faces + 1,
-                segid=cavity.surface.id,
-                title=cavity.name,
+                segments=cavity.surface.faces + 1, segid=cavity.surface.id, title=cavity.name,
             )
             # append this kw to the segment set database
             self.kw_database.segment_sets.append(kw)
@@ -222,9 +220,7 @@
             for surface in part.surfaces:
                 surface.id = self.get_unique_segmentset_id()
                 kw = create_segment_set_keyword(
-                    segments=surface.faces + 1,
-                    segid=surface.id,
-                    title=surface.name,
+                    segments=surface.faces + 1, segid=surface.id, title=surface.name,
                 )
                 # append this kw to the segment set database
                 self.kw_database.segment_sets.append(kw)
@@ -761,11 +757,7 @@
         time = [0, prefill_time, prefill_time + dtmax, end_time]
         step = [5 * dtmax, 5 * dtmax, dtmin, dtmax]
         kw_curve = create_define_curve_kw(
-            x=time,
-            y=step,
-            curve_name="time step control",
-            curve_id=lcid,
-            lcint=0,
+            x=time, y=step, curve_name="time step control", curve_id=lcid, lcint=0,
         )
         self.kw_database.main.append(kw_curve)
         self.kw_database.main.append(
@@ -817,11 +809,7 @@
         ]
         step = [10 * dt_output_d3plot, 10 * dt_output_d3plot, dt_output_d3plot, dt_output_d3plot]
         kw_curve = create_define_curve_kw(
-            x=time,
-            y=step,
-            curve_name="d3plot out control",
-            curve_id=lcid,
-            lcint=0,
+            x=time, y=step, curve_name="d3plot out control", curve_id=lcid, lcint=0,
         )
 
         self.kw_database.main.append(kw_curve)
@@ -862,9 +850,7 @@
             surface_id = self.get_unique_segmentset_id()
             cavity.surface.id = surface_id
             kw = create_segment_set_keyword(
-                segments=cavity.surface.faces + 1,
-                segid=cavity.surface.id,
-                title=cavity.name,
+                segments=cavity.surface.faces + 1, segid=cavity.surface.id, title=cavity.name,
             )
             # append this kw to the segment set database
             self.kw_database.segment_sets.append(kw)
@@ -874,9 +860,7 @@
             for surface in part.surfaces:
                 surface.id = self.get_unique_segmentset_id()
                 kw = create_segment_set_keyword(
-                    segments=surface.faces + 1,
-                    segid=surface.id,
-                    title=surface.name,
+                    segments=surface.faces + 1, segid=surface.id, title=surface.name,
                 )
                 # append this kw to the segment set database
                 self.kw_database.segment_sets.append(kw)
@@ -887,9 +871,7 @@
             segid = self.get_unique_segmentset_id()
             setattr(cap, "seg_id", segid)
             segset_kw = create_segment_set_keyword(
-                segments=cap.triangles + 1,
-                segid=cap.seg_id,
-                title=cap.name,
+                segments=cap.triangles + 1, segid=cap.seg_id, title=cap.name,
             )
             self.kw_database.segment_sets.append(segset_kw)
         return
@@ -1100,20 +1082,13 @@
             for cap in caps:
                 if cap.name in caps_to_use:
                     self._add_springs_cap_edge(
-                        cap,
-                        part_id,
-                        scale_factor_normal,
-                        scale_factor_radial,
+                        cap, part_id, scale_factor_normal, scale_factor_radial,
                     )
 
         return
 
     def _add_springs_cap_edge(
-        self,
-        cap: Cap,
-        part_id: int,
-        scale_factor_normal: float,
-        scale_factor_radial: float,
+        self, cap: Cap, part_id: int, scale_factor_normal: float, scale_factor_radial: float,
     ):
         """Add springs to the cap nodes.
 
@@ -1177,9 +1152,7 @@
 
         # add sd direction radial to nodes
         sd_orientation_radial_kw = create_define_sd_orientation_kw(
-            vectors=sd_orientations_radial,
-            vector_id_offset=self.id_offset["vector"],
-            iop=0,
+            vectors=sd_orientations_radial, vector_id_offset=self.id_offset["vector"], iop=0,
         )
 
         vector_ids_radial = sd_orientation_radial_kw.vectors["vid"].to_numpy()
@@ -1413,11 +1386,7 @@
         )
 
         section_kw = keywords.SectionShell(
-            secid=section_id,
-            elform=4,
-            shrf=0.8333,
-            nip=3,
-            t1=self.parameters["Cap"]["Thickness"],
+            secid=section_id, elform=4, shrf=0.8333, nip=3, t1=self.parameters["Cap"]["Thickness"],
         )
 
         self.kw_database.cap_elements.append(material_kw)
@@ -1456,9 +1425,7 @@
                 continue
 
             shell_kw = create_element_shell_keyword(
-                shells=cap.triangles + 1,
-                part_id=cap.pid,
-                id_offset=shell_id_offset,
+                shells=cap.triangles + 1, part_id=cap.pid, id_offset=shell_id_offset,
             )
 
             self.kw_database.cap_elements.append(shell_kw)
@@ -1524,16 +1491,12 @@
             )
             if isinstance(self.model, (BiVentricle, FourChamber, FullHeart)):
                 file_path = os.path.join(
-                    Path(__file__).parent.absolute(),
-                    "templates",
-                    "system_model_settings_bv.json",
+                    Path(__file__).parent.absolute(), "templates", "system_model_settings_bv.json",
                 )
 
             elif isinstance(self.model, LeftVentricle):
                 file_path = os.path.join(
-                    Path(__file__).parent.absolute(),
-                    "templates",
-                    "system_model_settings_lv.json",
+                    Path(__file__).parent.absolute(), "templates", "system_model_settings_lv.json",
                 )
 
             fid = open(file_path)
@@ -1991,17 +1954,13 @@
             LOGGER.warning("Model type %s in development " % self.model.info.model_type)
 
             # Define part set for myocardium
-            part_list1_kw = keywords.SetPartList(
-                sid=1,
-            )
+            part_list1_kw = keywords.SetPartList(sid=1,)
             part_list1_kw.parts._data = myocardium_part_ids
             part_list1_kw.options["TITLE"].active = True
             part_list1_kw.title = "myocardium_all"
 
             self.kw_database.create_fiber.extend(
-                [
-                    part_list1_kw,
-                ]
+                [part_list1_kw,]
             )
 
             # combine node sets endocardium uing *SET_NODE_ADD:
@@ -2082,17 +2041,13 @@
             septum_part_ids = [self.model.get_part("Septum").pid]
 
             # Define part set for myocardium
-            part_list1_kw = keywords.SetPartList(
-                sid=1,
-            )
+            part_list1_kw = keywords.SetPartList(sid=1,)
             part_list1_kw.parts._data = myocardium_part_ids
             part_list1_kw.options["TITLE"].active = True
             part_list1_kw.title = "myocardium_all"
 
             # Define part set for septum
-            part_list2_kw = keywords.SetPartList(
-                sid=2,
-            )
+            part_list2_kw = keywords.SetPartList(sid=2,)
             part_list2_kw.options["TITLE"].active = True
             part_list2_kw.title = "septum"
             part_list2_kw.parts._data = septum_part_ids
@@ -2720,8 +2675,7 @@
         return
 
     def _update_solution_controls(
-        self,
-        end_time: float = 800,
+        self, end_time: float = 800,
     ):
         """Adds solution controls, output controls and other solver settings
         as keywords
@@ -2770,7 +2724,6 @@
             self.kw_database.main.append(keywords.Include(filename=filename_to_include))
 
         return
-
 
     # def _update_use_Purkinje(self):
     #     """Updates the keywords for Purkinje generation."""
@@ -2894,11 +2847,8 @@
     #             )
     #         )
 
-<<<<<<< HEAD
-=======
     def _update_solution_controls(
-        self,
-        end_time: float = 800,
+        self, end_time: float = 800,
     ):
         """Add solution controls, output controls and solver settings."""
         # add termination keywords
@@ -2948,6 +2898,5 @@
         return
 
 
->>>>>>> 2cde7774
 if __name__ == "__main__":
     print("protected")