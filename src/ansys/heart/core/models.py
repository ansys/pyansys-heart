# Copyright (C) 2023 - 2025 ANSYS, Inc. and/or its affiliates.
# SPDX-License-Identifier: MIT
#
#
# Permission is hereby granted, free of charge, to any person obtaining a copy
# of this software and associated documentation files (the "Software"), to deal
# in the Software without restriction, including without limitation the rights
# to use, copy, modify, merge, publish, distribute, sublicense, and/or sell
# copies of the Software, and to permit persons to whom the Software is
# furnished to do so, subject to the following conditions:
#
# The above copyright notice and this permission notice shall be included in all
# copies or substantial portions of the Software.
#
# THE SOFTWARE IS PROVIDED "AS IS", WITHOUT WARRANTY OF ANY KIND, EXPRESS OR
# IMPLIED, INCLUDING BUT NOT LIMITED TO THE WARRANTIES OF MERCHANTABILITY,
# FITNESS FOR A PARTICULAR PURPOSE AND NONINFRINGEMENT. IN NO EVENT SHALL THE
# AUTHORS OR COPYRIGHT HOLDERS BE LIABLE FOR ANY CLAIM, DAMAGES OR OTHER
# LIABILITY, WHETHER IN AN ACTION OF CONTRACT, TORT OR OTHERWISE, ARISING FROM,
# OUT OF OR IN CONNECTION WITH THE SOFTWARE OR THE USE OR OTHER DEALINGS IN THE
# SOFTWARE.

"""Module containing classes for the various heart models."""

import copy
import json
import os

# import json
import pathlib
import re
from typing import List, Literal, Union

import numpy as np
import pyvista as pv
import yaml

from ansys.heart.core import LOG as LOGGER
import ansys.heart.core.helpers.connectivity as connectivity
import ansys.heart.core.helpers.vtkmethods as vtkmethods
from ansys.heart.core.objects import (
    BeamsMesh,
    BeamMesh,
    Cap,
    CapType,
    Cavity,
    Mesh,
    Part,
    PartType,
    Point,
    SurfaceMesh,
)
from ansys.heart.preprocessor.input import _InputModel
import ansys.heart.preprocessor.mesher as mesher
from ansys.heart.simulator.settings.material.ep_material import EPMaterial
from ansys.heart.simulator.settings.material.material import (
    ISO,
    Mat295,
    MechanicalMaterialModel,
)


def _get_axis_from_field_data(
    mesh: Mesh | pv.UnstructuredGrid, axis_name: Literal["l4cv_axis", "l2cv_axis", "short_axis"]
) -> dict:
    """Get the axis from mesh field data."""
    try:
        return {
            "center": mesh.field_data[axis_name][0],
            "normal": mesh.field_data[axis_name][1],
        }
    except KeyError:
        LOGGER.info(f"Failed to retrieve {axis_name} from mesh field data")
        return None


def _set_field_data_from_axis(
    mesh: Mesh | pv.UnstructuredGrid,
    axis: dict,
    axis_name: Literal["l4cv_axis", "l2cv_axis", "short_axis"],
):
    """Store the axis in mesh field data."""
    if "center" and "normal" not in axis.keys():
        LOGGER.info("Failed to store axis.")
        return None
    data = np.array([value for value in axis.values()])
    if data.shape != (2, 3):
        LOGGER.info("Data has wrong shape, expecting (2,3) shaped data.")
        return None
    mesh.field_data[axis_name] = data
    return mesh

<<<<<<< HEAD
def _read_purkinje_from_kfile(filename: pathlib.Path):
    """Reads purkinje from k file.

    Parameters
    ----------
    filename : pathlib.Path
        Purkinje filename.

    Returns
    -------
    _type_
        Beam data extracted from file: beam_nodes,edges,mask,pid
    """
    # Open file and import beams and created nodes
    with open(filename, "r") as file:
        start_nodes = 0
        lines = file.readlines()
    # find line ids delimiting node data and edge data
    start_nodes = np.array(np.where(["*NODE" in line for line in lines]))[0][0]
    end_nodes = np.array(np.where(["*" in line for line in lines]))
    end_nodes = end_nodes[end_nodes > start_nodes][0]
    start_beams = np.array(np.where(["*ELEMENT_BEAM" in line for line in lines]))[0][0]
    end_beams = np.array(np.where(["*" in line for line in lines]))
    end_beams = end_beams[end_beams > start_beams][0]

    # load node data
    node_data = np.loadtxt(
        filename, skiprows=start_nodes + 1, max_rows=end_nodes - start_nodes - 1
    )
    new_ids = node_data[:, 0].astype(int) - 1
    beam_nodes = node_data[:, 1:4]

    # load beam data
    beam_data = np.loadtxt(
        filename, skiprows=start_beams + 1, max_rows=end_beams - start_beams - 1, dtype=int
    )
    edges = beam_data[:, 2:4] - 1
    pid = beam_data[0, 1]

    # TODO: physically, this is not fully understood: Merging the end of bundle branch, the
    # TODO: origin of Purkinje and the apex of myiocardium seems logical, but it has more chance
    # TODO: the EP wave will not be triggered.
    # TODO: so I remove it, it means: end of bundle branch connect to apex, origin of Purkinje
    # TODO: is another point on the same location.

    mask = np.isin(edges, new_ids)  # True for new created nodes
    edges[mask] -= new_ids[0]  # beam nodes id start from 0

    return beam_nodes,edges,mask,pid



   
=======

def _set_workdir(workdir: pathlib.Path | str = None) -> str:
    """Set the root working directory.

    Parameters
    ----------
    workdir : pathlib.Path | str, optional
        Path to desired working directory, by default None

    Returns
    -------
    str
        Path to working directory.
    """
    if workdir is None:
        workdir = os.getcwd()

    workdir1 = os.getenv("PYANSYS_HEART_WORKDIR", workdir)
    if workdir1 != workdir:
        LOGGER.info(f"Working directory set to {workdir1}")

    if not os.path.isdir(workdir1):
        LOGGER.info(f"Creating {workdir1}")
        os.makedirs(workdir1, exist_ok=True)
    else:
        LOGGER.warning(f"Working directory {workdir1} already exists.")

    return workdir1


>>>>>>> a8ce0d00
class HeartModel:
    """Parent class for heart models."""

    @property
    def parts(self) -> List[Part]:
        """Return list of parts."""
        parts = []
        for key, value in self.__dict__.items():
            attribute = getattr(self, key)
            if isinstance(attribute, Part):
                parts.append(attribute)
        return parts

    @property
    def part_names(self) -> List[str]:
        """Return list of part names."""
        part_names = []
        for part in self.parts:
            part_names.append(part.name)
        return part_names

    @property
    def part_ids(self) -> List[int]:
        """Return list of used part ids."""
        return [part.pid for part in self.parts]

    @property
    def surfaces(self) -> List[SurfaceMesh]:
        """Return list of all defined surfaces."""
        return [s for p in self.parts for s in p.surfaces]

    @property
    def surface_names(self) -> List[str]:
        """Return list of all defined surface names."""
        return [s.name for s in self.surfaces]

    @property
    def surface_ids(self) -> List[str]:
        """Return list of all defined surface names."""
        return [s.id for s in self.surfaces]

    @property
    def cavities(self) -> List[Cavity]:
        """Return list of cavities in the model."""
        return [part.cavity for part in self.parts if part.cavity]

    @property
    def part_name_to_part_id(self) -> dict:
        """Dictionary that maps the part name to the part id."""
        return {p.name: p.pid for p in self.parts}

    @property
    def part_id_to_part_name(self) -> dict:
        """Dictionary that maps part id to part name."""
        return {p.pid: p.name for p in self.parts}

    @property
    def surface_name_to_surface_id(self) -> dict:
        """Dictionary that maps surface name to surface id."""
        return {s.name: s.id for p in self.parts for s in p.surfaces}

    @property
    def surface_id_to_surface_name(self) -> dict:
        """Dictionary that maps surface name to surface id."""
        return {s.id: s.name for p in self.parts for s in p.surfaces}

    @property
    def l4cv_axis(self) -> dict:
        """l4cv axis."""
        return _get_axis_from_field_data(self.mesh, "l4cv_axis")

    @property
    def l2cv_axis(self) -> dict:
        """l2cv axis."""
        return _get_axis_from_field_data(self.mesh, "l2cv_axis")

    @property
    def short_axis(self) -> dict:
        """l2cv axis."""
        return _get_axis_from_field_data(self.mesh, "short_axis")

    @l4cv_axis.setter
    def l4cv_axis(self, axis: dict):
        """Set short axis."""
        _set_field_data_from_axis(self.mesh, axis, "l4cv_axis")

    @l2cv_axis.setter
    def l2cv_axis(self, axis: dict):
        """Set short axis."""
        _set_field_data_from_axis(self.mesh, axis, "l2cv_axis")

    @short_axis.setter
    def short_axis(self, axis: dict):
        """Set short axis."""
        _set_field_data_from_axis(self.mesh, axis, "short_axis")

    @property
    def cap_centroids(self):
        """Return list of cap centroids."""
        return [
            Point(name=c.name + "_center", xyz=c.centroid, node_id=c.global_centroid_id)
            for p in self.parts
            for c in p.caps
        ]

    def __init__(self, working_directory: pathlib.Path | str = None) -> None:
        """Initialize the HeartModel.

        Parameters
        ----------
        working_directory : pathlib.Path | str, optional
            Path to desired working directory, by default None

        Notes
        -----
        Note that if no working directory is specified it will default to the current
        working directory.
        """
        self.workdir = _set_workdir(working_directory)
        """Working directory."""

        self.mesh = Mesh()
        """Computational mesh."""

        self.fluid_mesh = Mesh()
        """Generated fluid mesh."""

        #! TODO: non-functional flag. Remove or replace.
        self._add_blood_pool: bool = False
        """Flag indicating whether to add a blood pool mesh (Experimental)."""

        self._input: _InputModel = None
        """Input model."""

        self._add_subparts()
        """Add any subparts."""

        self._set_part_ids()
        """Set incremental part ids."""

        self.electrodes: List[Point] = []
        """Electrodes positions for ECG computing."""

        self.beam_network: List[BeamMesh] = []
        """List of beam networks in the mesh."""

        self.conduction_system: BeamsMesh = BeamsMesh()
        """Beams data defining the conduction system."""

        self.electrodes: List[Point] = []
        """Electrodes positions for ECG computing."""

        self._part_info = {}
        """Information about all the parts in the model."""

        self._short_axis: dict = None
        """Short axis."""
        self._l2cv_axis: dict = None
        """l2cv axis."""
        self._l4cv_axis: dict = None
        """l4cv axis."""

        return

    def __str__(self):
        """Represent self as string."""
        return yaml.dump(self.summary(), sort_keys=False)

    # TODO: There is overlap with the input module.
    def _get_parts_info(self):
        """Get the id to model map that allows reconstructing the model from a mesh object."""
        for part in self.parts:
            self._part_info.update(part._get_info())
        return self._part_info

    def create_part_by_ids(self, eids: List[int], name: str) -> Union[None, Part]:
        """Create a new part by element ids.

        Parameters
        ----------
        eids : List[int]
            element id list
        name : str
            part name

        Returns
        -------
        Union[None, Part]
           return the part if succeed
        """
        if len(eids) == 0:
            LOGGER.error(f"Failed to create {name}. Element list is empty")
            return None

        if name in [p.name for p in self.parts]:
            LOGGER.error(f"Failed to create {name}. Name already exists.")
            return None

        for part in self.parts:
            try:
                part.element_ids = np.setdiff1d(part.element_ids, eids)
            except ValueError:
                LOGGER.error(f"Failed to create part {name}")
                return None

        self.add_part(name)
        new_part: Part = self.get_part(name)

        new_part.element_ids = eids

        return new_part

    def add_purkinje_from_kfile(self, filename: pathlib.Path, name: str) -> None:
        """Read an LS-DYNA file containing purkinje beams and nodes.

        Parameters
        ----------
        filename : pathlib.Path

        name : str
            beamnet name
        """

        beam_nodes,edges,mask,pid = _read_purkinje_from_kfile(filename)

        # build tree: beam_nodes and solid_points
        original_points_order = np.unique(edges[mask==False])
        solid_points = self.mesh.points[original_points_order]
        connectivity = np.empty_like(edges)
        np.copyto(connectivity, edges)
        
        # create ids of solid points and fill connectivity
        _, _,inverse_indices = np.unique(connectivity[np.logical_not(mask)], return_index=True,return_inverse=True)
        connectivity[np.logical_not(mask)] = inverse_indices + max(connectivity[mask])+1
        celltypes = np.full((connectivity.shape[0], 1), 2)
        connectivity = np.hstack((celltypes,connectivity))
        beam_points = np.vstack([beam_nodes,solid_points])
        is_connected = np.concatenate([np.zeros(len(beam_nodes)),np.ones(len(solid_points))]).astype(np.int64)
        
        beam_net = pv.PolyData(beam_points,lines=connectivity)
        beam_net.point_data["_is-connected"] = is_connected
        id=self.conduction_system.get_unique_lines_id()
        self.conduction_system.add_lines(lines=beam_net,id=id,name=name)
        
        beam = self.add_beam_net(beam_nodes, edges, mask, pid=pid, name=name)

        return beam,beam_net

    def add_beam_net(
        self, beam_nodes: np.ndarray, edges: np.ndarray, mask: np.ndarray, pid=0, name: str = None
    ) -> BeamMesh:
        """Add a BeamMesh object on the model.

        Parameters
        ----------
        beam_nodes : np.ndarray
            new nodes coordinates.
        edges : np.ndarray
            beam elements connectivity
            If `mask` is true, it's Id of `beam_nodes` (start by 0),
            it will be offset when creating BeamMesh object.
            If `mask` is false, it's Id of existed nodes, it will not be offset.
        mask : np.ndarray
            with the same shape of `edges`
        pid : int, optional
            part Id, will be reassigned when writing, by default 0
        name : str, optional
            name, by default None

        Returns
        -------
        BeamMesh
            BeamMesh object
        """
        edges[mask] += len(self.mesh.points) + len(BeamMesh.all_beam_nodes)

        if len(BeamMesh.all_beam_nodes) == 0:
            BeamMesh.all_beam_nodes = beam_nodes
        else:
            BeamMesh.all_beam_nodes = np.vstack((BeamMesh.all_beam_nodes, beam_nodes))

        # nodes is just for pyvista plot, edges used in writer will be offset
        # TODO: only save necessary nodes, cells, and with a 'global id' array
        beam_net = BeamMesh(
            nodes=np.vstack((self.mesh.points, BeamMesh.all_beam_nodes)),
            edges=edges,
            beam_nodes_mask=mask,
        )
        beam_net.pid = pid
        beam_net.name = name

        #! class variable BeamMesh.all_beam_nodes is not saved in pickle
        #! only the last created beam_network holds all previously created
        #! nodes.
        beam_net._all_beam_nodes = np.copy(BeamMesh.all_beam_nodes)

        self.beam_network.append(beam_net)

        # sync across beam networks
        for beams in self.beam_network:
            beams._all_beam_nodes = np.copy(BeamMesh.all_beam_nodes)

        return beam_net


    def load_input(self, input_vtp: pv.PolyData, part_definitions: dict, scalar: str):
        """Load an input model.

        Parameters
        ----------
        input_vtp : pv.PolyData
            The input surface mesh, represented by a VTK PolyData object.
        part_definitions : dict
            Part definitions of the input model. Each part is enclosed by N number of boundaries.
        scalar : str
            Scalar used to identify boundaries.
        """
        self._input = _InputModel(
            input=input_vtp,
            part_definitions=part_definitions,
            scalar=scalar,
        )
        if self._input is None:
            LOGGER.error("Failed to initialize input model. Please check input arguments.")
            exit()
        return

    # TODO: add working example in docstring, e.g. by using an existing model.
    def mesh_volume(
        self,
        use_wrapper: bool = False,
        overwrite_existing_mesh: bool = True,
        global_mesh_size: float = 1.5,
        path_to_fluent_mesh: str = None,
        mesh_size_per_part: dict = None,
        _global_wrap_size: float = 1.5,
        _wrap_size_per_part: dict = None,
    ) -> Mesh:
        """Remesh the input model and fill the volume.

        Parameters
        ----------
        use_wrapper : bool, optional
            Flag for switch to non-manifold mesher, by default False
        overwrite_existing_mesh : bool, optional
            Flag indicating whether to overwrite the existing .msh.h5 mesh, by default True
        global_mesh_size : float, optional
            Global mesh size used for the generated mesh, by default 1.5
        path_to_fluent_mesh : str, optional
            Path to the generated Fluent .msh.h5 mesh, by default None
        mesh_size_per_part : dict, optional
            Dictionary specifying the target mesh size for each part, by default None.
        _global_wrap_size : float, optional
            Global size used for setting up the size-field for the shrink-wrap algorithm,
            by default None
        _wrap_size_per_part : dict, optional
            Per part size used for setting up the size-field for the shrink-wrap algorithm,
            by default None

        Examples
        --------
        >>> from ansys.heart.core.models import HeartModel
        >>> model = HeartModel()
        >>> model.load_input(geom, part_definitions, scalar)
        >>> # mesh the volume with a global size of 1.5 and size of 1 for the left ventricle.
        >>> model.mesh_volume(
        ...     use_wrapper=True,
        ...     global_mesh_size=1.5,
        ...     path_to_fluent_mesh="simulation-mesh.msh.h5",
        ...     mesh_size_per_part={"Left ventricle": 1},
        ... )

        Notes
        -----
        When the input surfaces are non-manifold the wrapper tries
        to reconstruct the surface and parts. Inevitably this leads to
        reconstruction errors. Nevertheless, in many instances this approach is
        robuster than meshing from a manifold surface. Moreover, any clear interface
        between parts is potentially lost.
        When mesh_size_per_part is incomplete, remaining part sizes default to the
        global mesh size. This is an experimental setting. Any wrap sizes given
        as input argument are ignored when the wrapper is not used.
        """
        if not path_to_fluent_mesh:
            path_to_fluent_mesh = os.path.join(self.workdir, "simulation_mesh.msh.h5")

        if use_wrapper:
            self.mesh = mesher.mesh_from_non_manifold_input_model(
                model=self._input,
                workdir=self.workdir,
                global_mesh_size=global_mesh_size,
                path_to_output=path_to_fluent_mesh,
                overwrite_existing_mesh=overwrite_existing_mesh,
                mesh_size_per_part=mesh_size_per_part,
                _global_wrap_size=_global_wrap_size,
                _wrap_size_per_part=_wrap_size_per_part,
            )
        else:
            LOGGER.warning("Meshing from manifold model is experimental.")
            self.mesh = mesher.mesh_from_manifold_input_model(
                model=self._input,
                workdir=self.workdir,
                mesh_size=global_mesh_size,
                path_to_output=path_to_fluent_mesh,
                overwrite_existing_mesh=overwrite_existing_mesh,
            )

        filename = os.path.join(self.workdir, "volume-mesh-post-meshing.vtu")
        self.mesh.save(filename)

        return self.mesh

    def _mesh_fluid_volume(self, remesh_caps: bool = True):
        """Generate a volume mesh of the cavities.

        Parameters
        ----------
        remesh_caps : bool, optional
            Flag indicating whether to remesh the caps of each cavity, by default True
        """
        # get all relevant boundaries for the fluid cavities:
        substrings_include = ["endocardium", "valve-plane", "septum"]
        substrings_include_re = "|".join(substrings_include)

        substrings_exlude = ["pulmonary-valve", "aortic-valve"]
        substrings_exlude_re = "|".join(substrings_exlude)

        boundaries_fluid = [
            b for b in self.mesh._surfaces if re.search(substrings_include_re, b.name)
        ]
        boundaries_exclude = [
            b.name for b in boundaries_fluid if re.search(substrings_exlude_re, b.name)
        ]
        boundaries_fluid = [b for b in boundaries_fluid if b.name not in boundaries_exclude]

        caps = [c._mesh for p in self.parts for c in p.caps]

        if len(boundaries_fluid) == 0:
            LOGGER.debug("Meshing of fluid cavities not possible. No fluid surfaces detected.")
            return

        if len(caps) == 0:
            LOGGER.debug("Meshing of fluid cavities not possible. No caps detected.")
            return

        LOGGER.info("Meshing fluid cavities...")

        # mesh the fluid cavities
        fluid_mesh = mesher._mesh_fluid_cavities(
            boundaries_fluid, caps, self.workdir, remesh_caps=remesh_caps
        )

        LOGGER.info(f"Meshed {len(fluid_mesh.cell_zones)} fluid regions...")

        # add part-ids
        cz_ids = np.sort([cz.id for cz in fluid_mesh.cell_zones])

        # TODO: this offset is arbitrary.
        offset = 10000
        new_ids = np.arange(cz_ids.shape[0]) + offset
        czid_to_pid = {cz_id: new_ids[ii] for ii, cz_id in enumerate(cz_ids)}

        for cz in fluid_mesh.cell_zones:
            cz.id = czid_to_pid[cz.id]

        fluid_mesh._fix_negative_cells()
        fluid_mesh_vtk = fluid_mesh._to_vtk(add_cells=True, add_faces=False)

        fluid_mesh_vtk.cell_data["_volume-id"] = fluid_mesh_vtk.cell_data["cell-zone-ids"]

        boundaries = [
            SurfaceMesh(name=fz.name, triangles=fz.faces, nodes=fluid_mesh.nodes, id=fz.id)
            for fz in fluid_mesh.face_zones
            if "interior" not in fz.name
        ]

        self.fluid_mesh = Mesh(fluid_mesh_vtk)
        for boundary in boundaries:
            self.fluid_mesh.add_surface(boundary, boundary.id, boundary.name)

        return

    def get_part(self, name: str, by_substring: bool = False) -> Union[Part, None]:
        """Get specific part based on part name."""
        found = False
        for part in self.parts:
            if part.name == name:
                return part
            if by_substring:
                if name in part.name:
                    return part
        if not found:
            return None

    def add_part(self, part_name: str) -> None:
        """Dynamically add a part as an attribute to the object."""
        setattr(self, "_".join(part_name.lower().split()), Part(name=part_name))
        return

    def remove_part(self, part_name: str) -> None:
        """Remove a part with a specific name from the model."""
        keys = self.__dict__.keys()
        for key in keys:
            attribute = getattr(self, key)
            if isinstance(attribute, Part):
                if part_name == attribute.name:
                    delattr(self, key)
                    return
        return

    def summary(self) -> dict:
        """Get summary information of the model as a dictionary."""
        from ansys.heart.core.helpers.misc import model_summary

        summary = model_summary(self)
        return summary

    def plot_mesh(self, show_edges: bool = True, color_by: str = "_volume-id"):
        """Plot the volume mesh of the heart model.

        Parameters
        ----------
        show_edges : bool, optional
            Whether to plot the edges, by default True
        color_by : str, optional
            Color by cell/point data, by default "_volume-id"

        Examples
        --------
        >>> import ansys.heart.preprocessor.models as models
        >>> model = models.HeartModel.load_model("heart_model.pickle")
        >>> model.plot_mesh(show_edges=True)
        """
        plotter = pv.Plotter()
        plotter.add_mesh(self.mesh, show_edges=show_edges, scalars=color_by)

        plotter.show()
        return

    def plot_part(self, part: Part):
        """Plot a part in mesh.

        Parameters
        ----------
        part : Part
            part to highlight in mesh

        Examples
        --------
        >>> import ansys.heart.preprocessor.models as models
        >>> model = models.HeartModel.load_model("my_model.pickle")
        >>> model.part(model.left_ventricle)
        """
        mesh = self.mesh

        plotter = pv.Plotter()
        plotter.add_mesh(mesh, opacity=0.5, color="white")
        part = mesh.extract_cells(part.element_ids)
        plotter.add_mesh(part, opacity=0.95, color="red")
        plotter.show()
        return

    def plot_fibers(self, n_seed_points: int = 1000):
        """Plot the mesh and fibers as streamlines.

        Parameters
        ----------
        plot_raw_mesh : bool, optional
            Flag indicating whether to plot the streamlines on the raw mesh, by default False
        n_seed_points : int, optional
            Number of seed points. Recommended to use 5000, by default 1000

        Examples
        --------
        >>> import ansys.heart.preprocessor.models as models
        >>> model = models.HeartModel.load_model("my_model.pickle")
        >>> model.plot_fibers(n_seed_points=5000)
        """
        plotter = pv.Plotter()

        # fiber direction is stored in cell data, but the cell-to-point filter
        # leads to issues, where nan values in any non-volume cell may change
        # the fiber direction in the target point(s).
        mesh = self.mesh.extract_cells_by_type([pv.CellType.TETRA, pv.CellType.HEXAHEDRON])
        mesh = mesh.ctp()
        streamlines = mesh.streamlines(vectors="fiber", source_radius=75, n_points=n_seed_points)
        if streamlines.n_cells == 0:
            LOGGER.error(
                "Failed to generate streanlines with radius {source_radius} and {n_seed_points}"
            )
            return None
        tubes = streamlines.tube()
        plotter.add_mesh(mesh, opacity=0.5, color="white")
        plotter.add_mesh(tubes, color="white")
        plotter.show()
        return plotter

    def plot_surfaces(self, show_edges: bool = True):
        """Plot all the surfaces in the model.

        Examples
        --------
        Import modules and load model.
        >>> import ansys.heart.preprocessor.models as models
        >>> model = models.HeartModel.load_model("my_model.pickle")
        Plot the model
        >>> model.plot(show_edges=True)
        """
        try:
            import matplotlib as matplotlib
        except ImportError:
            LOGGER.warning("matplotlib not found. Install matplotlib with: pip install matplotlib")
            return

        surfaces_to_plot = [s for p in self.parts for s in p.surfaces]
        valves = [b for b in self.mesh._surfaces if "valve" in b.name or "border" in b.name]
        surfaces_to_plot = surfaces_to_plot + valves

        color_map = matplotlib.pyplot.get_cmap("tab20", len(surfaces_to_plot))

        colors = color_map.colors[:, 0:3]
        plotter = pv.Plotter()
        ii = 0
        for surface in surfaces_to_plot:
            plotter.add_mesh(
                surface,
                color=colors[ii, :],
                show_edges=show_edges,
                label=surface.name,
            )
            plotter.add_legend(face=None, size=(0.25, 0.25), loc="lower left")
            ii += 1

        plotter.show()
        return

    def plot_purkinje(self):
        """Plot the mesh and Purkinje network."""
        if not len(self.beam_network) > 0:
            LOGGER.info("No Purkinje network to plot.")
            return

        try:
            plotter = pv.Plotter()
            plotter.add_mesh(self.mesh, color="w", opacity=0.3)
            for beams in self.beam_network:
                plotter.add_mesh(beams, color="r", line_width=2)
            plotter.show()
        except Exception:
            LOGGER.warning("Failed to plot mesh.")
        return

    def save_model(self, filename: str):
        """Save the model and necessary info to reconstruct.

        Parameters
        ----------
        filename : str
            Path to the model

        Notes
        -----
        The mesh of the heart model will be saved as .vtu file, and
        an additional partinfo.json file will be written to reconstruct
        the heart model from the VTU file.

        Examples
        --------
        >>> model.save_model("my-heart-model.vtu")

        """
        extension = pathlib.Path(filename).suffix
        if extension != "":
            mesh_path = filename.replace(extension, ".vtu")
            map_path = filename.replace(extension, ".partinfo.json")
        else:
            mesh_path = filename + ".vtu"
            map_path = filename + ".partinfo.json"

        self.mesh.save(mesh_path)

        with open(map_path, "w") as f:
            json.dump(self._get_parts_info(), f, indent=4)

        return

    # TODO: could consider having this as a static method.
    # TODO: Right now this only reconstructs the surfaces and parts that
    # TODO: are defined in the HeartModel classes:
    # TODO: LeftVentricle, BiVentricle, FourChamber and FullHeart.
    # TODO: Should consider to also reconstruct the parts that are not explicitly
    # TODO: defined in the class.
    def load_model_from_mesh(self, filename_mesh: str, filename_part_info: str):
        """Load model from an existing VTU file and part info dictionary.

        Parameters
        ----------
        filename_mesh : str
            Path to the VTU file containing the mesh.
        filename_part_info : str
            Path to the JSON file that contains the part info to reconstruct the model.

        Examples
        --------
        >>> from ansys.heart.preprocessor.models import FullHeart
        >>> model: FullHeart = FullHeart()
        >>> model.load_model_from_mesh("mesh.vtu", "mesh.partinfo.json")

        """
        # try to load the mesh.
        self.mesh.load_mesh(filename_mesh)

        # open part info
        with open(filename_part_info, "r") as f:
            self._part_info = json.load(f)
            part_info = self._part_info

        # try to reconstruct parts from part info
        # TODO: @mhoeijm alternatively we can use parts defined in part_info,
        # TODO: but we lose autocomplete. e.g.
        # TODO: use keys in part info: for part_name in part_info.keys():
        # TODO: init part by:
        # TODO: part = Part(part_1.name, PartType(part_info[part_1.name]["part-type"]))
        for part_1 in self.parts:
            try:
                list(part_info.keys()).index(part_1.name)
            except ValueError:
                LOGGER.warning(f"{part_1.name} not in part info")
                continue

            #! try to add surfaces to part by using the pre-defined surfaces
            #! Should part-info define the entire heart model and part attributes?
            for surface in part_1.surfaces:
                surface1 = self.mesh.get_surface_by_name(surface.name)
                if not surface1:
                    continue
                super(SurfaceMesh, surface).__init__(surface1)
                surface.id = surface1.id
                surface.name = surface1.name

            part_1.pid = part_info[part_1.name]["part-id"]

            try:
                part_1.element_ids = np.argwhere(
                    np.isin(self.mesh.cell_data["_volume-id"], part_1.pid)
                ).flatten()
            except Exception:
                LOGGER.warning(f"Failed to set element ids for {part_1.name}")
                pass

            # try to initialize cavity object.
            if part_info[part_1.name]["cavity"] != {}:
                cavity_name = list(part_info[part_1.name]["cavity"].keys())[0]
                cavity_id = list(part_info[part_1.name]["cavity"].values())[0]
                part_1.cavity = Cavity(surface=self.mesh.get_surface(cavity_id), name=cavity_name)

            if part_info[part_1.name]["caps"] != {}:
                for cap_name, cap_id in part_info[part_1.name]["caps"].items():
                    #! note that we sasume cap name equals cap type here.
                    cap = Cap(cap_name, cap_type=CapType(cap_name))
                    cap._mesh = self.mesh.get_surface(cap_id)
                    part_1.caps.append(cap)

            # TODO: add non-standard part by setattr(self, part_name_n, part)

        # NOTE: #? Wrap in try-block?
        # NOTE: #? add validation method to make sure all essential components are present?
        try:
            self._extract_apex()
        except Exception:
            LOGGER.warning("Failed to extract apex. Consider setting apex manually.")

        if any(v is None for v in [self.short_axis, self.l4cv_axis, self.l2cv_axis]):
            LOGGER.warning("Heart not defined in the VTU file.")
            try:
                LOGGER.warning("Computing heart axis...")
                self._define_anatomy_axis()
            except Exception:
                LOGGER.error(
                    "Failed to extract heart axis. Consider computing and setting them manually."
                )
        else:
            LOGGER.info("Heart axis defined in the VTU file is reused...")

        return

    def _set_part_ids(self):
        """Populate part ids."""
        c = 1
        for p in self.parts:
            p.pid = c
            c += 1

    def _add_subparts(self) -> None:
        """Add subparts to parts of type ventricle."""
        for part in self.parts:
            if part.part_type in [PartType.VENTRICLE]:
                part._add_myocardium_part()
        return

    def _get_used_element_ids(self) -> np.ndarray:
        """Return array of used element ids."""
        element_ids = np.empty(0, dtype=int)
        for part in self.parts:
            element_ids = np.append(element_ids, part.element_ids)

        return element_ids

    def _update_parts(self):
        """Update the parts using the meshed volume.

        Notes
        -----
        1. Extracts septum
        2. Updates Parts to include element ids of the respective part
        3. Assign surfaces to each part
        4. Extracts the closing caps
        5. Creates cavities
        6. Extracts apical points
        7. Computes left-ventricle axis
        8. Computes left-ventricle 17 segments
        9. Adds nodal areas
        10. Adds surface normals to boundaries
        """
        self._sync_input_parts_to_model_parts()

        self._extract_septum()
        self._assign_elements_to_parts()
        self._assign_surfaces_to_parts()

        self._validate_parts()
        self._validate_surfaces()

        self._assign_cavities_to_parts()
        self._update_cap_types()
        self._validate_cap_names()

        self._extract_apex()
        self._define_anatomy_axis()

        if "fiber" not in self.mesh.array_names:
            LOGGER.debug("Adding placeholder for fiber direction.")
            fiber = np.tile([[0.0, 0.0, 1.0]], (self.mesh.n_cells, 1))
            self.mesh.cell_data["fiber"] = fiber

        if "sheet" not in self.mesh.array_names:
            LOGGER.debug("Adding placeholder for sheet direction.")
            sheet = np.tile([[0.0, 1.0, 1.0]], (self.mesh.n_cells, 1))
            self.mesh.cell_data["sheet"] = sheet

        if "uvc_l" not in self.mesh.array_names:
            LOGGER.debug("Add approximate longitudinal coordinates.")
            lv_apex = self.left_ventricle.apex_points[1].xyz
            mv_centroid = [c.centroid for p in self.parts for c in p.caps if "mitral" in c.name][0]
            longitudinal_axis = lv_apex - mv_centroid
            from ansys.heart.core.helpers.misc import rodrigues_rot

            points_rotation = rodrigues_rot(
                self.mesh.points - lv_apex, longitudinal_axis, [0, 0, -1]
            )
            points_rotation[:, 2] = points_rotation[:, 2] - np.min(points_rotation, axis=0)[2]
            scaling = points_rotation[:, 2] / np.max(points_rotation[:, 2])
            self.mesh.point_data["uvc_longitudinal"] = scaling

        self._get_parts_info()

        return

    def _sync_input_parts_to_model_parts(self):
        """Synchronize the input parts to the model parts.

        Notes
        -----
        Checks:
            overwrites the default part ids by those given by user.
        """
        # unassign any part ids.
        for p in self.parts:
            p.pid = None

        for input_part in self._input.parts:
            try:
                idx = self.part_names.index(input_part.name)
                self.parts[idx].pid = input_part.id
            except ValueError:
                LOGGER.debug(f"Failed to find a match for: {input_part.name}")
                continue

        # assign new ids to parts without part id
        for p in self.parts:
            if not p.pid:
                p.pid = max([pid for pid in self.part_ids if pid is not None]) + 1

        return

    def _extract_septum(self, num_layers_to_remove: int = 1) -> None:
        """Separate the septum elements from the left ventricle.

        Notes
        -----
        Uses the septum surface of the right ventricle
        """
        if not isinstance(self, (BiVentricle, FourChamber, FullHeart)):
            LOGGER.warning("Model type: {0} Not extracting septum elements".format(type(self)))
            return None

        septum_name = [
            s
            for s in self.mesh.surface_names
            if "right" in s.lower() and "ventricle" in s.lower() and "septum" in s.lower()
        ]

        if len(septum_name) > 1:
            raise ValueError("Expecting only one surface that contains string: 'septum'")
        if len(septum_name) == 0:
            raise ValueError("No boundary with name: 'septum' found")
        surface_septum = self.mesh.get_surface_by_name(septum_name[0])

        # extrude septum surface
        new_faces_septum = connectivity.remove_triangle_layers_from_trimesh(
            surface_septum.cast_to_unstructured_grid().cells_dict[pv.CellType.TRIANGLE],
            iters=num_layers_to_remove,
        )

        surface_septum = SurfaceMesh(
            nodes=surface_septum.points, triangles=new_faces_septum
        ).clean()

        septum_surface = surface_septum
        septum_surface.compute_normals()
        septum_surface = septum_surface.smooth()

        septum_surface_extruded = vtkmethods.extrude_polydata(septum_surface, 20)

        # only check tetra elements
        volume_vtk = self.mesh.extract_cells_by_type(pv.CellType.TETRA)

        element_ids_septum = vtkmethods.cell_ids_inside_enclosed_surface(
            volume_vtk, septum_surface_extruded
        )
        element_ids_septum = self.mesh._global_tetrahedron_ids[element_ids_septum]

        # assign to septum
        part = next(part for part in self.parts if part.part_type == PartType.SEPTUM)
        part.element_ids = element_ids_septum
        # manipulate _volume-id
        self.mesh.cell_data["_volume-id"][element_ids_septum] = part.pid
        self.mesh._volume_id_to_name[int(part.pid)] = part.name

        # remove these element ids from the left-ventricle
        part = next(part for part in self.parts if part.name == "Left ventricle")
        mask = np.isin(part.element_ids, element_ids_septum, invert=True)
        part.element_ids = part.element_ids[mask]

        return

    def _extract_apex(self, check_edge: bool = True) -> None:
        """Extract the apex of the ventricles.

        Notes
        -----
        Apex is the defined as the point furthest from the mid-point between cap/valves.

        Parameters
        ----------
        check_edge : bool, optional
            Checks and corrects if the apical point is on the edge of a surface, by default True
        """
        ventricles = [p for p in self.parts if "ventricle" in p.name]
        surface_substrings = ["endocardium", "epicardium"]
        for ventricle in ventricles:
            # get reference point (center point between two caps).
            cap_centroids = [c.centroid for c in ventricle.caps]
            ref_point = np.mean(np.array(cap_centroids), axis=0)
            for surface_substring in surface_substrings:
                surface_id = next((s.id for s in ventricle.surfaces if surface_substring in s.name))
                surface = self.mesh.get_surface(surface_id)

                apical_node_id = surface.node_ids_triangles[
                    np.argmax(np.linalg.norm(surface.nodes - ref_point, axis=1))
                ]
                # NOTE: This is the global apical node id when referenced in self.mesh.
                apical_node_id = surface.point_data["_global-point-ids"][apical_node_id]

                if check_edge and np.any(
                    surface.point_data["_global-point-ids"][surface.boundary_edges]
                    == apical_node_id
                ):
                    # remove one layer of elements at the boundary.
                    edgeless_surface = copy.deepcopy(surface)
                    edgeless_surface.triangles = connectivity.remove_triangle_layers_from_trimesh(
                        surface.triangles
                    )

                    apical_node_id = edgeless_surface.find_closest_point(
                        self.mesh.points[apical_node_id, :]
                    )

                    # map to global id
                    apical_node_id = edgeless_surface.point_data["_global-point-ids"][
                        apical_node_id
                    ]

                    LOGGER.warning(
                        f"Initial apical point is on edge of {surface.name}, the next closest point is used"  # noqa: E501
                    )

                # assign apex point
                ventricle.apex_points.append(
                    Point(
                        name="apex " + surface_substring,
                        node_id=apical_node_id,
                        xyz=self.mesh.points[apical_node_id, :],
                    )
                )

        return

    def _assign_elements_to_parts(self) -> None:
        """Get the element ids of each part and assign these to the Part objects."""
        # get element ids of each part.
        used_element_ids = self._get_used_element_ids()
        for part in self.parts:
            if len(part.element_ids) > 0:
                LOGGER.warning(
                    "Part {0} seems to already have elements assigned: skipping".format(part.name)
                )
                continue
            # ! this is valid as long as no additional surfaces are added in self.mesh.
            # ! otherwise (global) element ids may change
            element_ids = np.where(np.isin(self.mesh.cell_data["_volume-id"], part.pid))[0]
            element_ids = element_ids[np.isin(element_ids, used_element_ids, invert=True)]
            part.element_ids = element_ids

        summ = 0
        for part in self.parts:
            LOGGER.info("Num elements in {0}: {1}".format(part.name, part.element_ids.shape[0]))
            summ = summ + part.element_ids.shape[0]
        LOGGER.info("Total num elements: {}".format(summ))

        LOGGER.info(
            "{0}/{1} elements assigned to parts".format(summ, self.mesh.tetrahedrons.shape[0])
        )

        return

    # TODO: refactor:
    def _assign_surfaces_to_parts(self) -> None:
        """Assign surfaces generated during remeshing to model parts."""
        for part in self.parts:
            for surface in part.surfaces:
                boundary_name = "-".join(surface.name.lower().split())
                boundary_surface = self.mesh.get_surface_by_name(boundary_name)

                if "septum" in surface.name.lower() and "right ventricle" in surface.name.lower():
                    try:
                        septum_candidates = [s for s in self.mesh.surface_names if "septum" in s]
                        if len(septum_candidates) > 1:
                            LOGGER.warning(
                                "Multiple candidate surfaces for septum found, using first one."
                            )
                        boundary_surface = self.mesh.get_surface_by_name(septum_candidates[0])
                    except Exception:
                        boundary_surface = None

                if boundary_surface:
                    #! change boundary name in self.mesh to align with heart model: note that
                    #! we may want to do this in another place.
                    self.mesh._surface_id_to_name[boundary_surface.id] = surface.name
                    super(SurfaceMesh, surface).__init__(boundary_surface)
                    surface.id = boundary_surface.id

                else:
                    LOGGER.info("Could not find matching surface for: {0}".format(surface.name))

        return

    def _assign_cavities_to_parts(self) -> None:
        """Create cavities based on endocardium surfaces and cap definitions."""
        # construct cavities with endocardium and caps
        idoffset = 1000  # TODO: need to improve id checking
        ii = 0

        for part in self.parts:
            if not hasattr(part, "endocardium"):
                continue

            # select endocardial surfaces
            # NOTE, this is a loop since the right-ventricle endocardium consists
            # of both the "regular" endocardium and the septal endocardium.
            surfaces = [
                self.mesh.get_surface(s.id)
                for s in part.surfaces
                if "endocardium" in s.name and s.n_cells > 0
            ]
            if len(surfaces) == 0:
                LOGGER.warning(f"Skipping part {part.name}: only empty surfaces present.")
                continue

            surface: SurfaceMesh = SurfaceMesh(pv.merge(surfaces))
            surface.name = part.name + " cavity"

            # save this cavity mesh to the centralized mesh object
            surface.id = int(np.sort(self.mesh.surface_ids)[-1] + 1)  # get unique id.

            # Generate patches that close the surface.
            patches = vtkmethods.get_patches_with_centroid(surface)

            LOGGER.debug(f"Generating {len(patches)} caps for {part.name}")

            # TODO: Note that points come from surface, and does not contain all points in the mesh.
            # Create Cap objects with patches.
            for patch in patches:
                ii += 1

                cap_name = f"cap_{ii}_{part.name}"

                # create cap: NOTE, mostly for compatibility. Could simplify further
                cap_mesh = SurfaceMesh(patch.clean(), name=cap_name, id=ii + idoffset)

                # Add cap to main mesh.
                self.mesh.add_surface(cap_mesh, id=cap_mesh.id, name=cap_name)

                self.mesh.clean()

                # get the cap mesh from the global mesh:
                # this ensures we can access the _global-point/cell-ids.
                cap_mesh1 = self.mesh.get_surface_by_name(cap_name)

                cap = Cap(name=cap_name)
                cap._mesh = cap_mesh1
                part.caps.append(cap)

            # TODO: We could do this somewhere else.
            # ! Note that the element/cell ids in cavity.surface don't have any meaning
            # ! and we can only use this for getting some meta-data such as volume
            # ! also it is not updated dynamically.
            # merge patches into cavity surface.
            surface.cell_data["_cap_id"] = 0
            surface_cavity = SurfaceMesh(pv.merge([surface] + [cap._mesh for cap in part.caps]))
            surface_cavity.name = surface.name
            surface_cavity.id = surface.id

            #! Force normals of cavity surface to point inward.
            surface_cavity.force_normals_inwards()

            # add and get from global mesh to get all point/cell data arrays.
            self.mesh.add_surface(surface_cavity, id=surface_cavity.id, name=surface_cavity.name)
            self.mesh = self.mesh.clean()

            surface_cavity = self.mesh.get_surface(surface_cavity.id)

            part.cavity = Cavity(surface=surface_cavity, name=surface_cavity.name)
            part.cavity.compute_centroid()

            LOGGER.debug("Volume of cavity: {0} = {1}".format(part.cavity.name, part.cavity.volume))

            part.cavity.surface.save(
                os.path.join(
                    self.workdir, "-".join(part.cavity.surface.name.lower().split()) + ".stl"
                )
            )

        return

    def _update_cap_types(self):
        """Try to update the cap types using names of connected boundaries."""
        boundaries_to_check = [
            s for s in self.mesh._surfaces if "valve" in s.name or "inlet" in s.name
        ]
        for part in self.parts:
            for cap in part.caps:
                cap_mesh = self.mesh.get_surface_by_name(cap.name)
                for b in boundaries_to_check:
                    if vtkmethods.are_connected(cap_mesh, b):
                        for split in b.name.split("_"):
                            if "valve" in split or "inlet" in split:
                                break

                        cap_name = split.replace("-plane", "").replace("-inlet", "")
                        cap.type = CapType(cap_name)

                        if "atrium" in part.name and (
                            cap.type in [CapType.TRICUSPID_VALVE, CapType.MITRAL_VALVE]
                        ):
                            cap_name = cap_name + "-atrium"
                            cap.type = CapType(cap.type.value + "-atrium")

                        cap.name = cap_name

                        LOGGER.debug(f"Cap {cap.type.value} connected to {b.name}")
                        # update name to id map:
                        self.mesh._surface_id_to_name[cap_mesh.id] = cap.type.value
                        break

        return

    # TODO: @mhoeijm
    # TODO: Refactor. Check whether all necessary caps exist in model.
    # TODO: should be a function of model type.
    def _validate_cap_names(self):
        """Validate that caps are attached to right part."""
        for part in self.parts:
            cap_types = [c.type for c in part.caps]
            if part.name == "Left ventricle":
                expected_cap_types = [
                    CapType.MITRAL_VALVE,
                    CapType.AORTIC_VALVE,
                    CapType.COMBINED_MITRAL_AORTIC_VALVE,
                ]
            elif part.name == "Right ventricle":
                expected_cap_types = [CapType.PULMONARY_VALVE, CapType.TRICUSPID_VALVE]
            elif part.name == "Left atrium":
                expected_cap_types = [
                    CapType.LEFT_ATRIUM_APPENDAGE,
                    CapType.LEFT_INFERIOR_PULMONARY_VEIN,
                    CapType.LEFT_SUPERIOR_PULMONARY_VEIN,
                    CapType.RIGHT_INFERIOR_PULMONARY_VEIN,
                    CapType.RIGHT_SUPERIOR_PULMONARY_VEIN,
                    CapType.MITRAL_VALVE_ATRIUM,
                ]
            elif part.name == "Right atrium":
                expected_cap_types = [
                    CapType.PULMONARY_VALVE_ATRIUM,
                    CapType.SUPERIOR_VENA_CAVA,
                    CapType.INFERIOR_VENA_CAVA,
                ]

            for cap_type in cap_types:
                # matches = [True for expected in expected_cap_types if expected in cap_name]
                # matches = [
                #     True for expected_type in expected_cap_types if expected_type in cap_type
                # ]
                if cap_type in expected_cap_types:
                    break
                else:
                    LOGGER.error(
                        "Part: {0}. Cap type is {1}, but expecting one of cap types:{2}".format(
                            part.name, cap_type, expected_cap_types
                        )
                    )

        return

    def _validate_surfaces(self):
        """Validate that none of the surfaces are empty."""
        is_valid = False
        invalid_surfaces = [s for p in self.parts for s in p.surfaces if s.n_cells == 0]
        if len(invalid_surfaces) == 0:
            is_valid = True
        else:
            for invalid_s in invalid_surfaces:
                LOGGER.error(f"Surface {invalid_s.name} is empty")
                is_valid = False

        self._sync_epicardium_with_part()

        return is_valid

    def _validate_parts(self):
        """Validate that none of the parts are empty."""
        is_valid = False
        invalid_parts = [p for p in self.parts if p.element_ids.shape[0] == 0]
        if len(invalid_parts) == 0:
            is_valid = True
        else:
            for invalid_p in invalid_parts:
                LOGGER.error(f"Part {invalid_p.name} is empty")
                is_valid = False

        return is_valid

    def _sync_epicardium_with_part(self):
        """Clean epicardial surfaces such that these use only nodes of part."""
        for part in self.parts:
            self.mesh._set_global_ids()
            global_node_ids_part = self.mesh.extract_cells(part.element_ids).point_data[
                "_global-point-ids"
            ]

            # ! The only info we use from surface here is the id, and not the mesh info
            # ! we need to go back to the central mesh to obtain an updated copy of
            # ! the corresponding mesh.
            for surface in part.surfaces:
                if "epicardium" in surface.name:
                    # get the surface id.
                    surf_id = self.mesh._surface_name_to_id[surface.name]
                    global_node_ids_surface = self.mesh.get_surface(surf_id).point_data[
                        "_global-point-ids"
                    ]
                    mask = np.isin(global_node_ids_surface, global_node_ids_part)
                    # do not use any faces that use a node not in the part.
                    mask = np.all(np.isin(surface.triangles, np.argwhere(mask).flatten()), axis=1)

                    LOGGER.debug(f"Removing {np.sum(np.invert(mask))} faces from {surface.name}")
                    surface.triangles = surface.triangles[mask, :]

                    # add updated mesh to global mesh.
                    # TODO: could just change the _surface-ids in the cell data directly.
                    # TODO: this basically appends the cells of surface at the end of Mesh.
                    self.mesh.remove_surface(surf_id)
                    self.mesh.add_surface(surface, int(surf_id), name=surface.name)

        return

    def _define_anatomy_axis(self):
        """Define long and short axes from left ventricle landmarks."""
        from ansys.heart.core.helpers.landmarks import compute_anatomy_axis

        mv_center = next(
            cap.centroid for cap in self.left_ventricle.caps if cap.type == CapType.MITRAL_VALVE
        )

        av_center = next(
            cap.centroid for cap in self.left_ventricle.caps if cap.type == CapType.AORTIC_VALVE
        )

        apex = next(
            ap.xyz for ap in self.left_ventricle.apex_points if ap.name == "apex epicardium"
        )

        l4cv, l2cv, short = compute_anatomy_axis(
            mv_center, av_center, apex, first_cut_short_axis=0.2
        )

        self.l4cv_axis = l4cv
        self.l2cv_axis = l2cv
        self.short_axis = short

    # TODO: fix this.
    def get_apex_node_set(
        self,
        part: Literal["left", "right"] = "left",
        option: Literal["endocardium", "epicardium", "myocardium"] = "epicardium",
        radius: float = 3,
    ) -> np.ndarray:
        """Get a node set around apex point.

        Parameters
        ----------
        part : left&quot;, &quot;right&quot;], optional
            on which part, by default "left"
        option : endocardium&quot;, &quot;epicardium&quot;, &quot;myocardium&quot;], optional
            on surface or in mesh, by default "epicardium"
        radius : float, optional
            search in radius, by default 3

        Returns
        -------
        np.ndarray
            apex node set
        """
        import scipy.spatial as spatial

        if part == "left":
            part: Part = self.left_ventricle
        elif part == "right":
            part: Part = self.right_ventricle

        point_cloud = self.mesh.points
        point_tree = spatial.cKDTree(point_cloud)
        apex_xyz = part.apex_points[1].xyz  # always from apex at epicardium
        apex_set = point_tree.query_ball_point(apex_xyz, radius)

        if option == "myocardium":
            return np.array(apex_set)
        elif option == "endocardium":
            return np.intersect1d(
                self.mesh.get_surface(part.endocardium.id).global_node_ids_triangles, apex_set
            )
        elif option == "epicardium":
            return np.intersect1d(
                self.mesh.get_surface(part.epicardium.id).global_node_ids_triangles, apex_set
            )

    def _create_atrioventricular_isolation(self) -> Union[None, Part]:
        """
        Extract a layer of element to isolate between ventricles and atrium.

        Notes
        -----
        These elements are initially belong to atrium.

        Returns
        -------
        Part
            Part of isolation elements.
        """
        # TODO: move this method to FourChamber class.
        if not isinstance(self, FourChamber):
            LOGGER.error("This method is only for FourChamber model.")
            return

        # find interface nodes between ventricles and atrial
        v_ele = np.array([], dtype=int)
        a_ele = np.array([], dtype=int)
        #! Note that this only works since tetrahedrons are located
        #! at start of the mesh object.
        for part in self.parts:
            if part.part_type == PartType.VENTRICLE:
                v_ele = np.append(v_ele, part.element_ids)
            elif part.part_type == PartType.ATRIUM:
                a_ele = np.append(a_ele, part.element_ids)

        ventricles = self.mesh.extract_cells(v_ele)
        atrial = self.mesh.extract_cells(a_ele)

        interface_nids = np.intersect1d(
            ventricles["_global-point-ids"], atrial["_global-point-ids"]
        )

        interface_eids = np.where(np.any(np.isin(self.mesh.tetrahedrons, interface_nids), axis=1))[
            0
        ]
        # interface elements on atrial part
        interface_eids = np.intersect1d(interface_eids, a_ele)

        # remove these elements from atrial parts
        self.left_atrium.element_ids = np.setdiff1d(self.left_atrium.element_ids, interface_eids)
        self.right_atrium.element_ids = np.setdiff1d(self.right_atrium.element_ids, interface_eids)

        # find orphan elements of atrial parts and assign to isolation part
        self.mesh["cell_ids"] = np.arange(0, self.mesh.n_cells, dtype=int)
        for atrium in [self.left_atrium, self.right_atrium]:
            clean_obj = self.mesh.extract_cells(atrium.element_ids).connectivity(largest=True)
            connected_cells = clean_obj["cell_ids"]
            orphan_cells = np.setdiff1d(atrium.element_ids, connected_cells)

            # keeep largest connected part for atrial
            atrium.element_ids = connected_cells

            # get orphan cells and set to isolation part
            LOGGER.warning(f"{len(orphan_cells)} orphan cells are re-assigned.")
            interface_eids = np.append(interface_eids, orphan_cells)

            #! Central mesh object not updated. E.g. lose connection between part.element_ids and
            #! model.mesh.volume_ids/.cell_data["_volume-id"]

        if interface_eids.shape[0] == 0:
            LOGGER.warning(
                """Atria and ventricles do not seem to be
                connected, not generating a separate part for isolation."""
            )
            return None

        # create a new part
        isolation: Part = self.create_part_by_ids(interface_eids, "Atrioventricular isolation")
        isolation.part_type = PartType.ATRIUM
        isolation.fiber = True
        isolation.active = False
        isolation.ep_material = EPMaterial.Insulator()

        return isolation

    def create_stiff_ventricle_base(
        self,
        threshold_left_ventricle: float = 0.9,
        threshold_right_ventricle: float = 0.95,
        stiff_material: MechanicalMaterialModel = Mat295(
            rho=0.001, iso=ISO(itype=1, beta=2, kappa=10, mu1=0.1, alpha1=2)
        ),
    ) -> None | Part:
        """Use universal coordinates to generate a stiff base region.

        Parameters
        ----------
        threshold_left_ventricle : float, optional
            uvc_l larger than threshold will be set as stiff material, by default 0.9
        threshold_right_ventricle : float, optional
            a uvc_l value larger than this threshold in the right ventricle will be set to a stiff
            material, by default 0.95
        stiff_material : MechanicalMaterialModel, optional
            material to assign, by default MAT295(rho=0.001,
            iso=ISO(itype=1, beta=2, kappa=10, mu1=0.1, alpha1=2)

        Returns
        -------
        Part
            Part associated with the stiff base region.
        """
        try:
            v = self.mesh.point_data_to_cell_data()["apico-basal"]
        except KeyError:
            LOGGER.error("Array named 'apico-basal' cannot be found, cannot create base part.")
            LOGGER.error("Please call simulator.compute_uhc() first.")
            return

        eids = np.intersect1d(
            np.where(v > threshold_left_ventricle)[0], self.left_ventricle.element_ids
        )
        if not isinstance(self, LeftVentricle):
            # uvc-L of RV is generally smaller, *1.05 to be comparable with LV
            eid_r = np.intersect1d(
                np.where(v > threshold_right_ventricle)[0],
                self.right_ventricle.element_ids,
            )
            eids = np.hstack((eids, eid_r))

        part: Part = self.create_part_by_ids(eids, "base")
        part.part_type = PartType.VENTRICLE
        part.fiber = False
        part.active = False
        part.meca_material = stiff_material
        # assign default EP material as for ventricles
        part.ep_material = EPMaterial.Active()

        return part

    def create_atrial_stiff_ring(self, radius: float = 2) -> None | Part:
        """Create a part for solids close to atrial caps.

        Note
        ----
        Part will be passive and isotropic, material need to be defined

        Parameters
        ----------
        radius : foat, optional
            Influence region, by default 2

        Returns
        -------
        Union[None, Part]
            Part of atrial rings if created
        """
        # TODO: @mhoeijm move this to FourChamber class
        if not isinstance(self, FourChamber):
            LOGGER.error("This method is only for FourChamber model.")
            return

        # get ring cells from cap node list
        ring_nodes = []
        for cap in self.left_atrium.caps:
            # update cap mesh with up-to-date mesh
            cap._mesh = self.mesh.get_surface(cap._mesh.id)
            if cap.type is not CapType.MITRAL_VALVE_ATRIUM:
                ring_nodes.extend(cap.global_node_ids_edge.tolist())
        for cap in self.right_atrium.caps:
            # update cap mesh with up-to-date mesh
            cap._mesh = self.mesh.get_surface(cap._mesh.id)
            if cap.type is not CapType.TRICUSPID_VALVE_ATRIUM:
                ring_nodes.extend(cap.global_node_ids_edge.tolist())

        ring_eles = vtkmethods.find_cells_close_to_nodes(self.mesh, ring_nodes, radius=radius)
        #! remove any non-tetrahedron elements
        ring_eles = ring_eles[np.isin(ring_eles, self.mesh._global_tetrahedron_ids)]
        # above search may create orphan elements, pick them to rings
        self.mesh["cell_ids"] = np.arange(0, self.mesh.n_cells, dtype=int)
        unselect_eles = np.setdiff1d(
            np.hstack((self.left_atrium.element_ids, self.right_atrium.element_ids)), ring_eles
        )
        largest = self.mesh.extract_cells(unselect_eles).connectivity(largest=True)
        connected_cells = largest["cell_ids"]
        orphan_cells = np.setdiff1d(unselect_eles, connected_cells)
        if len(orphan_cells) > 0:
            ring_eles = np.hstack((ring_eles, orphan_cells))

        # Create ring part
        ring: Part = self.create_part_by_ids(ring_eles, name="atrial stiff rings")
        ring.part_type = PartType.ATRIUM
        ring.fiber = False
        ring.active = False
        # assign default EP material
        ring.ep_material = EPMaterial.Active()

        return ring


class LeftVentricle(HeartModel):
    """Model of just the left ventricle."""

    def __init__(self, working_directory: pathlib.Path | str = None) -> None:
        self.left_ventricle: Part = Part(name="Left ventricle", part_type=PartType.VENTRICLE)
        """Left ventricle part."""
        # remove septum - not used in left ventricle only model
        del self.left_ventricle.septum

        self.left_ventricle.fiber = True
        self.left_ventricle.active = True

        super().__init__(working_directory=working_directory)
        pass


class BiVentricle(HeartModel):
    """Model of the left and right ventricle."""

    def __init__(self, working_directory: pathlib.Path | str = None) -> None:
        self.left_ventricle: Part = Part(name="Left ventricle", part_type=PartType.VENTRICLE)
        """Left ventricle part."""
        self.right_ventricle: Part = Part(name="Right ventricle", part_type=PartType.VENTRICLE)
        """Right ventricle part."""
        self.septum: Part = Part(name="Septum", part_type=PartType.SEPTUM)
        """Septum."""

        self.left_ventricle.fiber = True
        self.left_ventricle.active = True
        self.right_ventricle.fiber = True
        self.right_ventricle.active = True
        self.septum.fiber = True
        self.septum.active = True

        super().__init__(working_directory=working_directory)
        pass


class FourChamber(HeartModel):
    """Model of the left/right ventricle and left/right atrium."""

    def __init__(self, working_directory: pathlib.Path | str = None) -> None:
        self.left_ventricle: Part = Part(name="Left ventricle", part_type=PartType.VENTRICLE)
        """Left ventricle part."""
        self.right_ventricle: Part = Part(name="Right ventricle", part_type=PartType.VENTRICLE)
        """Right ventricle part."""
        self.septum: Part = Part(name="Septum", part_type=PartType.SEPTUM)
        """Septum."""

        self.left_atrium: Part = Part(name="Left atrium", part_type=PartType.ATRIUM)
        """Left atrium part."""
        self.right_atrium: Part = Part(name="Right atrium", part_type=PartType.ATRIUM)
        """Right atrium part."""

        self.left_ventricle.fiber = True
        self.left_ventricle.active = True
        self.right_ventricle.fiber = True
        self.right_ventricle.active = True
        self.septum.fiber = True
        self.septum.active = True

        self.left_atrium.fiber = False
        self.left_atrium.active = False
        self.right_atrium.fiber = False
        self.right_atrium.active = False

        super().__init__(working_directory=working_directory)

        pass


class FullHeart(FourChamber):
    """Model of both ventricles, both atria, aorta and pulmonary artery."""

    def __init__(self, working_directory: pathlib.Path | str = None) -> None:
        self.left_ventricle: Part = Part(name="Left ventricle", part_type=PartType.VENTRICLE)
        """Left ventricle part."""
        self.right_ventricle: Part = Part(name="Right ventricle", part_type=PartType.VENTRICLE)
        """Right ventricle part."""
        self.septum: Part = Part(name="Septum", part_type=PartType.SEPTUM)
        """Septum."""
        self.left_atrium: Part = Part(name="Left atrium", part_type=PartType.ATRIUM)
        """Left atrium part."""
        self.right_atrium: Part = Part(name="Right atrium", part_type=PartType.ATRIUM)
        """Right atrium part."""

        self.aorta: Part = Part(name="Aorta", part_type=PartType.ARTERY)
        """Aorta part."""
        self.pulmonary_artery: Part = Part(name="Pulmonary artery", part_type=PartType.ARTERY)
        """Pulmonary artery part."""

        self.left_ventricle.fiber = True
        self.left_ventricle.active = True
        self.right_ventricle.fiber = True
        self.right_ventricle.active = True
        self.septum.fiber = True
        self.septum.active = True

        self.left_atrium.fiber = False
        self.left_atrium.active = False
        self.right_atrium.fiber = False
        self.right_atrium.active = False
        self.aorta.fiber = False
        self.aorta.active = False
        self.pulmonary_artery.fiber = False
        self.pulmonary_artery.active = False

        self.aorta.ep_material = EPMaterial.Insulator()
        self.pulmonary_artery.ep_material = EPMaterial.Insulator()

        super().__init__(working_directory=working_directory)

        pass


if __name__ == "__main__":
    print("Protected")<|MERGE_RESOLUTION|>--- conflicted
+++ resolved
@@ -90,7 +90,6 @@
     mesh.field_data[axis_name] = data
     return mesh
 
-<<<<<<< HEAD
 def _read_purkinje_from_kfile(filename: pathlib.Path):
     """Reads purkinje from k file.
 
@@ -144,8 +143,6 @@
 
 
    
-=======
-
 def _set_workdir(workdir: pathlib.Path | str = None) -> str:
     """Set the root working directory.
 
@@ -175,7 +172,6 @@
     return workdir1
 
 
->>>>>>> a8ce0d00
 class HeartModel:
     """Parent class for heart models."""
 
