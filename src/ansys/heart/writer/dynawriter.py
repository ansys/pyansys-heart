# Copyright (C) 2023 - 2025 ANSYS, Inc. and/or its affiliates.
# SPDX-License-Identifier: MIT
#
#
# Permission is hereby granted, free of charge, to any person obtaining a copy
# of this software and associated documentation files (the "Software"), to deal
# in the Software without restriction, including without limitation the rights
# to use, copy, modify, merge, publish, distribute, sublicense, and/or sell
# copies of the Software, and to permit persons to whom the Software is
# furnished to do so, subject to the following conditions:
#
# The above copyright notice and this permission notice shall be included in all
# copies or substantial portions of the Software.
#
# THE SOFTWARE IS PROVIDED "AS IS", WITHOUT WARRANTY OF ANY KIND, EXPRESS OR
# IMPLIED, INCLUDING BUT NOT LIMITED TO THE WARRANTIES OF MERCHANTABILITY,
# FITNESS FOR A PARTICULAR PURPOSE AND NONINFRINGEMENT. IN NO EVENT SHALL THE
# AUTHORS OR COPYRIGHT HOLDERS BE LIABLE FOR ANY CLAIM, DAMAGES OR OTHER
# LIABILITY, WHETHER IN AN ACTION OF CONTRACT, TORT OR OTHERWISE, ARISING FROM,
# OUT OF OR IN CONNECTION WITH THE SOFTWARE OR THE USE OR OTHER DEALINGS IN THE
# SOFTWARE.

"""Module contain. classes for writing LS-DYNA keywords based.

Notes
-----
Uses a HeartModel (from ansys.heart.preprocessor.models).

"""

import copy
import json

# import missing keywords
import os
import time
from typing import Callable, List, Literal, NamedTuple, Union

import numpy as np
import pandas as pd
import pyvista as pv
import scipy.spatial as spatial

from ansys.dyna.core.keywords import keywords
from ansys.heart.core import LOG as LOGGER
from ansys.heart.core.helpers.vtkmethods import compute_surface_nodal_area_pyvista
from ansys.heart.core.models import (
    BiVentricle,
    FourChamber,
    FullHeart,
    HeartModel,
    LeftVentricle,
)
from ansys.heart.core.objects import Cap, CapType, Part, PartType, SurfaceMesh
from ansys.heart.simulator.settings.material.ep_material import CellModel, EPMaterial
from ansys.heart.simulator.settings.material.material import (
    Mat295,
    MechanicalMaterialModel,
    NeoHookean,
)
from ansys.heart.simulator.settings.settings import SimulationSettings, Stimulation
from ansys.heart.writer import custom_dynalib_keywords as custom_keywords
from ansys.heart.writer.heart_decks import (
    BaseDecks,
    ElectroMechanicsDecks,
    ElectrophysiologyDecks,
    FiberGenerationDecks,
    MechanicsDecks,
    PurkinjeGenerationDecks,
)
from ansys.heart.writer.keyword_module import (
    add_beams_to_kw,
    add_nodes_to_kw,
    create_define_curve_kw,
    create_define_sd_orientation_kw,
    create_discrete_elements_kw,
    create_element_shell_keyword,
    create_element_solid_ortho_keyword,
    create_elemetn_solid_keyword,
    create_node_keyword,
    create_node_set_keyword,
    create_segment_set_keyword,
    fast_element_writer,
    get_list_of_used_ids,
)
from ansys.heart.writer.material_keywords import MaterialHGOMyocardium, MaterialNeoHook
from ansys.heart.writer.system_models import (  # noqa F401
    _ed_load_template,
    define_function_0d_system,
)


class CVInteraction(NamedTuple):
    """Template to define control volume interaction."""

    id: int
    cvid1: int
    cvid2: int
    lcid: int
    name: str
    parameters: dict


class ControlVolume(NamedTuple):
    """Template to define control volume."""

    part: Part
    id: int
    Interactions: list[CVInteraction]


class BaseDynaWriter:
    """Base class that contains essential features for all LS-DYNA heart models."""

    def __init__(self, model: HeartModel, settings: SimulationSettings = None) -> None:
        """Initialize writer by loading a HearModel and the desired settings.

        Parameters
        ----------
        model : HeartModel
            HeartModel object which contains the necessary information for the writer,
            such as nodes, elements, and parts
        settings : SimulationSettings, optional
            Simulation settings used to create the LS-DYNA model.
            Loads defaults if None, by default None

        Example
        -------
        TODO: add example
        """
        self.model = model
        """Model information necessary for creating the LS-DYNA .k files."""

        self.kw_database = BaseDecks()

        # These are general attributes useful for keeping track of ids:
        self.max_node_id: int = 0
        """Max node id."""
        self._used_part_ids: List[int] = []

        self.section_ids = []
        """List of used section ids."""
        self.mat_ids = []
        """List of used mat ids."""
        # self.volume_mesh = {
        #     "nodes": np.empty(0),
        #     "tetra": np.empty(0),
        #     "cell_data": {},
        #     "point_data": {},
        # }
        self.volume_mesh = model.mesh
        """Volume mesh information."""

        # keeps track of some element id offsets
        self.id_offset = {
            "part": 0,
            "section": 0,
            "material": 0,
            "vector": 0,
            "element": {"solid": 0, "discrete": 0, "shell": 0},
        }
        """Id offset for several relevant keywords."""

        #! Do we really need the below?
        for part in self.model.parts:
            if not part.pid:
                part.pid = np.max([p.pid for p in self.model.parts if p.pid]) + 1

        self.id_offset["part"] = np.max(self.model.part_ids)

        # ! Removed the below since the part ids in self.model.parts are already defined.
        # for part in self.model.parts:
        #     id += 1
        #     # cannot use get_unique_part_id() because it checks in Deck()
        #     # part.pid = self.get_unique_part_id()
        #     # part.pid = id
        # """Assign part id for heart parts."""

        """List of .k files to include in main. This is derived from the Decks classes."""
        self.include_files = []

        if not settings:
            self.settings = SimulationSettings()
            """Simulation settings."""
            LOGGER.warning("No settings provided - loading default values.")
            self.settings.load_defaults()

        else:
            self.settings = settings
            """Simulation settings."""

        self.settings.to_consistent_unit_system()
        self._check_settings()

        return

    def _check_settings(self):
        """Check if required settings are available."""
        import ansys.heart.simulator.settings.settings as sett

        subsettings_classes = [
            getattr(self.settings, attr).__class__
            for attr in self.settings.__dict__
            if isinstance(getattr(self.settings, attr), sett.Settings)
        ]

        if isinstance(self, MechanicsDynaWriter):
            if sett.Mechanics not in subsettings_classes:
                raise ValueError("Expecting mechanics settings.")

        elif isinstance(self, FiberGenerationDynaWriter):
            if sett.Fibers not in subsettings_classes:
                raise ValueError("Expecting fiber settings.")

        elif isinstance(self, PurkinjeGenerationDynaWriter):
            if sett.Purkinje not in subsettings_classes:
                raise ValueError("Expecting Purkinje settings.")

        elif isinstance(self, ElectrophysiologyDynaWriter):
            if sett.Electrophysiology not in subsettings_classes:
                raise ValueError("Expecting electrophysiology settings.")
        elif isinstance(self, UHCWriter):
            pass
        else:
            raise NotImplementedError(
                f"Checking settings for {self.__class__.__name__} not yet implemented."
            )

        return

    def _update_node_db(self, ids: np.ndarray = None):
        """Update node database.

        Parameters
        ----------
        ids : np.ndarray, optional
            0-based ids of nodes to write, by default None
        """
        LOGGER.debug("Updating node keywords...")
        node_kw = keywords.Node()
        if ids is not None:
            nodes = np.vstack([ids + 1, self.model.mesh.points[ids, :].T]).T
            node_kw = add_nodes_to_kw(nodes, node_kw)
        else:
            node_kw = add_nodes_to_kw(self.model.mesh.points, node_kw)

        self.kw_database.nodes.append(node_kw)

        return

    def _update_parts_db(self):
        """Loop over parts defined in the model and creates keywords."""
        LOGGER.debug("Updating part keywords...")

        # add parts with a dataframe
        section_id = self.get_unique_section_id()

        # get list of cavities from model
        for part in self.model.parts:
            # material ID = part ID
            part.mid = part.pid

            part_df = pd.DataFrame(
                {
                    "heading": [part.name],
                    "pid": [part.pid],
                    "secid": [section_id],
                    "mid": [part.mid],
                }
            )
            part_kw = keywords.Part()
            part_kw.parts = part_df

            self.kw_database.parts.append(part_kw)

        # set up section solid for cavity myocardium
        section_kw = keywords.SectionSolid(secid=section_id, elform=13)

        self.kw_database.parts.append(section_kw)

        return

    def _update_segmentsets_db(self, add_caps: bool = False, add_cavities: bool = True):
        """Update the segment set database."""
        # NOTE 0: add all surfaces as segment sets
        # NOTE 1: need to more robustly check segids that are already used?

        # add closed cavity segment sets
        if add_cavities:
            cavities = [p.cavity for p in self.model.parts if p.cavity]
            for cavity in cavities:
                #! Get up to date surface mesh of cavity.
                surface = self.model.mesh.get_surface(cavity.surface.id)
                segset_id = self.get_unique_segmentset_id()

                #! recompute normals: point normals may have changed
                #! do we need some check to ensure normals are pointing inwards?
                #! Could use surface.force_normals_inwards()
                surface.force_normals_inwards()

                cavity.surface._seg_set_id = segset_id
                kw = create_segment_set_keyword(
                    segments=surface.triangles_global + 1,
                    segid=cavity.surface._seg_set_id,  # TODO: replace
                    title=surface.name,
                )
                # append this kw to the segment set database
                self.kw_database.segment_sets.append(kw)

        # write surfaces as segment sets
        for part in self.model.parts:
            for surface in part.surfaces:
                surface_global = self.model.mesh.get_surface(surface.id)
                if not surface_global:
                    LOGGER.debug(f"Failed to create segment set for {surface.name}")
                    continue
                if surface_global.n_cells == 0:
                    LOGGER.debug(f"Failed to create segment set for {surface.name}. Empty mesh.")
                    continue

                segset_id = self.get_unique_segmentset_id()
                surface._seg_set_id = segset_id

                kw = create_segment_set_keyword(
                    segments=surface_global.triangles_global + 1,
                    segid=segset_id,
                    title=surface.name,
                )
                # append this kw to the segment set database
                self.kw_database.segment_sets.append(kw)

        if add_caps:
            # create corresponding segment sets
            caps = [cap for part in self.model.parts for cap in part.caps]
            for cap in caps:
                cap_mesh = self.model.mesh.get_surface(cap._mesh.id)
                segid = self.get_unique_segmentset_id()
                cap._mesh._seg_set_id = segid
                cap._seg_set_id = segid
                segset_kw = create_segment_set_keyword(
                    segments=cap_mesh.triangles_global + 1,
                    segid=cap._seg_set_id,
                    title=cap.name,
                )
                self.kw_database.segment_sets.append(segset_kw)
        return

    def _filter_bc_nodes(self, surface: SurfaceMesh):
        """Remove one or more nodes from tetrahedrons having all nodes in the boundary.

        Notes
        -----
        The removed node must be connected with at least 1 node outside the boundary, see #656.

        Parameters
        ----------
        surface : SurfaceMesh
            Boundary surface to be analysed.

        Returns
        -------
        node_ids : np.ndarray
            Array of boundary nodes after problematic node removal.
        """
        # getting elements in active parts
        element_ids = np.array([], dtype=int)
        node_ids = surface.global_node_ids_triangles

        for part in self.model.parts:
            element_ids = np.append(element_ids, part.element_ids)

        element_ids = np.unique(element_ids)
        active_tets = self.model.mesh.tetrahedrons[element_ids]

        # make sure not all nodes of the same elements are in the boundary
        node_mask = np.zeros(self.model.mesh.number_of_points, dtype=int)
        # tag boundary nodes with value 1
        node_mask[node_ids] = 1

        tet_mask = np.array(
            [
                node_mask[active_tets[:, 0]],
                node_mask[active_tets[:, 1]],
                node_mask[active_tets[:, 2]],
                node_mask[active_tets[:, 3]],
            ]
        )

        # getting tets with 4 nodes in boundary
        issue_tets = np.where(np.sum(tet_mask, axis=0) == 4)[0]

        # getting corresponding nodes
        issue_nodes = active_tets[issue_tets, :]

        # counting node appearances
        u_active_tets, tet_count_active = np.unique(active_tets, return_counts=True)
        u_issue_nodes, tet_count_issue = np.unique(issue_nodes, return_counts=True)

        # finding issue nodes that belong to at least one non-issue tet
        removable_mask = np.array(
            [
                tet_count_active[np.where(u_active_tets == ii)[0][0]]
                != tet_count_issue[np.where(u_issue_nodes == ii)[0][0]]
                for ii in issue_nodes.flatten()
            ]
        ).reshape(-1, 4)

        # removing the first issue node belonging to at least one non-issue tet (for each tet)
        column_idxs = np.argmax(removable_mask, axis=1)
        nodes_toremove = np.unique(
            [issue_nodes[ii, column_idxs[ii]] for ii in range(len(issue_tets))]
        )

        # checking that there are no nodes that only belong to non-issue tets
        if not np.all(np.any(removable_mask, axis=1)):
            # removing all such nodes and all their neighbors
            unsolvable_nodes = np.unique(issue_nodes[np.where(~np.any(removable_mask, axis=1))[0]])
            #! NOTE: surface.point_neighbors uses local indexing, so should get local index
            #! from global indices.
            local_point_ids = np.where(
                np.isin(surface.point_data["_global-point-ids"], unsolvable_nodes)
            )[0]
            local_unsolvable_nodes = np.unique(
                [
                    neighbor
                    for ii, node in enumerate(unsolvable_nodes)
                    for neighbor in surface.point_neighbors(local_point_ids[ii])
                ]
            )
            global_unsolvable_nodes = surface.point_data["_global-point-ids"][
                local_unsolvable_nodes
            ]
            nodes_toremove = np.append(nodes_toremove, global_unsolvable_nodes)

        node_ids = np.setdiff1d(node_ids, nodes_toremove)

        for cell in issue_tets:
            LOGGER.warning(
                f"All nodes of cell {cell + 1} are in nodeset of {surface.name},"
                + " removing at least one node."
            )

        return node_ids

    def _update_nodesets_db(
        self, remove_duplicates: bool = True, remove_one_node_from_cell: bool = False
    ):
        """Update the node set database.

        Parameters
        ----------
        remove_duplicates : bool, optional
            Remove nodes if they are used in other nodeset, by default True
        remove_one_node_from_cell : bool, optional
            Remove a node if a cell has all nodes in nodeset, by default False

        Notes
        -----
            In FiberGenerationWriter, we do not allow all nodes of same element in one nodeset.
        """
        # formats endo, epi- and septum nodeset keywords, do for all surfaces
        # for each surface in each part add the respective node-set
        # Use same ID as surface
        # TODO: check if database already contains nodesets (there will be duplicates otherwise)
        used_node_ids = np.empty(0, dtype=int)

        # add node-set for each cap
        for part in self.model.parts:
            for cap in part.caps:
                # update cap mesh:
                cap._mesh = self.model.mesh.get_surface(cap._mesh.id)
                if remove_duplicates:
                    node_ids = np.setdiff1d(cap.global_node_ids_edge, used_node_ids)
                else:
                    node_ids = cap.global_node_ids_edge

                if len(node_ids) == 0:
                    LOGGER.debug(
                        "Nodes already used. Skipping node set for {0}".format(
                            part.name + " " + cap.name
                        )
                    )
                    continue

                cap._node_set_id = self.get_unique_nodeset_id()

                kw = create_node_set_keyword(
                    node_ids + 1, node_set_id=cap._node_set_id, title=cap.name
                )
                self.kw_database.node_sets.append(kw)

                # node_set_id = node_set_id + 1

                used_node_ids = np.append(used_node_ids, node_ids)

        # add node-set for each surface
        for part in self.model.parts:
            for surface in part.surfaces:
                #! get up-to-date version of the surface.
                surface1 = self.model.mesh.get_surface(surface.id)
                if surface1.n_cells == 0:
                    LOGGER.debug(f"Failed to create node set for {surface.name}. Empty mesh.")
                    continue

                if remove_one_node_from_cell:
                    node_ids = self._filter_bc_nodes(surface1)
                else:
                    node_ids = surface1.global_node_ids_triangles
                if remove_duplicates:
                    node_ids = np.setdiff1d(node_ids, used_node_ids)

                surface._node_set_id = self.get_unique_nodeset_id()
                kw = create_node_set_keyword(
                    node_ids + 1, node_set_id=surface._node_set_id, title=surface.name
                )

                used_node_ids = np.append(used_node_ids, node_ids)

                self.kw_database.node_sets.append(kw)

    def _get_unique_id(self, keyword: str, return_used_ids: bool = False) -> int:
        """Get unique id of given keyword.

        Parameters
        ----------
        keyword : str
            Keyword string: valid inputs include:
            ["SECTION", "PART", "MAT", "SET_SEGMENT", "SET_NODE", "CURVE", ...]

        Returns
        -------
        int
            Next unique id
        """
        used_ids = [0]
        for key in self.kw_database.__dict__.keys():
            db = self.kw_database.__dict__[key]
            used_ids = np.append(used_ids, get_list_of_used_ids(db, keyword))
        used_ids = np.array(used_ids, dtype=int)
        _, counts = np.unique(used_ids, return_counts=True)
        if np.any(counts > 1):
            raise ValueError("{0} Duplicate ids found for: {1}".format(counts, keyword))

        if return_used_ids:
            return np.max(used_ids) + 1, used_ids
        else:
            return np.max(used_ids) + 1

    def get_unique_part_id(self) -> int:
        """Suggest a unique non-used part id."""
        return self._get_unique_id("PART")

    def get_unique_mat_id(self) -> int:
        """Suggest a unique non-used material id."""
        return self._get_unique_id("MAT")

    def get_unique_section_id(self) -> int:
        """Suggest a unique non-used section id."""
        return self._get_unique_id("SECTION")

    def get_unique_segmentset_id(self) -> int:
        """Suggest a unique non-used segment set id."""
        return self._get_unique_id("SET_SEGMENT")

    def get_unique_nodeset_id(self) -> int:
        """Suggest a unique non-used node set id."""
        return self._get_unique_id("SET_NODE")

    def get_unique_partset_id(self) -> int:
        """Suggest a unique non-used node set id."""
        return self._get_unique_id("SET_PART")

    def get_unique_curve_id(self) -> int:
        """Suggest a unique curve-id."""
        return self._get_unique_id("DEFINE_CURVE")

    def _get_list_of_includes(self):
        """Get a list of files to include in main.k. Omit any empty decks."""
        for deckname, deck in vars(self.kw_database).items():
            if deckname == "main":
                continue
            # skip if no keywords are present in the deck
            if len(deck.keywords) == 0:
                LOGGER.debug("No keywords in deck: {0}".format(deckname))
                continue
            self.include_files.append(deckname)
        return

    def _add_includes(self):
        """Add *INCLUDE keywords."""
        for include_file in self.include_files:
            filename_to_include = include_file + ".k"
            self.kw_database.main.append(keywords.Include(filename=filename_to_include))

        return

    def export(self, export_directory: str):
        """Write the model to files."""
        tstart = time.time()
        LOGGER.info("Writing all LS-DYNA .k files...")

        # is this reachable??
        if not export_directory:
            export_directory = os.path.join(
                self.model.workdir,
                self.__class__.__name__.lower().replace("dynawriter", ""),
            )

        if not os.path.isdir(export_directory):
            os.makedirs(export_directory)

        # export .k files
        self.export_databases(export_directory)

        # export settings
        self.settings.save(os.path.join(export_directory, "simulation_settings.yml"))

        tend = time.time()
        LOGGER.debug("Time spent writing files: {:.2f} s".format(tend - tstart))

        return

    def export_databases(self, export_directory: str):
        """Export each of non-empty databases to a specified directory."""
        if not export_directory:
            export_directory = self.model.info.working_directory

        for deckname, deck in vars(self.kw_database).items():
            # skip empty databases:
            if deck.keywords == []:
                continue
            LOGGER.info("Writing: {}".format(deckname))

            filepath = os.path.join(export_directory, deckname + ".k")

            if deckname == "solid_elements":
                if os.path.isfile(filepath):
                    os.remove(filepath)
                for element_kw in deck.keywords:
                    fast_element_writer(element_kw, filepath)
                with open(filepath, "a") as f:
                    f.write("*END\n")

            else:
                deck.export_file(filepath)

        return

    def _keep_ventricles(self):
        """Remove any non-ventricular parts."""
        LOGGER.debug("Just keeping ventricular-parts for fiber/purkinje generation")
        parts_to_keep = [
            p.name for p in self.model.parts if p.part_type in [PartType.VENTRICLE, PartType.SEPTUM]
        ]
        self._keep_parts(parts_to_keep)
        return

    def _keep_parts(self, parts_to_keep: List[str]):
        """Remove parts by a list of part names."""
        parts_to_remove = [part for part in self.model.part_names if part not in parts_to_keep]
        for part_to_remove in parts_to_remove:
            LOGGER.warning(f"Removing: {part_to_remove}")
            self.model.remove_part(part_to_remove)
        return

    def _update_solid_elements_db(self, add_fibers: bool = True):
        """
        Create Solid (ortho) elements for all parts.

        Parameters
        ----------
        add_fibers: bool, True
            if add fiber in general.
        """
        LOGGER.debug("Updating solid element keywords...")

        if add_fibers:
            cell_data_fields = self.model.mesh.cell_data.keys()
            if "fiber" not in cell_data_fields or "sheet" not in cell_data_fields:
                raise KeyError("Mechanics writer requires fiber and sheet fields")

        # create elements for each part
        for part in self.model.parts:
            if add_fibers and part.fiber:
                part_add_fibers = True
            else:
                part_add_fibers = False

            LOGGER.debug(
                "\tAdding elements for {0} | adding fibers: {1}".format(part.name, part_add_fibers)
            )
            #! This only works since tetrahedrons are at start of model.mesh, and surface
            #! cells are added behind these tetrahedrons.
            tetrahedrons = self.model.mesh.tetrahedrons[part.element_ids, :] + 1
            num_elements = tetrahedrons.shape[0]

            # element_ids = np.arange(1, num_elements + 1, 1) + solid_element_count
            part_ids = np.ones(num_elements, dtype=int) * part.pid

            # format the element keywords
            if not part_add_fibers:
                kw_elements = keywords.ElementSolid()
                elements = pd.DataFrame(
                    {
                        "eid": part.element_ids + 1,
                        "pid": part_ids,
                        "n1": tetrahedrons[:, 0],
                        "n2": tetrahedrons[:, 1],
                        "n3": tetrahedrons[:, 2],
                        "n4": tetrahedrons[:, 3],
                        "n5": tetrahedrons[:, 3],
                        "n6": tetrahedrons[:, 3],
                        "n7": tetrahedrons[:, 3],
                        "n8": tetrahedrons[:, 3],
                    }
                )
                kw_elements.elements = elements

            elif part_add_fibers:
                fiber = self.volume_mesh.cell_data["fiber"][part.element_ids]
                sheet = self.volume_mesh.cell_data["sheet"][part.element_ids]

                # normalize fiber and sheet directions:
                # norm = np.linalg.norm(fiber, axis=1)
                # fiber = fiber / norm[:, None]
                # norm = np.linalg.norm(sheet, axis=1)
                # sheet = sheet / norm[:, None]

                kw_elements = create_element_solid_ortho_keyword(
                    elements=tetrahedrons,
                    a_vec=fiber,
                    d_vec=sheet,
                    e_id=part.element_ids + 1,
                    part_id=part_ids,
                    element_type="tetra",
                )

            # add elements to database
            self.kw_database.solid_elements.append(kw_elements)
            # solid_element_count = solid_element_count + num_elements

        return


class MechanicsDynaWriter(BaseDynaWriter):
    """Class for preparing the input for a mechanics LS-DYNA simulation."""

    def __init__(
        self,
        model: HeartModel,
        settings: SimulationSettings = None,
    ) -> None:
        super().__init__(model=model, settings=settings)

        self.kw_database = MechanicsDecks()
        """Collection of keyword decks relevant for mechanics."""

        self.system_model_name = self.settings.mechanics.system.name
        """Name of system model to use."""

        self.set_flow_area: bool = True
        """If flow area is set for control volume."""
        return

    @property
    def system_model_name(self):
        """System model name.

        Notes
        -----
        Valid options include:
        ["ConstantPreloadWindkesselAfterload",
        "ClosedLoop].

        """
        return self._system_model

    @system_model_name.setter
    def system_model_name(self, value: str):
        if value not in [
            "ConstantPreloadWindkesselAfterload",
            "ClosedLoop",
        ]:
            raise ValueError("System model not valid")
        self._system_model = value

    def update(self, with_dynain=False, robin_bcs: list[Callable] = None):
        """Update the keyword database.

        Parameters
        ----------
        with_dynain : bool, optional
            Use dynain.lsda file from stress free configuration computation, by default False
        robin_bcs : list[Callable], optional
            A list of lambda functions to apply Robin-type BCs, by default None
        """
        self._update_main_db()

        self._add_damping()

        self._update_parts_db()
        self._update_material_db(add_active=True)
        self._update_segmentsets_db(add_caps=True)
        self._update_nodesets_db()

        # for mesh
        if not with_dynain:
            self._update_node_db()
            self._update_solid_elements_db(add_fibers=True)
            # write cap with mesh
            self._update_cap_elements_db(add_mesh=True)
        else:
            self.kw_database.main.append(keywords.Include(filename="dynain.lsda"))
            # cap mesh has been defined in Zerop and saved in dynain file
            self._update_cap_elements_db(add_mesh=False)

        # for boundary conditions
        if robin_bcs is None:
            # default BC
            self._add_cap_bc(bc_type="springs_caps")
        else:
            # loop for every Robin BC function
            for robin_bc in robin_bcs:
                self.kw_database.boundary_conditions.extend(robin_bc())

        self._add_pericardium_bc()

        # for control volume
        system_settings = copy.deepcopy(self.settings.mechanics.system)
        system_settings._remove_units()

        if isinstance(self.model, LeftVentricle):
            lcid = self.get_unique_curve_id()
            system_map = [
                ControlVolume(
                    part=self.model.left_ventricle,
                    id=1,
                    Interactions=[
                        CVInteraction(
                            id=1,
                            cvid1=1,
                            cvid2=0,
                            lcid=lcid,
                            name="constant_preload_windkessel_afterload_left",
                            parameters=system_settings.left_ventricle,
                        )
                    ],
                )
            ]
        # Four chamber with active atrial
        elif isinstance(self, ElectroMechanicsDynaWriter) and isinstance(self.model, FourChamber):
            lcid = self.get_unique_curve_id()
            system_map = [
                ControlVolume(
                    part=self.model.left_ventricle,
                    id=1,
                    Interactions=[
                        CVInteraction(
                            id=1,
                            cvid1=1,
                            cvid2=0,
                            lcid=lcid,
                            name="afterload_windkessel_left",
                            parameters=system_settings.left_ventricle,
                        ),
                    ],
                ),
                ControlVolume(
                    part=self.model.right_ventricle,
                    id=2,
                    Interactions=[
                        CVInteraction(
                            id=2,
                            cvid1=2,
                            cvid2=0,
                            lcid=lcid + 1,
                            name="afterload_windkessel_right",
                            parameters=system_settings.right_ventricle,
                        ),
                    ],
                ),
                ControlVolume(
                    part=self.model.left_atrium,
                    id=3,
                    Interactions=[
                        CVInteraction(
                            id=3,
                            cvid1=3,
                            cvid2=0,
                            lcid=lcid + 2,
                            name="constant_flow_left_atrium",
                            parameters={"flow": -83.0},  # ~5 L/min
                        ),
                        CVInteraction(
                            id=4,
                            cvid1=3,
                            cvid2=1,
                            lcid=lcid + 3,
                            name="valve_mitral",
                            parameters={"Rv": 1e-6},
                        ),
                    ],
                ),
                ControlVolume(
                    part=self.model.right_atrium,
                    id=4,
                    Interactions=[
                        CVInteraction(
                            id=5,
                            cvid1=4,
                            cvid2=0,
                            lcid=lcid + 4,
                            name="constant_flow_right_atrium",
                            parameters={"flow": -83.0},  # ~5 L/min
                        ),
                        CVInteraction(
                            id=6,
                            cvid1=4,
                            cvid2=2,
                            lcid=lcid + 5,
                            name="valve_tricuspid",
                            parameters={"Rv": 1e-6},
                        ),
                    ],
                ),
            ]
        else:  # BiVentricle model or higher
            lcid = self.get_unique_curve_id()
            system_map = [
                ControlVolume(
                    part=self.model.left_ventricle,
                    id=1,
                    Interactions=[
                        CVInteraction(
                            id=1,
                            cvid1=1,
                            cvid2=0,
                            lcid=lcid,
                            name="constant_preload_windkessel_afterload_left",
                            parameters=system_settings.left_ventricle,
                        )
                    ],
                ),
                ControlVolume(
                    part=self.model.right_ventricle,
                    id=2,
                    Interactions=[
                        CVInteraction(
                            id=2,
                            cvid1=2,
                            cvid2=0,
                            lcid=lcid + 1,
                            name="constant_preload_windkessel_afterload_right",
                            parameters=system_settings.right_ventricle,
                        )
                    ],
                ),
            ]

        self._update_controlvolume_db(system_map)

        # else:
        #     # Four chamber with passive atrial
        #     # no control volume for atrial, constant pressure instead
        #     bc_settings = self.settings.mechanics.boundary_conditions
        #     pressure_lv = bc_settings.end_diastolic_cavity_pressure["left_ventricle"].m
        #     pressure_rv = bc_settings.end_diastolic_cavity_pressure["right_ventricle"].m
        #     self._add_constant_atrial_pressure(pressure_lv=pressure_lv, pressure_rv=pressure_rv)

        self._get_list_of_includes()
        self._add_includes()

        return

    def export(self, export_directory: str):
        """Write the model to files."""
        super().export(export_directory)

        # TODO: Close loop is only available from a customized LSDYNA executable
        # add system json in case of closed loop. For open-loop this is already
        # added in the control volume database
        if (
            self.system_model_name == "ClosedLoop"
            and self.__class__.__name__ == "MechanicsDynaWriter"
        ):
            # exports system model
            path_system_model_settings = os.path.join(
                export_directory, "system_model_settings.json"
            )
            with open(path_system_model_settings, "w") as outfile:
                json.dump(self.system_model_json, indent=4, fp=outfile)

        return

    def _update_main_db(self):
        """Update the main .k file."""
        LOGGER.debug("Updating main keywords...")

        self.kw_database.main.append("$$- Unit system: g-mm-ms-N-MPa-mJ -$$")
        self.kw_database.main.title = self.model.__class__.__name__

        if isinstance(self, ZeroPressureMechanicsDynaWriter):
            settings = self.settings.stress_free
            self._add_solution_controls()
            self._add_export_controls(settings.analysis.dt_d3plot.m)

        elif isinstance(self, (MechanicsDynaWriter, ElectroMechanicsDynaWriter)):
            settings = self.settings.mechanics
            self._add_solution_controls(
                end_time=settings.analysis.end_time.m,
                dtmin=settings.analysis.dtmin.m,
                dtmax=settings.analysis.dtmax.m,
            )
            self._add_export_controls(
                dt_output_d3plot=settings.analysis.dt_d3plot.m,
                dt_output_icvout=settings.analysis.dt_icvout.m,
            )

        return

    def _add_solution_controls(
        self,
        end_time: float = 5000,
        dtmin: float = 1.0,
        dtmax: float = 10.0,
        simulation_type: str = "quasi-static",
    ):
        """Add solution controls, output controls and solver settings."""
        # add termination keywords
        self.kw_database.main.append(keywords.ControlTermination(endtim=end_time))

        # add implicit controls
        if simulation_type == "quasi-static":
            imass = 1
            gamma = 0.6
            beta = 0.38
        elif simulation_type == "static":
            imass = 0
            gamma = 0.5
            beta = 0.25
        else:
            raise ValueError(
                "Simulation type not recognized: Please choose either quasi-static or static"
            )

        # prefill_time = self.parameters["Material"]["Myocardium"]["Active"]["Prefill"]
        self.kw_database.main.append(
            keywords.ControlImplicitDynamics(
                imass=imass,
                gamma=gamma,
                beta=beta,
                # active dynamic process only after prefilling
                # tdybir=prefill_time,
            )
        )

        self.kw_database.main.append("$$ Disable auto step due 0D model $$")
        self.kw_database.main.append(
            keywords.ControlImplicitAuto(iauto=0, dtmin=dtmin, dtmax=dtmax)
        )

        # add general implicit controls
        self.kw_database.main.append(
            keywords.ControlImplicitGeneral(imflag=1, dt0=dtmax)
        )  # imflag=1 means implicit

        # add implicit solution controls

        self.kw_database.main.append(
            keywords.ControlImplicitSolution(
                # maxref=35,
                dctol=0.02,
                ectol=1e6,
                rctol=1e3,
                abstol=-1e-20,
                dnorm=1,
                # diverg=2,
                lstol=-0.9,
                lsmtd=5,
                # d3itctl=1,
                nlprint=3,
                nlnorm=4,
            )
        )

        # add implicit solver controls
        self.kw_database.main.append(custom_keywords.ControlImplicitSolver(autospc=2))

        self.kw_database.main.append(keywords.ControlAccuracy(osu=1, inn=4, iacc=1))
        return

    def _add_export_controls(self, dt_output_d3plot: float = 0.05, dt_output_icvout: float = 0.001):
        """Add solution controls to the main simulation.

        Parameters
        ----------
        dt_output_d3plot : float, optional
            Writes full D3PLOT results at this time-step spacing, by default 0.05
        dt_output_icvout : float, optional
            Writes control volume results at this time-step spacing, by default 0.001
        """
        # add output control
        self.kw_database.main.append(keywords.ControlOutput(npopt=1, neecho=1, ikedit=0, iflush=0))

        # add export controls
        self.kw_database.main.append(keywords.DatabaseIcvout(dt=dt_output_icvout, binary=2))
        self.kw_database.main.append(keywords.DatabaseAbstat(dt=dt_output_icvout, binary=2))

        self.kw_database.main.append(keywords.DatabaseGlstat(dt=0.1, binary=2))

        self.kw_database.main.append(keywords.DatabaseMatsum(dt=0.1, binary=2))

        # # frequency of full results
        # lcid = self.get_unique_curve_id()
        # time = [
        #     0,
        #     self.parameters["Material"]["Myocardium"]["Active"]["Prefill"] * 0.99,
        #     self.parameters["Material"]["Myocardium"]["Active"]["Prefill"],
        #     self.parameters["Time"]["End Time"],
        # ]
        # step = [10 * dt_output_d3plot, 10 * dt_output_d3plot, dt_output_d3plot, dt_output_d3plot]
        # kw_curve = create_define_curve_kw(
        #     x=time,
        #     y=step,
        #     curve_name="d3plot out control",
        #     curve_id=lcid,
        #     lcint=0,
        # )
        # self.kw_database.main.append(kw_curve)

        self.kw_database.main.append(
            keywords.DatabaseBinaryD3Plot(
                dt=dt_output_d3plot,
                # lcdt=lcid, ioopt=1
            )
        )

        self.kw_database.main.append(
            keywords.DatabaseExtentBinary(neiph=27, strflg=1, maxint=0, resplt=1)
        )

        # remove, aha strain is computed from d3plot

        # # control ELOUT file to extract left ventricle's stress/strain
        # if hasattr(self.model, "septum"):
        #     self.kw_database.main.append(
        #         keywords.SetSolidGeneral(
        #             option="PART",
        #             sid=1,
        #             e1=self.model.left_ventricle.pid,
        #             e2=self.model.septum.pid,
        #             user_comment="create left ventricle + septum set for exporting",
        #         )
        #     )
        # else:
        #     self.kw_database.main.append(
        #         keywords.SetSolidGeneral(option="PART", sid=1, e1=self.model.left_ventricle.pid)
        #     )
        # self.kw_database.main.append(keywords.DatabaseHistorySolidSet(id1=1))

        return

    def _add_damping(self):
        """Add damping to the main file."""
        lcid_damp = self.get_unique_curve_id()
        # mass damping
        kw_damp = keywords.DampingGlobal(lcid=lcid_damp)

        kw_damp_curve = create_define_curve_kw(
            x=[0, 10e25],  # to create a constant curve
            y=self.settings.mechanics.analysis.global_damping.m * np.array([1, 1]),
            curve_name="global damping [ms^-1]",
            curve_id=lcid_damp,
            lcint=0,
        )
        self.kw_database.main.append(kw_damp)
        self.kw_database.main.append(kw_damp_curve)

        # stiff damping
        for part in self.model.parts:
            self.kw_database.main.append(f"$$ {part.name} stiffness damping [ms]")
            kw = keywords.DampingPartStiffness(pid=part.pid, coef=-0.2)
            self.kw_database.main.append(kw)
        return

    def _update_material_db(self, add_active: bool = True, em_couple: bool = False):
        #
        for part in self.model.parts:
            if isinstance(part.meca_material, MechanicalMaterialModel.DummyMaterial):
                # assign material for part if it's empty
                LOGGER.info(f"Material of {part.name} will be assigned automatically.")
                if part.fiber:
                    part.meca_material = self.settings.get_mechanical_material(
                        required_type="anisotropic", ep_coupled=em_couple
                    )
                    # disable active module
                    if not part.active:
                        part.meca_material.active = None

                else:
                    part.meca_material = self.settings.get_mechanical_material(
                        required_type="isotropic"
                    )
        # write
        for part in self.model.parts:
            material = part.meca_material

            if isinstance(material, Mat295):
                # need to write ca2+ curve
                if add_active and not em_couple and material.active is not None:
                    x, y = material.active.ca2_curve.dyna_input

                    cid = self.get_unique_curve_id()
                    curve_kw = create_define_curve_kw(
                        x=x,
                        y=y,
                        curve_name=f"ca2+ of {part.name}",
                        curve_id=cid,
                        lcint=10000,
                    )
                    self.kw_database.material.append(curve_kw)
                    material.active.acid = cid

                material_kw = MaterialHGOMyocardium(
                    id=part.mid, mat=material, ignore_active=not add_active
                )

                self.kw_database.material.append(material_kw)

            elif isinstance(material, NeoHookean):
                material_kw = MaterialNeoHook(
                    mid=part.mid,
                    rho=material.rho,
                    c10=material.c10,
                    nu=material.nu,
                    kappa=material.kappa,
                )
                self.kw_database.material.append(material_kw)

    def _add_cap_bc(self, bc_type: str):
        """Add boundary condition to the cap.

        Parameters
        ----------
        bc_type : str
            Boundary condition type. Valid bc's include: ["fix_caps", "springs_caps"].
        """
        bc_settings = self.settings.mechanics.boundary_conditions

        valid_bcs = ["fix_caps", "springs_caps"]
        if bc_type not in valid_bcs:
            raise ValueError("Cap/Valve boundary condition must be of type: %r" % valid_bcs)

        # create list of cap names where to add the spring b.c
        caps_to_use = []
        if isinstance(self.model, LeftVentricle):
            caps_to_use = [CapType.MITRAL_VALVE, CapType.AORTIC_VALVE]
        elif isinstance(self.model, BiVentricle):
            caps_to_use = [
                CapType.MITRAL_VALVE,
                CapType.AORTIC_VALVE,
                CapType.TRICUSPID_VALVE,
                CapType.PULMONARY_VALVE,
            ]

        elif isinstance(self.model, (FourChamber, FullHeart)):
            caps_to_use = [
                CapType.SUPERIOR_VENA_CAVA,
                CapType.RIGHT_INFERIOR_PULMONARY_VEIN,
                CapType.RIGHT_SUPERIOR_PULMONARY_VEIN,
            ]
            if isinstance(self, ZeroPressureMechanicsDynaWriter):
                # add additional constraint to avoid rotation
                caps_to_use.extend([CapType.PULMONARY_VALVE])

        if bc_type == "fix_caps":
            for part in self.model.parts:
                for cap in part.caps:
                    if cap.type in caps_to_use:
                        kw_fix = keywords.BoundarySpcSet()
                        kw_fix.nsid = cap._node_set_id
                        kw_fix.dofx = 1
                        kw_fix.dofy = 1
                        kw_fix.dofz = 1

                        self.kw_database.boundary_conditions.append(kw_fix)

        # if bc type is springs -> add springs
        # NOTE add to boundary condition db or separate spring db?
        elif bc_type == "springs_caps":
            part_id = self.get_unique_part_id()
            section_id = self.get_unique_section_id()
            mat_id = self.get_unique_mat_id()

            spring_stiffness = bc_settings.valve["stiffness"].m
            if type(self) is ZeroPressureMechanicsDynaWriter:
                spring_stiffness *= 1e16

            scale_factor_normal = bc_settings.valve["scale_factor"]["normal"]
            scale_factor_radial = bc_settings.valve["scale_factor"]["radial"]

            part_kw = keywords.Part()
            part_df = pd.DataFrame(
                {
                    "pid": [part_id],
                    "secid": [section_id],
                    "mid": [mat_id],
                    "heading": ["SupportSpring"],
                }
            )
            part_kw.parts = part_df

            section_kw = keywords.SectionDiscrete(secid=section_id, cdl=0, tdl=0)

            mat_kw = keywords.MatSpringElastic(mid=mat_id, k=spring_stiffness)

            self.kw_database.boundary_conditions.append(part_kw)
            self.kw_database.boundary_conditions.append(section_kw)
            self.kw_database.boundary_conditions.append(mat_kw)

            # add springs for each cap
            caps = [cap for part in self.model.parts for cap in part.caps]
            for cap in caps:
                if cap.type in caps_to_use:
                    self.kw_database.boundary_conditions.append(f"$$ spring at {cap.name}$$")
                    self._add_springs_cap_edge(
                        cap,
                        part_id,
                        scale_factor_normal,
                        scale_factor_radial,
                    )

        return

    def _add_springs_cap_edge(
        self,
        cap: Cap,
        part_id: int,
        scale_factor_normal: float,
        scale_factor_radial: float,
    ):
        """Add springs to the cap nodes.

        Notes
        -----
        Appends these to the boundary condition database.
        """
        LOGGER.debug(f"Adding spring b.c. for cap: {cap.name} of type {cap.type}")

        attached_nodes = cap.global_node_ids_edge

        # ? Can we compute this with only the cap mesh?
        #! This computes the nodal areas for all points in the cap mesh, including the central one.
        # compute nodal areas of nodes in cap elements.
        nodal_areas = compute_surface_nodal_area_pyvista(cap._mesh)[cap._local_node_ids_edge]

        # scaled spring stiffness by nodal area
        scale_factor_normal *= nodal_areas
        scale_factor_radial *= nodal_areas

        # add sd_orientiation, element discrete
        # compute the radial components
        # sd_orientations_radial = self.model.mesh.nodes[attached_nodes, :] - cap.centroid
        sd_orientations_radial = cap._mesh.nodes[cap._local_node_ids_edge] - cap.centroid

        # normalize
        norms = np.linalg.norm(sd_orientations_radial, axis=1)
        sd_orientations_radial = sd_orientations_radial / norms[:, None]

        # add sd direction normal to plane
        vector_id_normal = self.id_offset["vector"]
        sd_orientation_normal_kw = create_define_sd_orientation_kw(
            vectors=cap.cap_normal, vector_id_offset=vector_id_normal, iop=0
        )
        vector_id_normal += 1
        self.id_offset["vector"] += 1

        # add sd direction radial to nodes
        sd_orientation_radial_kw = create_define_sd_orientation_kw(
            vectors=sd_orientations_radial,
            vector_id_offset=self.id_offset["vector"],
            iop=0,
        )

        vector_ids_radial = sd_orientation_radial_kw.vectors["vid"].to_numpy()
        self.id_offset["vector"] = vector_ids_radial[-1]

        ## create discrete elements
        nodes_discrete_elements = np.array(
            [attached_nodes + 1, np.zeros(len(attached_nodes))], dtype=int
        ).T
        vector_ids_normal = np.ones(len(attached_nodes), dtype=int) * vector_id_normal

        #  for normal direction
        discrete_element_normal_kw = create_discrete_elements_kw(
            nodes=nodes_discrete_elements,
            part_id=part_id,
            vector_ids=vector_ids_normal,
            scale_factor=scale_factor_normal,
            element_id_offset=self.id_offset["element"]["discrete"],
        )

        self.id_offset["element"]["discrete"] = discrete_element_normal_kw.elements[
            "eid"
        ].to_numpy()[-1]

        #  for radial direction
        discrete_element_radial_kw = create_discrete_elements_kw(
            nodes=nodes_discrete_elements,
            part_id=part_id,
            vector_ids=vector_ids_radial,
            scale_factor=scale_factor_radial,
            element_id_offset=self.id_offset["element"]["discrete"],
        )

        self.id_offset["element"]["discrete"] = discrete_element_radial_kw.elements[
            "eid"
        ].to_numpy()[-1]

        # append to the database
        self.kw_database.boundary_conditions.append(sd_orientation_normal_kw)
        self.kw_database.boundary_conditions.append(sd_orientation_radial_kw)

        self.kw_database.boundary_conditions.append(discrete_element_normal_kw)
        self.kw_database.boundary_conditions.append(discrete_element_radial_kw)

        return

    def _add_pericardium_bc(self, scale=1.0):
        """Add the pericardium."""
        boundary_conditions = copy.deepcopy(self.settings.mechanics.boundary_conditions)
        robin_settings = boundary_conditions.robin

        # collect all pericardium nodes:
        ventricles_epi = self._get_epi_surface(apply="ventricle")

        #! penalty function is defined on all nodes in the mesh: but just need the epicardial nodes.
        # penalty function
        penalty_function = self._get_longitudinal_penalty(robin_settings["ventricle"])

        ventricles_epi["scale factor"] = penalty_function[
            ventricles_epi.point_data["_global-point-ids"]
        ]
        # remove nodes with scale factor = 0
        ventricles_epi_reduce = ventricles_epi.threshold(
            value=[0.0001, 1], scalars="scale factor"
        ).extract_geometry()  # keep as polydata

        k = scale * robin_settings["ventricle"]["stiffness"].to("MPa/mm").m
        self.kw_database.pericardium.extend(
            self.write_robin_bc("spring", k, ventricles_epi_reduce, normal=None)
        )

        # damper
        dc = robin_settings["ventricle"]["damper"].to("MPa/mm*ms").m
        ventricles_epi.point_data.remove("scale factor")  # remove scale factor for spring
        self.kw_database.pericardium.extend(
            self.write_robin_bc("damper", dc, ventricles_epi, normal=None)
        )

        if isinstance(self.model, FourChamber):
            atrial_epi = self._get_epi_surface(apply="atrial")

            k = robin_settings["atrial"]["stiffness"].to("MPa/mm").m
            self.kw_database.pericardium.extend(
                self.write_robin_bc("spring", k, atrial_epi, normal=None)
            )

            dc = robin_settings["atrial"]["damper"].to("MPa/mm*ms").m
            self.kw_database.pericardium.extend(
                self.write_robin_bc("damper", dc, atrial_epi, normal=None)
            )
        return

    # TODO: change apply input argument to PartType.VENTRICLE and PartType.ATRIUM
    def _get_epi_surface(self, apply: Literal["ventricle", "atrial"] = "ventricle"):
        """Get the epicardial surfaces of either the ventricle or atria."""
        LOGGER.debug(f"Collecting epicardium nodesets of {apply}:")
        if apply == "ventricle":
            targets = [part for part in self.model.parts if "ventricle" in part.name]
        elif apply == "atrial":
            targets = [part for part in self.model.parts if "atrium" in part.name]

        # retrieve combined epicardial surface from the central mesh object:
        # this ensures that we can use the global-point-ids
        epicardium_surface_ids = [ventricle.epicardium.id for ventricle in targets]
        epicardium_surface1 = self.model.mesh.get_surface(epicardium_surface_ids)

        return epicardium_surface1

    def _get_longitudinal_penalty(self, pericardium_settings):
        """
        Use the universal ventricular longitudinal coordinate and a sigmoid penalty function.

        Strocchi et al 2020 doi: 10.1016/j.jbiomech.2020.109645.
        """
        penalty_c0 = pericardium_settings["penalty_function"][0]
        penalty_c1 = pericardium_settings["penalty_function"][1]
        self.kw_database.pericardium.append(f"$$ penalty with {penalty_c0}, {penalty_c1} $$")

        def _sigmoid(z):
            """Sigmoid function to scale spring coefficient."""
            return 1 / (1 + np.exp(-z))

        # compute penalty function from longitudinal coordinate
        uvc_l = self.model.mesh.point_data["uvc_longitudinal"]
        if np.any(uvc_l < 0):
            LOGGER.warning(
                "Negative normalized longitudinal coordinate detected."
                "Changing {0} negative uvc_l values to 1".format(np.sum((uvc_l < 0))),
            )
        uvc_l[uvc_l < 0] = 1

        penalty_function = -_sigmoid((abs(uvc_l) - penalty_c0) * penalty_c1) + 1
        return penalty_function

    def write_robin_bc(
        self,
        robin_type: Literal["spring", "damper"],
        constant: float,
        surface: pv.PolyData,
        normal: np.ndarray = None,
    ) -> list:
        """Create Robin BC on given surface.

        Parameters
        ----------
        robin_type : Literal[&quot;spring&quot;, &quot;damper&quot;]
            Create spring or damper
        constant : float
            stiffness (MPa/mm) or viscosity (MPa/mm*ms)
        surface : pv.PolyData
            Surface to apply BC, must contain point data '_global-point-ids'.
            Will be scaled by nodal area and point data 'scale factor' if exists
        normal : np.ndarray, optional
            If no normal given, use nodal normals, by default None

        Returns
        -------
        list
            list of dyna input deck
        """
        if "_global-point-ids" not in surface.point_data:
            raise ValueError("surface must contain pointdata '_global-point-ids'.")

        # global node ids where to apply the BC
        # NOTE: if we pass in a SurfaceMesh object we could use the
        # .global_node_ids attribute instead.
        nodes = surface["_global-point-ids"]

        # scale factor is nodal area
        # Add area flag in case pyvista defaults change.
        surf2 = surface.compute_cell_sizes(length=False, volume=False, area=True)
        scale_factor = np.array(
            surf2.cell_data_to_point_data().point_data["Area"].copy(), dtype=np.float32
        )
        if "scale factor" in surface.point_data:
            scale_factor *= np.array(surface.point_data["scale factor"], dtype=np.float32)

        # apply direction is nodal normal
        if normal is None:
            directions = surface.compute_normals().point_data["Normals"]
        elif normal.ndim == 1:
            directions = np.tile(normal, (len(nodes), 1))
        else:
            directions = normal

        # define spring orientations
        sd_orientation_kw = create_define_sd_orientation_kw(
            vectors=directions, vector_id_offset=self.id_offset["vector"]
        )
        vector_ids = sd_orientation_kw.vectors["vid"].to_numpy().astype(int)
        # update offset
        self.id_offset["vector"] = sd_orientation_kw.vectors["vid"].to_numpy()[-1]

        # create unique ids for keywords
        part_id = self.get_unique_part_id()
        section_id = self.get_unique_section_id()
        mat_id = self.get_unique_mat_id()

        # define material
        if robin_type == "spring":
            mat_kw = keywords.MatSpringElastic(mid=mat_id, k=constant)
        elif robin_type == "damper":
            mat_kw = keywords.MatDamperViscous(mid=mat_id, dc=constant)

        # define part
        part_kw = keywords.Part()
        part_kw.parts = pd.DataFrame(
            {
                "heading": [f"{robin_type}"],
                "pid": [part_id],
                "secid": [section_id],
                "mid": [mat_id],
            }
        )
        # define section
        section_kw = keywords.SectionDiscrete(secid=section_id, cdl=0, tdl=0)

        # 0: attached to ground
        n1_n2 = np.vstack([nodes + 1, np.zeros(len(nodes))]).T

        # create discrete elements
        discrete_element_kw = create_discrete_elements_kw(
            nodes=n1_n2,
            part_id=part_id,
            vector_ids=vector_ids,
            scale_factor=scale_factor,
            element_id_offset=self.id_offset["element"]["discrete"],
        )
        # add offset
        self.id_offset["element"]["discrete"] = discrete_element_kw.elements["eid"].to_numpy()[-1]

        # add keywords to database
        kw = []
        kw.append(part_kw)
        kw.append(section_kw)
        kw.append(mat_kw)
        kw.append(sd_orientation_kw)
        kw.append(discrete_element_kw)

        return kw

    def _update_cap_elements_db(self, add_mesh=True):
        """Update the database of shell elements.

        Notes
        -----
        Loops over all the defined caps/valves.
        """
        # material
        mat_null_id = self.get_unique_mat_id()
        material_kw = keywords.MatNull(
            mid=mat_null_id,
            ro=0.001,
        )

        # section
        section_id = self.get_unique_section_id()
        section_kw = keywords.SectionShell(
            secid=section_id,
            elform=4,
            shrf=0.8333,
            nip=3,
            t1=1,  # mm
        )

        self.kw_database.cap_elements.append(material_kw)
        self.kw_database.cap_elements.append(section_kw)

        caps = [cap for part in self.model.parts for cap in part.caps]
        # create new part for each cap
        cap_names_used = []
        for cap in caps:
            if cap.name in cap_names_used:
                # avoid to write mitral valve and triscupid valve twice
                LOGGER.debug("Already created material for {}: skipping".format(cap.name))
                continue

            cap.pid = self.get_unique_part_id()

            part_kw = keywords.Part()
            part_kw.parts = pd.DataFrame(
                {
                    "heading": [cap.name],
                    "pid": [cap.pid],
                    "secid": [section_id],
                    "mid": [mat_null_id],
                }
            )
            self.kw_database.cap_elements.append(part_kw)
            cap_names_used.append(cap.name)

            if cap.centroid is not None:
                if cap._node_set_id is None:
                    LOGGER.error("cap node set ID is not yet assigned")
                    exit()

                constraint = keywords.ConstrainedInterpolation(
                    icid=len(cap_names_used) + 1,
                    dnid=cap.global_centroid_id + 1,
                    ddof=123,
                    ityp=1,
                    fgm=0,
                    inid=cap._node_set_id,
                    idof=123,
                )
                self.kw_database.cap_elements.append(constraint)

        # create closing triangles for each cap
        # Note: cap parts already defined in control volume flow area, no mandatory here
        if add_mesh:
            # assumes there are no shells written yet since offset = 0
            # ? Should we use the global cell-index from self.mesh? or start from 0?
            shell_id_offset = 0
            cap_names_used = []
            for cap in caps:
                if cap.name in cap_names_used:
                    continue

                cap_mesh = self.model.mesh.get_surface(cap._mesh.id)

                shell_kw = create_element_shell_keyword(
                    shells=cap_mesh.triangles_global + 1,
                    part_id=cap.pid,
                    id_offset=shell_id_offset,
                )

                self.kw_database.cap_elements.append(shell_kw)

                shell_id_offset = shell_id_offset + cap_mesh.triangles_global.shape[0]
                cap_names_used.append(cap.name)
        return

    def _update_controlvolume_db(self, system_map: list[ControlVolume]):
        """Prepare the keywords for the control volume feature.

        Parameters
        ----------
        system_map : list[ControlVolume]
            list of control volume
        """
        if not self.system_model_name == "ConstantPreloadWindkesselAfterload":
            exit()

        def _create_null_part():
            # material
            mat_id = self.get_unique_mat_id()
            material_kw = keywords.MatNull(
                mid=mat_id,
                ro=0.001,
            )
            # section
            section_id = self.get_unique_section_id()
            section_kw = keywords.SectionShell(
                secid=section_id,
                elform=4,
                shrf=0.8333,
                nip=3,
                t1=1,
            )
            # part
            p_id = self.get_unique_part_id()
            part_kw = keywords.Part()
            part_kw.parts = pd.DataFrame(
                {
                    "heading": ["null flow area"],
                    "pid": [p_id],
                    "secid": [section_id],
                    "mid": [mat_id],
                }
            )

            self.kw_database.control_volume.append(section_kw)
            self.kw_database.control_volume.append(material_kw)
            self.kw_database.control_volume.append(part_kw)

            return p_id

        # create a new null part used in defining flow area
        if self.set_flow_area:
            pid = _create_null_part()

        for control_volume in system_map:
            part = control_volume.part
            cavity = part.cavity

            # DEFINE_CONTROL_VOLUME
            cv_kw = keywords.DefineControlVolume()
            cv_kw.id = control_volume.id
            cv_kw.sid = cavity.surface._seg_set_id
            self.kw_database.control_volume.append(cv_kw)

            if self.set_flow_area:
                # DEFINE_CONTROL_VOLUME_FLOW_AREA
                sid = self.get_unique_segmentset_id()
                sets = []
                for cap in part.caps:
                    sets.append(cap._seg_set_id)
                if len(sets) % 8 == 0:  # dynalib bug when length is 8,16,...
                    sets.append(0)
                self.kw_database.control_volume.append(keywords.SetSegmentAdd(sid=sid, sets=sets))

                # TODO: use dynalib: keywords.DefineControlVolumeFlowArea()
                flow_area_kw = "*DEFINE_CONTROL_VOLUME_FLOW_AREA\n"
                flow_area_kw += "$#    FAID     FCIID     FASID   FASTYPE       PID\n"
                flow_area_kw += "{0:10d}".format(control_volume.id)  # same as CVID
                flow_area_kw += "{0:10d}".format(control_volume.Interactions[0].id)  # first CVI id
                flow_area_kw += "{0:10d}".format(sid)
                flow_area_kw += "{0:10d}".format(2)  # flow area is defined by segment
                flow_area_kw += "{0:10d}".format(pid)
                self.kw_database.control_volume.append(flow_area_kw)

            for interaction in control_volume.Interactions:
                # DEFINE_CONTROL_VOLUME_INTERACTION
                cvi_kw = keywords.DefineControlVolumeInteraction()
                cvi_kw.id = interaction.id
                cvi_kw.cvid1 = interaction.cvid1
                cvi_kw.cvid2 = interaction.cvid2
                cvi_kw.lcid_ = interaction.lcid
                self.kw_database.control_volume.append(cvi_kw)

                # DEFINE FUNCTION
                define_function_wk = define_function_0d_system(
                    function_id=interaction.lcid,
                    function_name=interaction.name,
                    parameters=interaction.parameters,
                )
                self.kw_database.control_volume.append(define_function_wk)

        return

    # TODO: Keep this implementation for reference.
    # def _add_enddiastolic_pressure_bc2(
    #     self, pressure_lv: float = 1, pressure_rv: float = 1
    # ):
    #     """
    #     Apply ED pressure by control volume.

    #     Notes
    #     -----
    #     LSDYNA stress reference configuration bug with this load due to define function.
    #     """
    #     cavities = [part.cavity for part in self.model.parts if part.cavity]
    #     for cavity in cavities:
    #         if "atrium" in cavity.name:
    #             continue

    #         # create CV
    #         cv_kw = keywords.DefineControlVolume()
    #         cv_kw.id = cavity.surface.id
    #         cv_kw.sid = cavity.surface._seg_set_id
    #         self.kw_database.main.append(cv_kw)

    #         # define CV interaction
    #         cvi_kw = keywords.DefineControlVolumeInteraction()
    #         cvi_kw.id = cavity.surface.id
    #         cvi_kw.cvid1 = cavity.surface._seg_set_id
    #         cvi_kw.cvid2 = 0  # ambient

    #         if "Left ventricle" in cavity.name:
    #             cvi_kw.lcid_ = 10
    #             pressure = pressure_lv
    #         elif "Right ventricle" in cavity.name:
    #             cvi_kw.lcid_ = 11
    #             pressure = pressure_rv

    #         self.kw_database.main.append(cvi_kw)

    #         # define define function
    #         definefunction_str = _ed_load_template()
    #         self.kw_database.main.append(
    #             definefunction_str.format(
    #                 cvi_kw.lcid_,
    #                 "flow_" + cavity.name.replace(" ", "_"),
    #                 pressure,
    #                 -200,
    #             )
    #         )

    #     self.kw_database.main.append(keywords.DatabaseIcvout(dt=10, binary=2))
    #     return

    def _add_enddiastolic_pressure_bc(self):
        """Add end diastolic pressure boundary condition on the left and right endocardium."""
        bc_settings = self.settings.mechanics.boundary_conditions
        pressure_lv = bc_settings.end_diastolic_cavity_pressure["left_ventricle"].m
        pressure_rv = bc_settings.end_diastolic_cavity_pressure["right_ventricle"].m
        pressure_la = bc_settings.end_diastolic_cavity_pressure["left_atrial"].m
        pressure_ra = bc_settings.end_diastolic_cavity_pressure["right_atrial"].m

        # create unit load curve
        load_curve_id = self.get_unique_curve_id()
        load_curve_kw = create_define_curve_kw(
            [0, 1, 1.001], [0, 1.0, 1.0], "unit load curve", load_curve_id, 100
        )

        load_curve_kw.sfa = 1000

        # append unit curve to main.k
        self.kw_database.main.append(load_curve_kw)

        # create *LOAD_SEGMENT_SETS for each ventricular cavity
        cavities = [part.cavity for part in self.model.parts if part.cavity]
        for cavity in cavities:
            if "Left ventricle" in cavity.name:
                load = keywords.LoadSegmentSet(
                    ssid=cavity.surface._seg_set_id, lcid=load_curve_id, sf=pressure_lv
                )
                self.kw_database.main.append(load)
            elif "Right ventricle" in cavity.name:
                load = keywords.LoadSegmentSet(
                    ssid=cavity.surface._seg_set_id, lcid=load_curve_id, sf=pressure_rv
                )
                self.kw_database.main.append(load)
            elif "Left atrium" in cavity.name:
                load = keywords.LoadSegmentSet(
                    ssid=cavity.surface._seg_set_id, lcid=load_curve_id, sf=pressure_la
                )
                self.kw_database.main.append(load)
            elif "Right atrium" in cavity.name:
                load = keywords.LoadSegmentSet(
                    ssid=cavity.surface._seg_set_id, lcid=load_curve_id, sf=pressure_ra
                )
                self.kw_database.main.append(load)
            else:
                LOGGER.debug(f"No load added to {cavity.name}")
                continue

        return


class ZeroPressureMechanicsDynaWriter(MechanicsDynaWriter):
    """
    Class for preparing the input for a stress-free LS-DYNA simulation.

    Notes
    -----
    Derived from MechanicsDynaWriter and consequently derives all keywords relevant
    for simulations involving mechanics. This class does not write the
    control volume keywords but adds the keyword for computing the stress
    free configuration based on left/right cavity pressures instead.

    """

    def __init__(
        self,
        model: HeartModel,
        settings: SimulationSettings = None,
    ) -> None:
        super().__init__(model=model, settings=settings)

        self.kw_database = MechanicsDecks()
        """Collection of keyword decks relevant for mechanics."""

        return

    def update(self, robin_bcs: list[Callable] = None):
        """Update the keyword database.

        Parameters
        ----------
        robin_bcs : list[Callable], optional
            A list of lambda functions to apply Robin-type BCs, by default None
        """
        # bc_settings = self.settings.mechanics.boundary_conditions

        self._update_main_db()

        self.kw_database.main.title = self.model.__class__.__name__ + " zero-pressure"

        self._update_node_db()
        self._update_parts_db()
        self._update_solid_elements_db(add_fibers=True)
        self._update_segmentsets_db(add_caps=True)
        self._update_nodesets_db()
        self._update_material_db(add_active=False)
        self._update_cap_elements_db()

        # for boundary conditions
        if robin_bcs is None:
            # default BC
            self._add_cap_bc(bc_type="fix_caps")
        else:
            # loop for every Robin BC function
            for robin_bc in robin_bcs:
                self.kw_database.boundary_conditions.extend(robin_bc())

        # if isinstance(self.model, FourChamber):
        #     # add a small constraint to avoid rotation
        #     self._add_pericardium_bc(scale=0.01)

        # # Approximate end-diastolic pressures
        self._add_enddiastolic_pressure_bc()

        # zerop key words
        self._add_control_reference_configuration()

        # export dynain file
        save_part_ids = []
        for part in self.model.parts:
            save_part_ids.append(part.pid)

        caps = [cap for part in self.model.parts for cap in part.caps]
        for cap in caps:
            if cap.pid is not None:  # MV,TV for atrial parts get None
                save_part_ids.append(cap.pid)

        partset_id = self.get_unique_partset_id()
        kw = keywords.SetPartList(sid=partset_id)
        # kw.parts._data = save_part_ids
        # NOTE: when len(save_part_ids) = 8/16, dynalib bugs
        str = "\n"
        for i, id in enumerate(save_part_ids):
            str += "{0:10d}".format(id)
            if (i + 1) % 8 == 0:
                str += "\n"
        kw = kw.write() + str

        self.kw_database.main.append(kw)

        self.kw_database.main.append(
            custom_keywords.InterfaceSpringbackLsdyna(
                psid=partset_id,
                nshv=999,
                ftype=3,
                rflag=1,
                optc="OPTCARD",
                ndflag=1,
                cflag=1,
                hflag=1,
            )
        )

        self.kw_database.main.append(
            keywords.InterfaceSpringbackExclude(kwdname="BOUNDARY_SPC_NODE")
        )

        self._get_list_of_includes()
        self._add_includes()

        return

    def _add_export_controls(self, dt_output_d3plot: float = 0.5):
        """Rewrite method for zerop export.

        Parameters
        ----------
        dt_output_d3plot : float, optional
            Writes full D3PLOT results at this time-step spacing, by default 0.5
        """
        # add output control
        self.kw_database.main.append(keywords.ControlOutput(npopt=1, neecho=1, ikedit=0, iflush=0))

        # add export controls
        # self.kw_database.main.append(keywords.DatabaseElout(dt=0.1, binary=2))
        #
        # self.kw_database.main.append(keywords.DatabaseGlstat(dt=0.1, binary=2))
        #
        # self.kw_database.main.append(keywords.DatabaseMatsum(dt=0.1, binary=2))

        # frequency of full results
        self.kw_database.main.append(keywords.DatabaseBinaryD3Plot(dt=dt_output_d3plot))

        # self.kw_database.main.append(keywords.DatabaseExtentBinary(neiph=27, strflg=1, maxint=0))

        # add binout for post-process
        settings = copy.deepcopy(self.settings.stress_free)
        settings._remove_units()

        self.kw_database.main.append(
            keywords.DatabaseNodout(dt=settings.analysis.dt_nodout, binary=2)
        )

        # write for all nodes in nodout
        nodeset_id = self.get_unique_nodeset_id()
        kw = keywords.SetNodeGeneral(option="ALL", sid=nodeset_id)
        self.kw_database.main.append(kw)

        kw = keywords.DatabaseHistoryNodeSet(id1=nodeset_id)
        self.kw_database.main.append(kw)

        return

    def _add_solution_controls(self):
        """Rewrite method for the zerop simulation."""
        settings = copy.deepcopy(self.settings.stress_free)
        settings._remove_units()

        self.kw_database.main.append(keywords.ControlTermination(endtim=settings.analysis.end_time))

        self.kw_database.main.append(keywords.ControlImplicitDynamics(imass=0))

        # add auto step controls
        self.kw_database.main.append(
            keywords.ControlImplicitAuto(
                iauto=1, dtmin=settings.analysis.dtmin, dtmax=settings.analysis.dtmax
            )
        )

        # add general implicit controls
        self.kw_database.main.append(
            keywords.ControlImplicitGeneral(imflag=1, dt0=settings.analysis.dtmax)
        )

        # add implicit solution controls
        self.kw_database.main.append(
            keywords.ControlImplicitSolution(
                # maxref=35,
                dctol=0.01,
                ectol=1e6,
                rctol=1e3,
                abstol=1e-20,
                dnorm=1,
                diverg=2,
                # lsmtd=5,
            )
        )

        # add implicit solver controls
        self.kw_database.main.append(custom_keywords.ControlImplicitSolver(autospc=2))

        # accuracy control
        self.kw_database.main.append(keywords.ControlAccuracy(osu=1, inn=4, iacc=1))

        return

    def _add_control_reference_configuration(self):
        """Add control reference configuration keyword to main."""
        LOGGER.debug("Adding *CONTROL_REFERENCE_CONFIGURATION to main.k")
        settings = self.settings.stress_free.analysis
        kw = keywords.ControlReferenceConfiguration(
            maxiter=settings.max_iters,
            target="nodes.k",
            method=settings.method,
            tol=settings.tolerance,
        )

        self.kw_database.main.append(kw)

        return


class FiberGenerationDynaWriter(BaseDynaWriter):
    """Class for preparing the input for a fiber-generation LS-DYNA simulation."""

    def __init__(self, model: HeartModel, settings: SimulationSettings = None) -> None:
        super().__init__(model=model, settings=settings)
        self.kw_database = FiberGenerationDecks()
        """Collection of keywords relevant for fiber generation."""

    def update(self, rotation_angles=None):
        """Update keyword database for Fiber generation: overwrites the inherited function."""
        ##
        self._update_main_db()  # needs updating

        if isinstance(self.model, (FourChamber, FullHeart)):
            LOGGER.warning(
                "Atrium present in the model, these will be removed for ventricle fiber generation."
            )

            parts = [
                part
                for part in self.model.parts
                if part.part_type in [PartType.VENTRICLE, PartType.SEPTUM]
            ]
            #! Note that this only works when tetrahedrons are added at the beginning
            #! of the mesh (file)! E.g. check self.mesh.celltypes to make sure this is the case!
            tet_ids = np.empty((0), dtype=int)
            for part in parts:
                tet_ids = np.append(tet_ids, part.element_ids)
                tets = self.model.mesh.tetrahedrons[tet_ids, :]
            nids = np.unique(tets)

            #  only write nodes attached to ventricle parts
            self._update_node_db(ids=nids)

            # remove parts not belonged to ventricles
            self._keep_ventricles()

            # remove segment which contains atrial nodes
            self._remove_atrial_nodes_from_ventricles_surfaces()

        else:
            self._update_node_db()

        self._update_parts_db()
        self._update_solid_elements_db(add_fibers=False)
        self._update_material_db()

        self._update_segmentsets_db(add_cavities=False)
        self._update_nodesets_db(remove_one_node_from_cell=True)

        # # update ep settings
        self._update_ep_settings()

        if rotation_angles is None:
            # find default settings
            rotation_angles = self.settings.get_ventricle_fiber_rotation(method="LSDYNA")
        self._update_create_fibers(rotation_angles)

        self._get_list_of_includes()
        self._add_includes()

        return

    def _remove_atrial_nodes_from_ventricles_surfaces(self):
        """Remove nodes other than ventricular from ventricular surfaces."""
        parts = [
            part
            for part in self.model.parts
            if part.part_type in [PartType.VENTRICLE, PartType.SEPTUM]
        ]

        tet_ids = np.empty((0), dtype=int)
        for part in parts:
            tet_ids = np.append(tet_ids, part.element_ids)
            tets = self.model.mesh.tetrahedrons[tet_ids, :]
        nids = np.unique(tets)

        for part in parts:
            for surface in part.surfaces:
                nodes_to_remove = surface.node_ids_triangles[
                    np.isin(
                        surface.node_ids_triangles,
                        nids,
                        assume_unique=True,
                        invert=True,
                    )
                ]

                faces = surface.faces.reshape(-1, 4)
                faces_to_remove = np.any(np.isin(faces, nodes_to_remove), axis=1)
                surface.faces = faces[np.invert(faces_to_remove)].ravel()

        return

    def _update_material_db(self):
        """Add simple linear elastic and orthotropic EM material for each defined part."""
        # collect myocardium and septum parts
        ventricles = [part for part in self.model.parts if "ventricle" in part.name]
        if isinstance(self.model, (BiVentricle, FourChamber, FullHeart)):
            septum = self.model.get_part("Septum")
            parts = ventricles + [septum]
        else:
            parts = ventricles
        material_settings = self.settings.electrophysiology.material
        for part in parts:
            # element_ids = part.element_ids
            # em_mat_id = self.get_unique_mat_id()
            em_mat_id = part.mid  #! Needs to match material id used in update_parts_db
            self.kw_database.material.extend(
                [
                    keywords.MatElastic(mid=em_mat_id, ro=1e-6, e=1),
                    custom_keywords.EmMat003(
                        mid=em_mat_id,
                        mtype=2,
                        sigma11=material_settings.myocardium["sigma_fiber"].m,
                        sigma22=material_settings.myocardium["sigma_sheet"].m,
                        sigma33=material_settings.myocardium["sigma_sheet_normal"].m,
                        beta=material_settings.myocardium["beta"].m,
                        cm=material_settings.myocardium["cm"].m,
                        aopt=2.0,
                        a1=0,
                        a2=0,
                        a3=1,
                        d1=0,
                        d2=-1,
                        d3=0,
                    ),
                    custom_keywords.EmEpCellmodelTomek(mid=em_mat_id),
                ]
            )

    def _update_ep_settings(self):
        """Add the settings for the electrophysiology solver."""
        self.kw_database.ep_settings.append(
            keywords.EmControl(
                emsol=11, numls=4, macrodt=1, dimtype=None, nperio=None, ncylbem=None
            )
        )

        # use defaults
        self.kw_database.ep_settings.append(custom_keywords.EmControlEp())

        # max iter should be int
        self.kw_database.ep_settings.append(
            keywords.EmSolverFem(reltol=1e-6, maxite=int(1e4), precon=2)
        )

        self.kw_database.ep_settings.append(keywords.EmOutput(mats=1, matf=1, sols=1, solf=1))

        return

    # TODO: Refactor
    def _update_create_fibers(self, rotation_angles):
        """Update the keywords for fiber generation."""
        # collect relevant node and segment sets.
        # node set: apex, base
        # node set: endocardium, epicardium
        # NOTE: could be better if basal nodes are extracted in the preprocessor
        # since that would allow you to robustly extract these nodessets using the
        # input data
        # The below is relevant for all models.
        nodes_base = np.empty(0, dtype=int)
        node_sets_ids_endo = []  # relevant for both models
        node_sets_ids_epi = []  # relevant for both models
        node_set_ids_epi_and_rseptum = []  # only relevant for bv, 4c and full model

        # list of ventricular parts
        ventricles = [part for part in self.model.parts if part.part_type == PartType.VENTRICLE]
        septum = next(
            (part for part in self.model.parts if part.part_type == PartType.SEPTUM),
            None,
        )

        # collect node set ids (already generated previously)
        node_sets_ids_epi = [ventricle.epicardium._node_set_id for ventricle in ventricles]
        node_sets_ids_endo = []
        for ventricle in ventricles:
            for surface in ventricle.surfaces:
                if "endocardium" in surface.name:
                    surf = self.model.mesh.get_surface(surface.id)
                    if surf.n_cells == 0:
                        LOGGER.debug(
                            f"Failed to collect node-set id for {surface.name}. Empty mesh."
                        )
                        continue
                    node_sets_ids_endo.append(surface._node_set_id)

        node_set_id_lv_endo = self.model.get_part("Left ventricle").endocardium._node_set_id
        if isinstance(self.model, (BiVentricle, FourChamber, FullHeart)):
            surfaces = [surface for p in self.model.parts for surface in p.surfaces]
            for surface in surfaces:
                #! relies on order of surfaces. Could be tricky.
                if surface.name == "Right ventricle endocardium septum":
                    node_set_ids_epi_and_rseptum = node_sets_ids_epi + [surface._node_set_id]
                    break

        for part in self.model.parts:
            for cap in part.caps:
                nodes_base = np.append(nodes_base, cap.global_node_ids_edge)

        # apex id [0] endocardium, [1] epicardum
        apex_point = self.model.get_part("Left ventricle").apex_points[1]
        if "epicardium" not in apex_point.name:
            raise ValueError("Expecting a point on the epicardium")
        node_apex = apex_point.node_id  #! is this a global node id?

        # validate node set by removing nodes not part of the model without ventricles
        tet_ids_ventricles = np.empty((0), dtype=int)
        if septum:
            parts = ventricles + [septum]
        else:
            parts = ventricles

        for part in parts:
            tet_ids_ventricles = np.append(tet_ids_ventricles, part.element_ids)

        tetra_ventricles = self.model.mesh.tetrahedrons[tet_ids_ventricles, :]

        # remove nodes that occur just in atrial part
        mask = np.isin(nodes_base, tetra_ventricles, invert=True)
        LOGGER.debug("Removing {0} nodes from base nodes".format(np.sum(mask)))
        nodes_base = nodes_base[np.invert(mask)]

        # create set parts for lv and rv myocardium
        myocardium_part_ids = [ventricle.pid for ventricle in ventricles]

        # switch between the various models to generate valid input decks
        if isinstance(self.model, LeftVentricle):
            LOGGER.warning("Model type %s in development " % self.model.__class__.__name__)

            # Define part set for myocardium
            part_list1_kw = keywords.SetPartList(
                sid=1,
            )
            part_list1_kw.parts._data = myocardium_part_ids
            part_list1_kw.options["TITLE"].active = True
            part_list1_kw.title = "myocardium_all"

            self.kw_database.create_fiber.extend([part_list1_kw])

            # combine node sets endocardium uing *SET_NODE_ADD:
            node_set_id_all_endocardium = self.get_unique_nodeset_id()

            set_add_kw = keywords.SetNodeAdd(sid=node_set_id_all_endocardium)
            set_add_kw.options["TITLE"].active = True
            set_add_kw.title = "all_endocardium_segments"
            set_add_kw.nodes._data = node_sets_ids_endo

            self.kw_database.create_fiber.append(set_add_kw)

            # combine node sets epicardium:
            node_set_id_all_epicardium = self.get_unique_nodeset_id()
            set_add_kw = keywords.SetNodeAdd(sid=node_set_id_all_epicardium)
            set_add_kw.options["TITLE"].active = True
            set_add_kw.title = "all_epicardium_segments"
            set_add_kw.nodes._data = node_sets_ids_epi

            self.kw_database.create_fiber.append(set_add_kw)

            node_set_id_base = self.get_unique_nodeset_id()
            node_set_id_apex = self.get_unique_nodeset_id() + 1

            # create node-sets for base and apex
            node_set_base_kw = create_node_set_keyword(
                node_ids=nodes_base + 1,
                node_set_id=node_set_id_base,
                title="base nodes",
            )
            node_set_apex_kw = create_node_set_keyword(
                node_ids=node_apex + 1, node_set_id=node_set_id_apex, title="apex node"
            )

            self.kw_database.create_fiber.extend([node_set_base_kw, node_set_apex_kw])

            # Set up *EM_EP_FIBERINITIAL keyword
            # apex > base
            self.kw_database.create_fiber.append(
                custom_keywords.EmEpFiberinitial(
                    id=1,
                    partid=1,  # set part id 1: myocardium
                    stype=2,  # set type 2 == nodes
                    ssid1=node_set_id_base,
                    ssid2=node_set_id_apex,
                )
            )

            # all epicardium > all endocardium
            self.kw_database.create_fiber.append(
                custom_keywords.EmEpFiberinitial(
                    id=2,
                    partid=1,  # set part id 1: myocardium
                    stype=2,  # set type 1 == segment set, set type 2 == node set
                    ssid1=node_set_id_all_epicardium,
                    ssid2=node_set_id_all_endocardium,
                )
            )

            # add *EM_EP_CREATEFIBERORIENTATION keywords
            self.kw_database.create_fiber.append(
                custom_keywords.EmEpCreatefiberorientation(
                    partsid=1,
                    solvid1=1,
                    solvid2=2,
                    alpha=-101,
                    beta=-102,
                    wfile=1,
                    prerun=1,
                )
            )

            # define functions:
            from ansys.heart.writer.define_function_templates import (
                function_alpha,
                function_beta,
                function_beta_septum,
            )

            self.kw_database.create_fiber.append(
                keywords.DefineFunction(
                    fid=101,
                    function=function_alpha(
                        alpha_endo=rotation_angles["alpha"][0],
                        alpha_epi=rotation_angles["alpha"][1],
                    ),
                )
            )
            self.kw_database.create_fiber.append(
                keywords.DefineFunction(
                    fid=102,
                    function=function_beta(
                        beta_endo=rotation_angles["beta"][0],
                        beta_epi=rotation_angles["beta"][1],
                    ),
                )
            )

        elif isinstance(self.model, (BiVentricle, FourChamber, FullHeart)):
            septum_part_ids = [self.model.get_part("Septum").pid]

            # Define part set for myocardium
            part_list1_kw = keywords.SetPartList(
                sid=1,
            )
            part_list1_kw.parts._data = myocardium_part_ids
            part_list1_kw.options["TITLE"].active = True
            part_list1_kw.title = "myocardium_all"

            # Define part set for septum
            part_list2_kw = keywords.SetPartList(
                sid=2,
            )
            part_list2_kw.options["TITLE"].active = True
            part_list2_kw.title = "septum"
            part_list2_kw.parts._data = septum_part_ids

            self.kw_database.create_fiber.extend([part_list1_kw, part_list2_kw])

            # combine node sets endocardium uing *SET_SEGMENT_ADD:
            node_set_id_all_endocardium = self.get_unique_nodeset_id()
            set_add_kw = keywords.SetNodeAdd(sid=node_set_id_all_endocardium)

            set_add_kw.options["TITLE"].active = True
            set_add_kw.title = "all_endocardium_segments"
            set_add_kw.nodes._data = node_sets_ids_endo

            self.kw_database.create_fiber.append(set_add_kw)

            # combine node sets epicardium:
            node_set_id_all_epicardium = self.get_unique_nodeset_id()
            set_add_kw = keywords.SetNodeAdd(sid=node_set_id_all_epicardium)

            set_add_kw.options["TITLE"].active = True
            set_add_kw.title = "all_epicardium_segments"
            set_add_kw.nodes._data = node_sets_ids_epi

            self.kw_database.create_fiber.append(set_add_kw)

            # combine node sets epicardium and septum:
            node_set_all_but_left_endocardium = self.get_unique_nodeset_id()
            set_add_kw = keywords.SetNodeAdd(sid=node_set_all_but_left_endocardium)

            set_add_kw.options["TITLE"].active = True
            set_add_kw.title = "all_but_left_endocardium"
            set_add_kw.nodes._data = node_set_ids_epi_and_rseptum

            self.kw_database.create_fiber.append(set_add_kw)

            node_set_id_base = self.get_unique_nodeset_id()
            node_set_id_apex = self.get_unique_nodeset_id() + 1
            # create node-sets for base and apex
            node_set_base_kw = create_node_set_keyword(
                node_ids=nodes_base + 1,
                node_set_id=node_set_id_base,
                title="base nodes",
            )
            node_set_apex_kw = create_node_set_keyword(
                node_ids=node_apex + 1, node_set_id=node_set_id_apex, title="apex node"
            )

            self.kw_database.create_fiber.extend([node_set_base_kw, node_set_apex_kw])

            # Set up *EM_EP_FIBERINITIAL keyword
            # apex > base
            self.kw_database.create_fiber.append(
                custom_keywords.EmEpFiberinitial(
                    id=1,
                    partid=1,  # set part id 1: myocardium
                    stype=2,  # set type 2 == nodes
                    ssid1=node_set_id_base,
                    ssid2=node_set_id_apex,
                )
            )

            # all epicardium > all endocardium
            self.kw_database.create_fiber.append(
                custom_keywords.EmEpFiberinitial(
                    id=2,
                    partid=1,  # set part id 1: myocardium
                    stype=2,  # set type 1 == segment set, set type 2 == node set
                    ssid1=node_set_id_all_epicardium,
                    ssid2=node_set_id_all_endocardium,
                )
            )

            # all epicardium > endocardium left ventricle
            self.kw_database.create_fiber.append(
                custom_keywords.EmEpFiberinitial(
                    id=3,
                    partid=2,  # set part id 2: septum
                    stype=2,  # set type 1 == segment set
                    ssid1=node_set_all_but_left_endocardium,
                    ssid2=node_set_id_lv_endo,
                )
            )

            # add *EM_EP_CREATEFIBERORIENTATION keywords
            self.kw_database.create_fiber.append(
                custom_keywords.EmEpCreatefiberorientation(
                    partsid=1,
                    solvid1=1,
                    solvid2=2,
                    alpha=-101,
                    beta=-102,
                    wfile=1,
                    prerun=1,
                )
            )
            # add *EM_EP_CREATEFIBERORIENTATION keywords
            self.kw_database.create_fiber.append(
                custom_keywords.EmEpCreatefiberorientation(
                    partsid=2,
                    solvid1=1,
                    solvid2=3,
                    alpha=-101,
                    beta=-103,
                    wfile=1,
                    prerun=1,
                )
            )

            # define functions:
            from ansys.heart.writer.define_function_templates import (
                function_alpha,
                function_beta,
                function_beta_septum,
            )

            self.kw_database.create_fiber.append(
                keywords.DefineFunction(
                    fid=101,
                    function=function_alpha(
                        alpha_endo=rotation_angles["alpha"][0],
                        alpha_epi=rotation_angles["alpha"][1],
                    ),
                )
            )
            self.kw_database.create_fiber.append(
                keywords.DefineFunction(
                    fid=102,
                    function=function_beta(
                        beta_endo=rotation_angles["beta"][0],
                        beta_epi=rotation_angles["beta"][1],
                    ),
                )
            )
            self.kw_database.create_fiber.append(
                keywords.DefineFunction(
                    fid=103,
                    function=function_beta_septum(
                        beta_endo=rotation_angles["beta_septum"][0],
                        beta_epi=rotation_angles["beta_septum"][1],
                    ),
                )
            )

    def _update_main_db(self):
        self.kw_database.main.append(
            keywords.ControlTimeStep(dtinit=1.0, dt2ms=1.0, emscl=None, ihdo=None, rmscl=None)
        )

        self.kw_database.main.append(keywords.ControlTermination(endtim=10))

        self.kw_database.main.append(keywords.DatabaseBinaryD3Plot(dt=1.0))

        return


class PurkinjeGenerationDynaWriter(BaseDynaWriter):
    """Class for preparing the input for a Purkinje LS-DYNA simulation."""

    def __init__(
        self,
        model: HeartModel,
        settings: SimulationSettings = None,
    ) -> None:
        super().__init__(model=model, settings=settings)
        self.kw_database = PurkinjeGenerationDecks()
        """Collection of keywords relevant for Purkinje generation."""

    def update(self):
        """Update keyword database - overwrites the inherited function."""
        ##
        self._update_main_db()  # needs updating

        self._update_node_db()  # can stay the same (could move to base class)
        if isinstance(self.model, (FourChamber, FullHeart)):
            LOGGER.warning(
                "Atrium present in the model, "
                "these will be removed for ventricle Purkinje generation."
            )
            self._keep_ventricles()

        self._update_parts_db()  # can stay the same (could move to base class++++++++++++++++++++)
        self._update_solid_elements_db(add_fibers=False)
        self._update_material_db()

        self._update_segmentsets_db(add_cavities=False)  # can stay the same
        self._update_nodesets_db()  # can stay the same

        # update ep settings
        self._update_ep_settings()
        self._update_create_Purkinje()

        self._get_list_of_includes()
        self._add_includes()

        return

    def _update_material_db(self):
        """Add simple linear elastic material for each defined part."""
        material_settings = self.settings.electrophysiology.material
        for part in self.model.parts:
            em_mat_id = part.pid
            self.kw_database.material.extend(
                [
                    keywords.MatElastic(mid=em_mat_id, ro=1e-6, e=1),
                    custom_keywords.EmMat003(
                        mid=em_mat_id,
                        mtype=2,
                        sigma11=material_settings.myocardium["sigma_fiber"].m,
                        sigma22=material_settings.myocardium["sigma_sheet"].m,
                        sigma33=material_settings.myocardium["sigma_sheet_normal"].m,
                        beta=material_settings.myocardium["beta"].m,
                        cm=material_settings.myocardium["cm"].m,
                        aopt=2.0,
                        a1=0,
                        a2=0,
                        a3=1,
                        d1=0,
                        d2=-1,
                        d3=0,
                    ),
                ]
            )

    def _update_ep_settings(self):
        """Add the settings for the electrophysiology solver."""
        self.kw_database.ep_settings.append(
            keywords.EmControl(
                emsol=11, numls=4, macrodt=1, dimtype=None, nperio=None, ncylbem=None
            )
        )

        self.kw_database.ep_settings.append(keywords.EmOutput(mats=1, matf=1, sols=1, solf=1))

        return

    def _update_create_Purkinje(self):  # noqa N802
        """Update the keywords for Purkinje generation."""
        # collect relevant node and segment sets.
        # node set: apex, base
        # node set: endocardium, epicardium
        # NOTE: could be better if basal nodes are extracted in the preprocessor
        # since that would allow you to robustly extract these nodessets using the
        # input data
        # The below is relevant for all models.

        node_origin_left = np.empty(0, dtype=int)
        node_origin_right = np.empty(0, dtype=int)
        edge_id_start_left = np.empty(0, dtype=int)
        edge_id_start_right = np.empty(0, dtype=int)

        # apex_points[0]: endocardium, apex_points[1]: epicardium
        if isinstance(self.model, (LeftVentricle, BiVentricle, FourChamber, FullHeart)):
            if self.settings.purkinje.node_id_origin_left is None:
                node_origin_left = self.model.left_ventricle.apex_points[0].node_id
            else:
                node_origin_left = self.settings.purkinje.node_id_origin_left

            segment_set_ids_endo_left = self.model.left_ventricle.endocardium._seg_set_id

            # check whether point is on edge of endocardium - otherwise pick another node in
            # the same triangle
            #! Get an up-to-date version of the endocardium.
            endocardium = self.model.mesh.get_surface(self.model.left_ventricle.endocardium.id)
            #! Need to boundary edges to global ids.
            if np.any(
                endocardium.point_data["_global-point-ids"][endocardium.boundary_edges]
                == node_origin_left
            ):
                element_id = np.argwhere(
                    np.any(endocardium.triangles_global == node_origin_left, axis=1)
                )[0][0]

                node_origin_left = endocardium.triangles_global[element_id, :][
                    np.argwhere(
                        np.isin(
                            endocardium.triangles_global[element_id, :],
                            endocardium.point_data["_global-point-ids"][endocardium.boundary_edges],
                            invert=True,
                        )
                    )[0][0]
                ]
                LOGGER.debug(
                    "Node id {0} is on edge of {1}. Picking node id {2}".format(
                        self.model.left_ventricle.apex_points[0].node_id,
                        endocardium.name,
                        node_origin_left,
                    )
                )
                self.model.left_ventricle.apex_points[0].node_id = node_origin_left

            node_set_id_apex_left = self.get_unique_nodeset_id()
            # create node-sets for apex
            node_set_apex_kw = create_node_set_keyword(
                node_ids=[node_origin_left + 1],
                node_set_id=node_set_id_apex_left,
                title="apex node left",
            )

            self.kw_database.node_sets.append(node_set_apex_kw)

            apex_left_coordinates = self.model.mesh.points[node_origin_left, :]

            #! Is this to get unused start node/edge indinces?
            node_id_start_left = self.model.mesh.points.shape[0] + 1

            edge_id_start_left = self.model.mesh.tetrahedrons.shape[0] + 1

            pid = self.get_unique_part_id()
            # Purkinje generation parameters
            self.kw_database.main.append(
                custom_keywords.EmEpPurkinjeNetwork2(
                    purkid=1,
                    buildnet=1,
                    ssid=segment_set_ids_endo_left,
                    mid=pid,
                    pointstx=apex_left_coordinates[0],
                    pointsty=apex_left_coordinates[1],
                    pointstz=apex_left_coordinates[2],
                    edgelen=self.settings.purkinje.edgelen.m,
                    ngen=self.settings.purkinje.ngen.m,
                    nbrinit=self.settings.purkinje.nbrinit.m,
                    nsplit=self.settings.purkinje.nsplit.m,
                    inodeid=node_id_start_left,
                    iedgeid=edge_id_start_left,  # TODO: check if beam elements exist in mesh
                    pmjtype=self.settings.purkinje.pmjtype.m,
                    pmjradius=self.settings.purkinje.pmjradius.m,
                    pmjrestype=self.settings.electrophysiology.material.beam["pmjrestype"].m,
                    pmjres=self.settings.electrophysiology.material.beam["pmjres"].m,
                )
            )

        # Add right purkinje only in biventricular or 4chamber models
        if isinstance(self.model, (BiVentricle, FourChamber, FullHeart)):
            if self.settings.purkinje.node_id_origin_right is None:
                node_origin_right = self.model.right_ventricle.apex_points[0].node_id
            else:
                node_origin_right = self.settings.purkinje.node_id_origin_right

            segment_set_ids_endo_right = (
                self.model.right_ventricle.endocardium._seg_set_id
            )  # TODO: Replace

            # check whether point is on edge of endocardium - otherwise pick another node in
            # the same triangle
            #! Make sure endocardium is an updated version (e.g. point/cell data is up to date.)
            endocardium = self.model.mesh.get_surface(self.model.right_ventricle.endocardium.id)
            # endocardium.get_boundary_edges()
            if np.any(endocardium.boundary_edges_global == node_origin_right):
                element_id = np.argwhere(
                    np.any(endocardium.triangles_global == node_origin_right, axis=1)
                )[0][0]

                node_origin_right = endocardium.triangles_global[element_id, :][
                    np.argwhere(
                        np.isin(
                            endocardium.triangles_global[element_id, :],
                            endocardium.boundary_edges_global,
                            invert=True,
                        )
                    )[0][0]
                ]
                LOGGER.debug(
                    "Node id {0} is on edge of {1}. Picking node id {2}".format(
                        self.model.right_ventricle.apex_points[0].node_id,
                        endocardium.name,
                        node_origin_right,
                    )
                )
                self.model.right_ventricle.apex_points[0].node_id = node_origin_right

            node_set_id_apex_right = self.get_unique_nodeset_id()
            # create node-sets for apex
            node_set_apex_kw = create_node_set_keyword(
                node_ids=[node_origin_right + 1],
                node_set_id=node_set_id_apex_right,
                title="apex node right",
            )

            self.kw_database.node_sets.append(node_set_apex_kw)

            apex_right_coordinates = self.model.mesh.points[node_origin_right, :]

            node_id_start_right = (
                2 * self.model.mesh.points.shape[0]
            )  # TODO: find a solution in dyna to better handle id definition

            edge_id_start_right = 2 * self.model.mesh.tetrahedrons.shape[0]
            pid = self.get_unique_part_id() + 1
            # Purkinje generation parameters
            self.kw_database.main.append(
                custom_keywords.EmEpPurkinjeNetwork2(
                    purkid=2,
                    buildnet=1,
                    ssid=segment_set_ids_endo_right,
                    mid=pid,
                    pointstx=apex_right_coordinates[0],
                    pointsty=apex_right_coordinates[1],
                    pointstz=apex_right_coordinates[2],
                    edgelen=self.settings.purkinje.edgelen.m,
                    ngen=self.settings.purkinje.ngen.m,
                    nbrinit=self.settings.purkinje.nbrinit.m,
                    nsplit=self.settings.purkinje.nsplit.m,
                    inodeid=node_id_start_right,  # TODO: check if beam elements exist in mesh
                    iedgeid=edge_id_start_right,
                    pmjtype=self.settings.purkinje.pmjtype.m,
                    pmjradius=self.settings.purkinje.pmjradius.m,
                    pmjrestype=self.settings.electrophysiology.material.beam["pmjrestype"].m,
                    pmjres=self.settings.electrophysiology.material.beam["pmjres"].m,
                )
            )

    def _update_main_db(self):
        return


class ElectrophysiologyDynaWriter(BaseDynaWriter):
    """Class for preparing the input for an Electrophysiology LS-DYNA simulation."""

    def __init__(
        self,
        model: Union[HeartModel, FullHeart, FourChamber, BiVentricle, LeftVentricle],
        settings: SimulationSettings = None,
    ) -> None:
        if isinstance(model, FourChamber):
            model._create_atrioventricular_isolation()
        if model._add_blood_pool:
            model._create_blood_part()

        super().__init__(model=model, settings=settings)
        self.kw_database = ElectrophysiologyDecks()
        """Collection of keywords relevant for Electrophysiology."""

    def update(self):
        """Update keyword database for Electrophysiology."""
        # self._isolate_atria_and_ventricles()

        ##
        self._update_main_db()
        self._update_solution_controls()
        self._update_export_controls()

        self._update_node_db()
        self._update_parts_db()
        self._update_solid_elements_db(add_fibers=True)

        self._update_dummy_material_db()
        self._update_ep_material_db()

        self._update_segmentsets_db(add_cavities=True)

        # TODO: check if no existing node set ids conflict with surface ids
        # For now, new node sets should be created after calling
        # self._update_nodesets_db()
        self._update_nodesets_db()
        self._update_parts_cellmodels()

        if self.model.beam_network:
            # with smcoupl=1, mechanical coupling is disabled
            # with thcoupl=1, thermal coupling is disable
            self.kw_database.ep_settings.append(keywords.EmControlCoupling(thcoupl=1, smcoupl=1))
            self._update_use_Purkinje()

        # update ep settings
        self._update_ep_settings()
        self._update_stimulation()

        if self.model._add_blood_pool:
            self._update_blood_settings()

        if hasattr(self.model, "electrodes") and len(self.model.electrodes) != 0:
            self._update_ECG_coordinates()

        self._get_list_of_includes()
        self._add_includes()

        return

    def _update_dummy_material_db(self):
        """Add simple mechanics material for each defined part."""
        for part in self.model.parts:
            ep_mid = part.pid
            self.kw_database.material.append(
                keywords.MatElastic(mid=ep_mid, ro=1e-6, e=1),
            )

    def _update_ep_material_db(self):
        """Add EP material for each defined part."""
        material_settings = self.settings.electrophysiology.material
        solvertype = self.settings.electrophysiology.analysis.solvertype
        if solvertype == "Monodomain":
            sig1 = material_settings.myocardium["sigma_fiber"].m
            sig2 = material_settings.myocardium["sigma_sheet"].m
            sig3 = material_settings.myocardium["sigma_sheet_normal"].m
        elif solvertype == "Eikonal" or solvertype == "ReactionEikonal":
            sig1 = material_settings.myocardium["velocity_fiber"].m
            sig2 = material_settings.myocardium["velocity_sheet"].m
            sig3 = material_settings.myocardium["velocity_sheet_normal"].m

        for part in self.model.parts:
            if isinstance(part.ep_material, EPMaterial.DummyMaterial):
                LOGGER.info(f"Material of {part.name} will be assigned automatically.")
                if part.active:
                    part.ep_material = EPMaterial.Active(sigma_fiber=sig1)
                else:
                    part.ep_material = EPMaterial.Passive(sigma_fiber=sig1)
                if part.fiber:
                    part.ep_material.sigma_sheet = sig2
                    part.ep_material.sigma_sheet_normal = sig3

            self.kw_database.material.append(f"$$ {part.name} $$")
            ep_mid = part.pid
            kw = self._get_ep_material_kw(ep_mid, part.ep_material)
            self.kw_database.material.append(kw)

        return

    def _update_parts_cellmodels(self):
        """Add cell model for each defined part."""
        for part in self.model.parts:
            if isinstance(part.ep_material, EPMaterial.Active):
                ep_mid = part.pid
                # One cell model for myocardium, default value is epi layer parameters
                self._add_cell_model_keyword(matid=ep_mid, cellmodel=part.ep_material.cell_model)
        # different cell models for endo/mid/epi layer
        # TODO:  this will override previous definition?
        #        what's the situation at setptum? and at atrial?
        if "transmural" in self.model.mesh.point_data.keys():
            (
                endo_id,
                mid_id,
                epi_id,
            ) = self._create_myocardial_nodeset_layers()
            tentusscher_endo = CellModel.TentusscherEndo()
            tentusscher_mid = CellModel.TentusscherMid()
            tentusscher_epi = CellModel.TentusscherEpi()

            self._add_Tentusscher_keyword(matid=-endo_id, params=tentusscher_endo.to_dictionary())
            self._add_Tentusscher_keyword(matid=-mid_id, params=tentusscher_mid.to_dictionary())
            self._add_Tentusscher_keyword(matid=-epi_id, params=tentusscher_epi.to_dictionary())

    def _create_myocardial_nodeset_layers(self):
        percent_endo = self.settings.electrophysiology.material.myocardium["percent_endo"]
        percent_mid = self.settings.electrophysiology.material.myocardium["percent_mid"]
        values = self.model.mesh.point_data["transmural"]
        # Values from experimental data, see:
        # https://www.frontiersin.org/articles/10.3389/fphys.2019.00580/full
        th_endo = percent_endo
        th_mid = percent_endo + percent_mid
        endo_nodes = (np.nonzero(np.logical_and(values >= 0, values < th_endo)))[0]
        mid_nodes = (np.nonzero(np.logical_and(values >= th_endo, values < th_mid)))[0]
        epi_nodes = (np.nonzero(np.logical_and(values >= th_mid, values <= 1)))[0]
        endo_nodeset_id = self.get_unique_nodeset_id()
        node_set_kw = create_node_set_keyword(
            node_ids=endo_nodes + 1,
            node_set_id=endo_nodeset_id,
            title="Layer-Endo",
        )
        self.kw_database.node_sets.append(node_set_kw)
        mid_nodeset_id = self.get_unique_nodeset_id()
        node_set_kw = create_node_set_keyword(
            node_ids=mid_nodes + 1,
            node_set_id=mid_nodeset_id,
            title="Layer-Mid",
        )
        self.kw_database.node_sets.append(node_set_kw)
        epi_nodeset_id = self.get_unique_nodeset_id()
        node_set_kw = create_node_set_keyword(
            node_ids=epi_nodes + 1,
            node_set_id=epi_nodeset_id,
            title="Layer-Epi",
        )
        self.kw_database.node_sets.append(node_set_kw)
        return endo_nodeset_id, mid_nodeset_id, epi_nodeset_id

    def _add_cell_model_keyword(self, matid: int, cellmodel: CellModel):
        """Add cell model keyword to database."""
        if isinstance(cellmodel, CellModel.Tentusscher):
            self._add_Tentusscher_keyword(matid=matid, params=cellmodel.to_dictionary())
        else:
            raise NotImplementedError

    def _add_Tentusscher_keyword(self, matid: int, params: dict):  # noqa N802
        cell_kw = keywords.EmEpCellmodelTentusscher(**{**params})
        cell_kw.mid = matid
        # Note: bug in EmEpCellmodelTentusscher
        # the following 2 parameters can not be assigned by above method
        cell_kw.gas_constant = 8314.472
        cell_kw.faraday_constant = 96485.3415

        self.kw_database.cell_models.append(cell_kw)

    def _update_ep_settings(self):
        """Add the settings for the electrophysiology solver."""
        save_part_ids = []
        for part in self.model.parts:
            save_part_ids.append(part.pid)
        for beamnet in self.model.beam_network:
            save_part_ids.append(beamnet.pid)
        partset_id = self.get_unique_partset_id()
        kw = keywords.SetPartList(sid=partset_id)
        # kw.parts._data = save_part_ids
        # NOTE: when len(save_part_ids) = 8/16, dynalib bugs
        str = "\n"
        for i, id in enumerate(save_part_ids):
            str += "{0:10d}".format(id)
            if (i + 1) % 8 == 0:
                str += "\n"
        kw = kw.write() + str

        self.kw_database.ep_settings.append(kw)
        solvertype = self.settings.electrophysiology.analysis.solvertype
        if solvertype == "Monodomain":
            emsol = 11
            self.kw_database.ep_settings.append(custom_keywords.EmControlEp(numsplit=1))
        elif solvertype == "Eikonal":
            emsol = 14
            self.kw_database.ep_settings.append(custom_keywords.EmControlEp(numsplit=1, ionsolvr=0))
            t_end = 500
            dt = 0.1
            # specify simulation time and time step even in the case of a pure
            # Eikonal model (otherwise LS-DYNA crashes)
            self.kw_database.ep_settings.append("$     Tend        dt")
            self.kw_database.ep_settings.append(f"{t_end:>10f}{dt:>10f}")
        elif solvertype == "ReactionEikonal":
            emsol = 15
            self.kw_database.ep_settings.append(custom_keywords.EmControlEp(numsplit=1, ionsolvr=2))
            t_end = 500
            dt = 0.1
            # specify simulation time and time step in case of a spline ionsolver type
            self.kw_database.ep_settings.append("$     Tend        dt")
            self.kw_database.ep_settings.append(f"{t_end:>10f}{dt:>10f}")

        macrodt = self.settings.electrophysiology.analysis.dtmax.m
        if macrodt > self.settings.mechanics.analysis.dtmax.m:
            LOGGER.info(
                "EP Timestep > Mechanics Timestep. Setting EP Timestep to Mechanics Timestep"
            )
            macrodt = self.settings.mechanics.analysis.dtmax.m

        self.kw_database.ep_settings.append(
            keywords.EmControl(
                emsol=emsol,
                numls=4,
                macrodt=macrodt,
                dimtype=None,
                nperio=None,
                ncylbem=None,
            )
        )
        self.kw_database.ep_settings.append(keywords.EmControlTimestep(dtcons=macrodt))

        self.kw_database.ep_settings.append(
            custom_keywords.EmEpIsoch(idisoch=1, idepol=1, dplthr=-20, irepol=1, rplthr=-40)
        )

        self.kw_database.ep_settings.append(
            keywords.EmSolverFem(reltol=1e-6, maxite=int(1e4), precon=2)
        )

        self.kw_database.ep_settings.append(keywords.EmOutput(mats=1, matf=1, sols=1, solf=1))

    def _update_stimulation(self):
        # define stimulation settings
        stimsettings = self.settings.electrophysiology.stimulation
        if not stimsettings:
            stim_nodes = self.get_default_stimulus_nodes()
            stimulation = Stimulation(node_ids=stim_nodes)

            stimsettings = {"stimdefaults": stimulation}

        for stimname in stimsettings.keys():
            stim_nodes = stimsettings[stimname].node_ids
            if stimsettings[stimname].node_ids is None:
                stim_nodes = self.get_default_stimulus_nodes()
            stim = Stimulation(
                node_ids=stim_nodes,
                t_start=stimsettings[stimname].t_start,
                period=stimsettings[stimname].period,
                duration=stimsettings[stimname].duration,
                amplitude=stimsettings[stimname].amplitude,
            )
            node_set_kw, stim_kw = self._add_stimulation_keyword(stim)
            self.kw_database.ep_settings.append(node_set_kw)
            self.kw_database.ep_settings.append(stim_kw)

    def _add_stimulation_keyword(self, stim: Stimulation):
        # create node-sets for stim nodes
        nsid = self.get_unique_nodeset_id()
        node_set_kw = create_node_set_keyword(
            node_ids=np.array(stim.node_ids) + 1,
            node_set_id=nsid,
            title="Stim nodes",
        )

        solvertype = self.settings.electrophysiology.analysis.solvertype
        if solvertype == "Monodomain":
            stim_kw = custom_keywords.EmEpTentusscherStimulus(
                stimid=nsid,
                settype=2,
                setid=nsid,
                stimstrt=stim.t_start.m,
                stimt=stim.period.m,
                stimdur=stim.duration.m,
                stimamp=stim.amplitude.m,
            )

        else:
            # TODO: : add eikonal in custom keywords
            # EM_EP_EIKONAL

            eikonal_stim_content = "*EM_EP_EIKONAL\n"
            eikonal_stim_content += "$    eikId  eikPaSet eikStimNS eikStimDF\n"
            # TODO: get the right part set id
            # setpart_kwds = self.kw_database.ep_settings.get_kwds_by_type()
            # id of the eikonal solver (different eikonal solves
            # can be performed in different parts of the model)
            eikonal_id = 1
            psid = 1
            eikonal_stim_content += f"{eikonal_id:>10d}{psid:>10d}{nsid:>10d}\n"
            if solvertype == "ReactionEikonal":
                eikonal_stim_content += "$ footType     footT     footA  footTauf   footVth\n"
                foot_type = 1
                foot_t = stim.duration.m
                foot_a = stim.amplitude.m
                foot_tauf = 1
                eikonal_stim_content += (
                    f"{foot_type:>10d}{foot_t:>10f}{foot_a:>10f}{foot_tauf:>10f}"
                )
                eikonal_stim_content += "\n$solvetype\n"
                eikonal_stim_content += f"{1:>10d}"  # activate time stepping method by default
            stim_kw = eikonal_stim_content

        return (node_set_kw, stim_kw)

    def get_default_stimulus_nodes(self) -> list[int]:
        """Get default stiumulus nodes.

        1/2 apex point(s) for Left/Bi-ventricle model.

        Sinoatrial node for Fourchamber/Full heart model

        Returns
        -------
        list[int]
            0-based node IDs to sitmulate
        """
        if isinstance(self.model, LeftVentricle):
            stim_nodes = [self.model.left_ventricle.apex_points[0].node_id]

        elif isinstance(self.model, BiVentricle):
            node_apex_left = self.model.left_ventricle.apex_points[0].node_id
            node_apex_right = self.model.right_ventricle.apex_points[0].node_id
            stim_nodes = [node_apex_left, node_apex_right]

        elif isinstance(self.model, (FourChamber, FullHeart)):
            node_apex_left = self.model.left_ventricle.apex_points[0].node_id
            node_apex_right = self.model.right_ventricle.apex_points[0].node_id
            stim_nodes = [node_apex_left, node_apex_right]

            if self.model.right_atrium.get_point("SA_node") is not None:
                # Active SA node (belong to both solid and beam)
                stim_nodes = list(
                    self.model.mesh.find_closest_point(
                        self.model.right_atrium.get_point("SA_node").xyz, n=5
                    )
                )

                #  add more nodes to initiate wave propagation
                for network in self.model.beam_network:
                    if network.name == "SAN_to_AVN":
                        stim_nodes.append(network.edges[1, 0])
                        # stim_nodes.append(network.edges[2, 0])
                        # stim_nodes.append(network.edges[3, 0])
                    elif network.name == "Bachman bundle":
                        stim_nodes.append(network.edges[0, 0])  # SA node on epi, solid node
                        stim_nodes.append(network.edges[1, 0])

        # stimule entire elements for Eikonal
        if self.settings.electrophysiology.analysis.solvertype in [
            "Eikonal",
            "ReactionEikonal",
        ]:
            stim_cells = np.where(np.isin(self.model.mesh.tetrahedrons, stim_nodes))[0]
            stim_nodes = np.unique(self.model.mesh.tetrahedrons[stim_cells].ravel())

        return stim_nodes

    def _update_blood_settings(self):
        """Update blood settings."""
        if self.model._add_blood_pool:
            dirichlet_bc_nid = self.get_unique_nodeset_id()
            apex = self.model.left_ventricle.apex_points[0].node_id
            node_set_kw = create_node_set_keyword(
                node_ids=apex + 1,
                node_set_id=dirichlet_bc_nid,
                title="Dirichlet extracellular potential BC",
            )
            self.kw_database.node_sets.append(node_set_kw)
            self.kw_database.ep_settings.append(
                custom_keywords.EmBoundaryPrescribed(
                    bpid=1,
                    bptype=1,
                    settype=2,
                    setid=dirichlet_bc_nid,
                    val=0,
                    sys=0,
                )
            )
            for deckname, deck in vars(self.kw_database).items():
                # lambda_ is the equal anisotropy ratio in the monodomain model.
                # In dyna: lambda_= sigma_i/sigma_e and sigma_i=(1.+lambda)*sigmaElement.
                # when lambda_ is not empty, it activates the computation of extracellular
                # potentials: div((sigma_i+sigma_e) . grad(phi_e)) = div(sigma_i . grad(v))
                # or div(((1.+lambda)*sigmaElement) . grad(phi_e)) = div(sigmaElement . grad(v))
                for kw in deck.keywords:
                    # activate extracellular potential solve
                    if "EM_MAT" in kw.get_title():
                        kw.lambda_ = self.settings.electrophysiology.material.myocardium["lambda"].m

    def _update_ECG_coordinates(self):  # noqa N802
        """Add ECG computation content."""
        # TODO: replace strings by custom dyna keyword
        # TODO: handle dynamic numbering of point set ids "psid'
        psid = 1
        pstype = 0

        # EM_POINT_SET
        em_point_set_content = "*EM_POINT_SET\n"
        em_point_set_content += "$#    psid    pstype        vx        vy        vz\n"
        em_point_set_content += f"{psid:>10d}{pstype:>10d}\n"
        em_point_set_content += "$#     pid         x         y         z       pos"

        self.kw_database.ep_settings.append(em_point_set_content)

        for index, point in enumerate(self.model.electrodes):
            x, y, z = point.xyz
            position_str = (
                f"{index:>10d} {str(f'{x:9.6f}')[:9]} {str(f'{y:9.6f}')[:9]} {str(f'{z:9.6f}')[:9]}"  # noqa
            )

            self.kw_database.ep_settings.append(position_str)

        # EM_EP_EKG
        em_ep_ekg_content = "*EM_EP_EKG\n"
        em_ep_ekg_content += "$#   ekgid      psid\n"
        em_ep_ekg_content += f"{1:>10d}{psid:>10d}\n"

        self.kw_database.ep_settings.append(em_ep_ekg_content)

    def _update_solution_controls(
        self,
    ):
        """Add solution controls and other solver settings as keywords."""
        self.kw_database.main.append(
            keywords.ControlTermination(
                endtim=self.settings.electrophysiology.analysis.end_time.m,
                dtmin=self.settings.electrophysiology.analysis.dtmin.m,
            )
        )
        self.kw_database.main.append(
            keywords.ControlTimeStep(
                dtinit=self.settings.electrophysiology.analysis.dtmax.m,
                dt2ms=self.settings.electrophysiology.analysis.dtmax.m,
            )
        )
        return

    def _update_main_db(self):
        pass

    def _update_use_Purkinje(self, associate_to_segment: bool = True):  # noqa N802
        """Update keywords for Purkinje usage."""
        if not isinstance(self.model, (FullHeart, FourChamber, BiVentricle, LeftVentricle)):
            LOGGER.error("Model type not recognized.")
            return

        sid = self.get_unique_section_id()
        self.kw_database.beam_networks.append(keywords.SectionBeam(secid=sid, elform=3, a=645))

        if type(self) is ElectroMechanicsDynaWriter:
            # id offset due to spring-type elements in mechanical
            beam_elem_id_offset = self.id_offset["element"]["discrete"]
        else:
            beam_elem_id_offset = 0  # no beam elements introduced before

        # write beam nodes
        # Note: the last beam_network saves all beam nodes
        new_nodes = self.model.beam_network[-1]._all_beam_nodes
        ids = (
            np.linspace(
                len(self.model.mesh.points),
                len(self.model.mesh.points) + len(new_nodes) - 1,
                len(new_nodes),
                dtype=int,
            )
            + 1  # dyna start by 1
        )
        nodes_table = np.hstack((ids.reshape(-1, 1), new_nodes))
        kw = add_nodes_to_kw(nodes_table, keywords.Node())
        self.kw_database.beam_networks.append(kw)
        material_settings = self.settings.electrophysiology.material
        solvertype = self.settings.electrophysiology.analysis.solvertype
        default_epmat = EPMaterial.ActiveBeam()
        if solvertype == "Monodomain":
            sig1 = material_settings.beam["sigma"].m
        else:
            sig1 = material_settings.beam["velocity"].m
        default_epmat.sigma_fiber = sig1
        default_epmat.beta = material_settings.beam["beta"].m
        default_epmat.cm = material_settings.beam["cm"].m
        default_epmat.pmjres = material_settings.beam["pmjres"].m

        for network in self.model.beam_network:
            # pid is previously defined from purkinje generation step
            # but needs to reassign part ID here
            # to make sure no conflict with 4C/full heart case.
            if isinstance(network.ep_material, EPMaterial.DummyMaterial):
                network.ep_material = default_epmat
            network.pid = self.get_unique_part_id()

            if network.name == "Left-purkinje":
                network._node_set_id = self.model.left_ventricle.endocardium._seg_set_id
            elif network.name == "Right-purkinje":
                network._node_set_id = self.model.right_ventricle.endocardium._seg_set_id
            elif network.name == "SAN_to_AVN":
                network._node_set_id = self.model.right_atrium.endocardium._seg_set_id
            elif network.name == "Left bundle branch":
                network._node_set_id = self.model.left_ventricle.cavity.surface._seg_set_id
            elif network.name == "Right bundle branch":
                network._node_set_id = self.model.right_ventricle.cavity.surface._seg_set_id
            elif network.name == "His":
                # His bundle are inside of 3d mesh
                # need to create the segment on which beam elements rely
                surface = self._add_segment_from_surface(name="his_bundle_segment")
                network._node_set_id = surface._seg_set_id
            elif network.name == "Bachman bundle":
                # His bundle are inside of 3d mesh
                # need to create the segment on which beam elements rely
                surface = self._add_segment_from_surface(name="Bachman segment")
                network._node_set_id = surface._seg_set_id
            else:
                LOGGER.error(f"Unknown network name for {network.name}.")
                exit()

            # overwrite nsid if beam should not follow the motion of segment
            if not associate_to_segment:
                network._node_set_id = -1

            # write
            self.kw_database.beam_networks.append(f"$$ {network.name} $$")

            origin_coordinates = network.nodes[network.edges[0, 0]]
            self.kw_database.beam_networks.append(
                custom_keywords.EmEpPurkinjeNetwork2(
                    purkid=network.pid,
                    buildnet=0,
                    ssid=network._node_set_id,
                    mid=network.pid,
                    pointstx=origin_coordinates[0],
                    pointsty=origin_coordinates[1],
                    pointstz=origin_coordinates[2],
                    edgelen=self.settings.purkinje.edgelen.m,
                    ngen=self.settings.purkinje.ngen.m,
                    nbrinit=self.settings.purkinje.nbrinit.m,
                    nsplit=self.settings.purkinje.nsplit.m,
                    pmjtype=self.settings.purkinje.pmjtype.m,
                    pmjradius=self.settings.purkinje.pmjradius.m,
                    pmjrestype=self.settings.electrophysiology.material.beam["pmjrestype"].m,
                    pmjres=network.ep_material.pmjres,
                )
            )

            part_df = pd.DataFrame(
                {
                    "heading": [network.name],
                    "pid": [network.pid],
                    "secid": [sid],
                    "mid": [network.pid],
                }
            )
            part_kw = keywords.Part()
            part_kw.parts = part_df
            self.kw_database.beam_networks.append(part_kw)
            self.kw_database.beam_networks.append(keywords.MatNull(mid=network.pid, ro=1e-11))

            kw = self._get_ep_material_kw(network.pid, network.ep_material)
            self.kw_database.beam_networks.append(kw)

            # cell model
            self._add_cell_model_keyword(
                matid=network.pid, cellmodel=network.ep_material.cell_model
            )
            # mesh
            beams_kw = keywords.ElementBeam()
            beams_kw = add_beams_to_kw(
                beams=network.edges + 1,
                beam_kw=beams_kw,
                pid=network.pid,
                offset=beam_elem_id_offset,
            )
            beam_elem_id_offset += len(network.edges)
            self.kw_database.beam_networks.append(beams_kw)

        self.id_offset["element"]["discrete"] = beam_elem_id_offset

    def _add_segment_from_surface(self, name: str):
        surface = self.model.mesh.get_surface_by_name(name)

        surface._seg_set_id = self.get_unique_segmentset_id()
        surface._node_set_id = self.get_unique_nodeset_id()

        kw = create_segment_set_keyword(
            segments=surface.triangles_global + 1,
            segid=surface._seg_set_id,
            title=surface.name,
        )
        # append this kw to the segment set database
        self.kw_database.segment_sets.append(kw)

        return surface

    def _update_export_controls(self):
        """Add solution controls to the main simulation."""
        self.kw_database.main.append(
            keywords.DatabaseBinaryD3Plot(dt=self.settings.electrophysiology.analysis.dt_d3plot.m)
        )

        return

    def _get_ep_material_kw(self, ep_mid: int, ep_material: EPMaterial):
        if type(ep_material) is EPMaterial.Insulator:
            # insulator mtype
            mtype = 1
            kw = custom_keywords.EmMat001(
                mid=ep_mid,
                mtype=mtype,
                sigma=ep_material.sigma_fiber,
                beta=ep_material.beta,
                cm=ep_material.cm,
            )

        # active myocardium
        elif type(ep_material) is EPMaterial.Active:
            mtype = 2
            # "isotropic" case
            if ep_material.sigma_sheet is None:
                # lSDYNA bug prevents from using isotropic mat (EMMAT001) for active isotropic case
                # Bypass: using EMMAT003 with same sigma value in all directions
                ep_material.sigma_sheet = ep_material.sigma_fiber
                ep_material.sigma_sheet_normal = ep_material.sigma_fiber
            kw = custom_keywords.EmMat003(
                mid=ep_mid,
                mtype=mtype,
                sigma11=ep_material.sigma_fiber,
                sigma22=ep_material.sigma_sheet,
                sigma33=ep_material.sigma_sheet_normal,
                beta=ep_material.beta,
                cm=ep_material.cm,
                aopt=2.0,
                a1=0,
                a2=0,
                a3=1,
                d1=0,
                d2=-1,
                d3=0,
            )

        elif type(ep_material) is EPMaterial.ActiveBeam:
            mtype = 2
            kw = custom_keywords.EmMat001(
                mid=ep_mid,
                mtype=mtype,
                sigma=ep_material.sigma_fiber,
                beta=ep_material.beta,
                cm=ep_material.cm,
            )
        elif type(ep_material) is EPMaterial.Passive:
            mtype = 4
            # isotropic
            if ep_material.sigma_sheet is None:
                kw = custom_keywords.EmMat001(
                    mid=ep_mid,
                    mtype=mtype,
                    sigma=ep_material.sigma_fiber,
                    beta=ep_material.beta,
                    cm=ep_material.cm,
                )
            # Anisotropic
            else:
                kw = custom_keywords.EmMat003(
                    mid=ep_mid,
                    mtype=mtype,
                    sigma11=ep_material.sigma_fiber,
                    sigma22=ep_material.sigma_sheet,
                    sigma33=ep_material.sigma_sheet_normal,
                    beta=ep_material.beta,
                    cm=ep_material.cm,
                    aopt=2.0,
                    a1=0,
                    a2=0,
                    a3=1,
                    d1=0,
                    d2=-1,
                    d3=0,
                )
        return kw


class ElectrophysiologyBeamsDynaWriter(ElectrophysiologyDynaWriter):
    """Class for preparing the input for an Electrophysiology LS-DYNA simulation with beams only."""

    def __init__(self, model: HeartModel, settings: SimulationSettings = None) -> None:
        super().__init__(model=model, settings=settings)
        self.kw_database = ElectrophysiologyDecks()
        """Collection of keywords relevant for Electrophysiology."""

    def update(self):
        """Update keyword database for Electrophysiology."""
        # self._isolate_atria_and_ventricles()

        ##
        self._update_main_db()
        self._update_solution_controls()
        self._update_export_controls()

        self._update_node_db()

        if self.model.beam_network:
            # with smcoupl=1, coupling is disabled
            self.kw_database.ep_settings.append(keywords.EmControlCoupling(thcoupl=1, smcoupl=1))
            self._update_use_Purkinje(associate_to_segment=False)

        # update ep settings
        self._update_ep_settings()
        self._update_stimulation()

        self._get_list_of_includes()
        self._add_includes()

        return


class ElectroMechanicsDynaWriter(MechanicsDynaWriter, ElectrophysiologyDynaWriter):
    """Class for preparing the input for LS-DYNA electromechanical simulation."""

    def __init__(
        self,
        model: HeartModel,
        settings: SimulationSettings = None,
    ) -> None:
        if isinstance(model, FourChamber):
            model._create_atrioventricular_isolation()

        BaseDynaWriter.__init__(self, model=model, settings=settings)

        self.kw_database = ElectroMechanicsDecks()
        """Collection of keyword decks relevant for mechanics."""

        self.system_model_name = self.settings.mechanics.system.name
        """Name of system model to use, from MechanicWriter"""

        self.set_flow_area = True
        """from MechanicWriter"""

    def update(self, with_dynain=False, robin_bcs=None):
        """Update the keyword database."""
        if isinstance(self.model, FourChamber):
            self.model.left_atrium.fiber = True
            self.model.left_atrium.active = True
            self.model.right_atrium.fiber = True
            self.model.right_atrium.active = True

        MechanicsDynaWriter.update(self, with_dynain=with_dynain, robin_bcs=robin_bcs)

        if self.model.beam_network:
            # Coupling enabled, EP beam nodes follow the motion of surfaces
            self.kw_database.ep_settings.append(keywords.EmControlCoupling(thcoupl=1, smcoupl=0))
            self._update_use_Purkinje()
            self.kw_database.main.append(keywords.Include(filename="beam_networks.k"))

        self._update_parts_cellmodels()
        self.kw_database.main.append(keywords.Include(filename="cell_models.k"))

        self._update_ep_settings()
        self._update_stimulation()

        # coupling parameters
        coupling_str = (
            "*EM_CONTROL_COUPLING\n$    THCPL     SMCPL    THLCID    SMLCID\n         1         0\n"
        )
        self.kw_database.ep_settings.append("$ EM-MECA coupling control")
        self.kw_database.ep_settings.append(coupling_str)
        self.kw_database.main.append(keywords.Include(filename="ep_settings.k"))

        return

    def _update_material_db(self, add_active: bool = True):
        """Update the database of material keywords."""
        MechanicsDynaWriter._update_material_db(self, add_active=add_active, em_couple=True)
        ElectrophysiologyDynaWriter._update_ep_material_db(self)
        return


class UHCWriter(BaseDynaWriter):
    """Universal Heart Coordinate Writer."""

    # constant node set ID for atrial valves/caps
    _CAP_NODESET_MAP = {
        CapType.RIGHT_INFERIOR_PULMONARY_VEIN: 1,
        CapType.LEFT_ATRIUM_APPENDAGE: 2,
        CapType.RIGHT_SUPERIOR_PULMONARY_VEIN: 3,
        CapType.MITRAL_VALVE_ATRIUM: 4,
        CapType.LEFT_INFERIOR_PULMONARY_VEIN: 5,
        CapType.LEFT_SUPERIOR_PULMONARY_VEIN: 6,
        CapType.TRICUSPID_VALVE_ATRIUM: 7,
        CapType.SUPERIOR_VENA_CAVA: 8,
        CapType.INFERIOR_VENA_CAVA: 9,
    }
    _LANDMARK_RADIUS = 1.5  # mm

    def __init__(
        self, model: HeartModel, type: Literal["uvc", "la_fiber", "ra_fiber", "D-RBM"], **kwargs
    ):
        """
        Write thermal input to set up a Laplace dirichlet problem.

        Parameters
        ----------
        model: Heart Model
            Heart model to simulate.
        type : Literal[]
            Type of simulation to set up.
        """
        super().__init__(model=model)
        self.type = type
        self.landmarks = kwargs

        # remove unnecessary parts
        if self.type == "uvc" or self.type == "D-RBM":
            parts_to_keep = ["Left ventricle", "Right ventricle", "Septum"]
            self._keep_parts(parts_to_keep)
        elif self.type == "la_fiber":
            parts_to_keep = ["Left atrium"]
        elif self.type == "ra_fiber":
            parts_to_keep = ["Right atrium"]

        # remove unnecessary mesh
        if self.type == "uvc" or self.type == "D-RBM":
            elems_to_keep = []
            if isinstance(self.model, LeftVentricle):
                elems_to_keep.extend(model.parts[0].element_ids)
            else:
                elems_to_keep.extend(model.parts[0].element_ids)
                elems_to_keep.extend(model.parts[1].element_ids)
                elems_to_keep.extend(model.parts[2].element_ids)  #! assumes part ordering!

            # model.mesh.clear_data()
            model.mesh["cell_ids"] = np.arange(0, model.mesh.n_cells, dtype=int)
            model.mesh["point_ids"] = np.arange(0, model.mesh.n_points, dtype=int)

            self.target = model.mesh.extract_cells(elems_to_keep)

        elif self.type == "la_fiber" or self.type == "ra_fiber":
            self._keep_parts(parts_to_keep)
            # model.mesh.clear_data()
            model.mesh["cell_ids"] = np.arange(0, model.mesh.n_cells, dtype=int)
            model.mesh["point_ids"] = np.arange(0, model.mesh.n_points, dtype=int)

            self.target = model.mesh.extract_cells(model.parts[0].element_ids)

    def _update_ra_top_nodeset(self, atrium: pv.UnstructuredGrid):
        """
        Find right atrium top nodeset.

        Parameters
        ----------
        atrium : pv.UnstructuredGrid
            right atrium pyvista object
        """

        def _find_top_nodeset_by_cut(atrium: pv.UnstructuredGrid):
            cut_center, cut_normal = self._define_ra_cut()

            atrium["cell_ids_tmp"] = np.arange(0, atrium.n_cells, dtype=int)
            atrium["point_ids_tmp"] = np.arange(0, atrium.n_points, dtype=int)
            slice = atrium.slice(origin=cut_center, normal=cut_normal)
            crinkled = atrium.extract_cells(np.unique(slice["cell_ids_tmp"]))

            # After cut, select the top region
            x = crinkled.connectivity()
            if np.max(x.point_data["RegionId"]) != 2:
                # Should only have 3 parts
                LOGGER.error("Cannot find top nodeset...")
                raise ValueError("Please define top start/end points and re-run.")

            # temporary fix with tricuspid-valve name
            tv_name = "tricuspid-valve-atrium"

            # compare closest point with TV nodes, top region should be far with TV node set
            tv_tree = spatial.cKDTree(atrium.points[atrium.point_data[tv_name] == 1])
            min_dst = -1.0
            for i in range(3):
                current_min_dst = np.min(tv_tree.query(x.points[x.point_data["RegionId"] == i])[0])
                if current_min_dst > min_dst:
                    min_dst = current_min_dst
                    top_region_id = i

            # This region is the top
            mask = x.point_data["RegionId"] == top_region_id

            top_ids = x["point_ids_tmp"][mask]

            atrium.cell_data.remove("cell_ids_tmp")
            atrium.point_data.remove("point_ids_tmp")
            return top_ids

        def _find_top_nodeset_by_geodesic(atrium: pv.UnstructuredGrid):
            top_ids = []
            surface: pv.PolyData = atrium.extract_surface()
            for i in range(len(self.landmarks["top"]) - 1):
                p1 = self.landmarks["top"][i]
                p2 = self.landmarks["top"][i + 1]

                path = surface.geodesic(
                    surface.find_closest_point(p1), surface.find_closest_point(p2)
                )
                for point in path.points:
                    top_ids.append(atrium.find_closest_point(point))

            return np.unique(np.array(top_ids))

        if "top" in self.landmarks.keys():
            top_ids = _find_top_nodeset_by_geodesic(atrium)
        else:
            top_ids = _find_top_nodeset_by_cut(atrium)

        # assign top nodeset with ID 10
        kw = create_node_set_keyword(top_ids + 1, node_set_id=10, title="top")
        self.kw_database.node_sets.append(kw)

        return top_ids

    def _define_ra_cut(self):
        """Define a cut from 3 holes of right atrium."""
        for cap in self.model.parts[0].caps:
            if cap.type == CapType.TRICUSPID_VALVE_ATRIUM:
                tv_center = cap.centroid
            elif cap.type == CapType.SUPERIOR_VENA_CAVA:
                svc_center = cap.centroid
            elif cap.type == CapType.INFERIOR_VENA_CAVA:
                ivc_center = cap.centroid
        cut_center = np.vstack((tv_center, svc_center, ivc_center)).mean(axis=0)
        cut_normal = np.cross(svc_center - tv_center, ivc_center - tv_center)

        return cut_center, cut_normal

    def _update_ra_tricuspid_nodeset(self, atrium):
        """Find tricuspid_wall and tricuspid_septum."""
        # temporary fix with tricuspid-valve name
        tv_name = "tricuspid-valve-atrium"

        # The cut_normal is determined so 1st part will be septum and 2nd will be free
        cut_center, cut_normal = self._define_ra_cut()

        # need a copied object to do clip, atrium will be corrupted otherwise
        septum, free_wall = copy.deepcopy(atrium).clip(
            origin=cut_center, normal=cut_normal, crinkle=True, return_clipped=True
        )
        # ids in full mesh
        tv_s_ids = septum["point_ids"][np.where(septum[tv_name] == 1)]

        tv_s_ids_sub = np.where(np.isin(atrium["point_ids"], tv_s_ids))[0]
        atrium["tv_s"] = np.zeros(atrium.n_points)
        atrium["tv_s"][tv_s_ids_sub] = 1

        kw = create_node_set_keyword(tv_s_ids_sub + 1, node_set_id=12, title="tv_septum")
        self.kw_database.node_sets.append(kw)

        tv_w_ids = free_wall["point_ids"][np.where(free_wall[tv_name] == 1)]
        tv_w_ids_sub = np.where(np.isin(atrium["point_ids"], tv_w_ids))[0]
        # remove re constraint nodes
        tv_w_ids_sub = np.setdiff1d(tv_w_ids_sub, tv_s_ids_sub)

        atrium["tv_w"] = np.zeros(atrium.n_points)
        atrium["tv_w"][tv_w_ids_sub] = 1

        kw = create_node_set_keyword(tv_w_ids_sub + 1, node_set_id=13, title="tv_wall")
        self.kw_database.node_sets.append(kw)

    def _update_atrial_caps_nodeset(self, atrium: pv.UnstructuredGrid):
        """Define boundary condition."""
        ids_edges = []  # all nodes belong to valves
        for cap in self.model.parts[0].caps:
            # get node IDs for atrium mesh
            cap._mesh = self.model.mesh.get_surface(cap._mesh.id)
            ids_sub = np.where(np.isin(atrium["point_ids"], cap.global_node_ids_edge))[0]
            # create node set
            set_id = self._CAP_NODESET_MAP[cap.type]

            if set_id:  # Can be none for LEFT_ATRIUM_APPENDAGE
                kw = create_node_set_keyword(ids_sub + 1, node_set_id=set_id, title=cap.name)
                self.kw_database.node_sets.append(kw)

                ids_edges.extend(ids_sub)

                # Add info to pyvista object (RA fiber use this)
                atrium[cap.type.value] = np.zeros(atrium.n_points, dtype=int)
                atrium[cap.type.value][ids_sub] = 1

        return ids_edges

    def _update_atrial_endo_epi_nodeset(
        self, atrium: pv.UnstructuredGrid, nodes_to_remove: list[int]
    ):
        """Define atrial endo/epi nodeset to 100/200.

        Parameters
        ----------
        atrium : pv.UnstructuredGrid
            target atrium, left or right
        nodes_to_remove : list[int]
            nodes ID of valves, need to be removed from endo/epi sets.
        """
        # endo nodes ID
        #! get up to date endocardium.
        endocardium = self.model.mesh.get_surface(self.model.parts[0].endocardium.id)
        ids_endo = np.where(np.isin(atrium["point_ids"], endocardium.global_node_ids_triangles))[0]

        atrium["endo"] = np.zeros(atrium.n_points, dtype=int)
        atrium["endo"][ids_endo] = 1
        kw = create_node_set_keyword(ids_endo + 1, node_set_id=100, title="endo")
        self.kw_database.node_sets.append(kw)

        # epi node ID
        # epi cannot use directly Surface because new free surface exposed
        ids_surface = atrium.extract_surface()["vtkOriginalPointIds"]
        ids_epi = np.setdiff1d(ids_surface, ids_endo)
        ids_epi = np.setdiff1d(ids_epi, nodes_to_remove)

        atrium["epi"] = np.zeros(atrium.n_points, dtype=int)
        atrium["epi"][ids_epi] = 1
        kw = create_node_set_keyword(ids_epi + 1, node_set_id=200, title="epi")
        self.kw_database.node_sets.append(kw)

    def _update_la_bc(self, atrium):
        def get_laa_nodes(atrium, laa: np.ndarray):
            tree = spatial.cKDTree(atrium.points)
            ids = np.array(tree.query_ball_point(laa, self._LANDMARK_RADIUS))
            return ids

        edge_ids = self._update_atrial_caps_nodeset(atrium)
        self._update_atrial_endo_epi_nodeset(atrium, edge_ids)

        if "laa" in self.landmarks.keys():
            # else there should exist LEFT_ATRIUM_APPENDAGE as Strocchi's data
            laa_ids = get_laa_nodes(atrium, self.landmarks["laa"])

            kw = create_node_set_keyword(
                laa_ids + 1,
                node_set_id=self._CAP_NODESET_MAP[CapType.LEFT_ATRIUM_APPENDAGE],
                title="left atrium appendage",
            )
            self.kw_database.node_sets.append(kw)

        cases = [
            (1, "trans", [100, 200], [0, 1]),
            (2, "ab", [1, 3, 4, 5, 6, 2], [2.0, 2.0, 1.0, 0.0, 0.0, -1.0]),
            (3, "v", [1, 3, 5, 6], [1.0, 1.0, 0.0, 0.0]),
            (4, "r", [4, 1, 2, 3, 5, 6], [1.0, 0.0, 0.0, 0.0, 0.0, 0.0]),
        ]
        for case_id, job_name, set_ids, bc_values in cases:
            self.add_case(case_id, job_name, set_ids, bc_values)

    def _update_ra_bc(self, atrium):
        edge_ids = self._update_atrial_caps_nodeset(atrium)
        self._update_atrial_endo_epi_nodeset(atrium, edge_ids)

        # Find appendage apex
        tree = spatial.cKDTree(atrium.points)
        raa_ids = np.array(tree.query_ball_point(self.landmarks["raa"], self._LANDMARK_RADIUS))
        if len(raa_ids) == 0:
            LOGGER.error("No node is identified as right atrium appendage apex.")
            exit()

        kw = create_node_set_keyword(raa_ids + 1, node_set_id=11, title="raa")
        self.kw_database.node_sets.append(kw)
        atrium["raa"] = np.zeros(atrium.n_points)
        atrium["raa"][raa_ids] = 1

        # other nodesets
        self._update_ra_top_nodeset(atrium)
        self._update_ra_tricuspid_nodeset(atrium)

        cases = [
            (1, "trans", [100, 200], [0, 1]),
            (2, "ab", [9, 7, 8, 11], [2.0, 1.0, 0.0, -1.0]),
            (3, "v", [9, 8, 11], [1.0, 0.0, 0.0]),
            (4, "r", [7, 10], [1.0, 0.0]),
            (5, "w", [12, 13, 10], [1.0, -1.0, 0.0]),
        ]
        for case_id, job_name, set_ids, bc_values in cases:
            self.add_case(case_id, job_name, set_ids, bc_values)

        return atrium

    def update(self):
        """Update keyword database."""
        # nodes
        node_kw = create_node_keyword(self.target.points)
        self.kw_database.nodes.append(node_kw)

        # part and mat
        self._update_parts_materials_db()

        # elems
        kw_elements = create_elemetn_solid_keyword(
            self.target.cells.reshape(-1, 5)[:, 1:] + 1,
            np.arange(1, self.target.n_cells + 1, dtype=int),
            self.model.parts[0].pid,
        )
        self.kw_database.solid_elements.append(kw_elements)

        # main
        self._update_main_db()

        if self.type == "uvc":
            self._update_uvc_bc()
        elif self.type == "la_fiber":
            self._update_la_bc(self.target)
        elif self.type == "ra_fiber":
            self._update_ra_bc(self.target)
        elif self.type == "D-RBM":
            self._update_drbm_bc()

        self._get_list_of_includes()
        self._add_includes()

    def _update_uvc_bc(self):
        # transmural uvc
        endo_set = []
        # epi_set = []
        for part in self.model.parts:
            for surf in part.surfaces:
                if "endocardium" in surf.name and surf.name != "Right ventricle endocardium septum":
                    endo_surf = self.model.mesh.get_surface(surf.id)
                    if endo_surf.n_cells == 0:
                        LOGGER.debug(f"Failed to collect nodes for {surf.name}. Empty mesh.")
                        continue
                    endo_set.extend(endo_surf.global_node_ids_triangles)
                # elif "epicardium" in surf.name:
                #     epi_set.extend(surf.node_ids)

        # map IDs to sub mesh
        endo_set_new = np.unique(np.where(np.isin(self.target["point_ids"], endo_set))[0])

        endo_sid = self.get_unique_nodeset_id()
        kw = create_node_set_keyword(endo_set_new + 1, node_set_id=endo_sid, title="endo")
        self.kw_database.node_sets.append(kw)

        # epi_set_new = id_sorter[
        #     np.searchsorted(self.target["point_ids"], epi_set, sorter=id_sorter)
        # ]
        # epi_set_new = np.unique(epi_set_new)
        # epi_set_new = np.setdiff1d(epi_set_new, endo_set_new)

        # epi cannot use directly Surface because new free surface exposed
        ids_surface = self.target.extract_surface()["vtkOriginalPointIds"]
        epi_set_new = np.unique(np.setdiff1d(ids_surface, endo_set_new))

        epi_sid = self.get_unique_nodeset_id()
        kw = create_node_set_keyword(epi_set_new + 1, node_set_id=epi_sid, title="epi")
        self.kw_database.node_sets.append(kw)

        # apicobasal uvc
        apex_sid = self._create_apex_nodeset()
        base_sid = self._create_base_nodeset()

        # rotational uc
        [sid_minus_pi, sid_plus_pi, sid_zero] = self._create_rotational_nodesets()

        cases = [
            (1, "transmural", [endo_sid, epi_sid], [0, 1]),
            (2, "apico-basal", [apex_sid, base_sid], [0, 1]),
            (3, "rotational", [sid_minus_pi, sid_plus_pi, sid_zero], [-np.pi, np.pi, 0]),
        ]
        for case_id, job_name, set_ids, bc_values in cases:
            self.add_case(case_id, job_name, set_ids, bc_values)

    def _create_apex_nodeset(self):
        # apex
        # select a region within 1 cm, this seems consistent with Strocchi database
        apex_set = self.model.get_apex_node_set(radius=10)
        # get local ID
        ids_submesh = np.unique(np.where(np.isin(self.target["point_ids"], apex_set))[0])

        sid = self.get_unique_nodeset_id()
        kw = create_node_set_keyword(ids_submesh + 1, node_set_id=sid, title="apex")
        self.kw_database.node_sets.append(kw)
        return sid

    def _create_base_nodeset(self):
        # base
        base_set = np.array([])
        for part in self.model.parts:
            for cap in part.caps:
                cap._mesh = self.model.mesh.get_surface(cap._mesh.id)
                base_set = np.append(base_set, cap.global_node_ids_edge)
        # get local ID
        ids_submesh = np.unique(np.where(np.isin(self.target["point_ids"], base_set))[0])

        sid = self.get_unique_nodeset_id()
        kw = create_node_set_keyword(ids_submesh + 1, node_set_id=sid, title="base")
        self.kw_database.node_sets.append(kw)
        return sid

    def _create_rotational_nodesets(self):
        # Find nodes on target mesh
        rot_start, rot_end, septum = self._get_uvc_rotation_bc()

        sid_minus_pi = self.get_unique_nodeset_id()
        kw = create_node_set_keyword(rot_start + 1, node_set_id=sid_minus_pi, title="rotation:-pi")
        self.kw_database.node_sets.append(kw)
        sid_plus_pi = self.get_unique_nodeset_id()
        kw = create_node_set_keyword(rot_end + 1, node_set_id=sid_plus_pi, title="rotation:pi")
        self.kw_database.node_sets.append(kw)
        sid_zero = self.get_unique_nodeset_id()
        kw = create_node_set_keyword(septum + 1, node_set_id=sid_zero, title="rotation:0")
        self.kw_database.node_sets.append(kw)
        return [sid_minus_pi, sid_plus_pi, sid_zero]

    def _get_uvc_rotation_bc(self):
        """Select node set on long axis plane."""
        mesh = copy.deepcopy(self.target)
        mesh["cell_ids"] = np.arange(0, mesh.n_cells, dtype=int)
        mesh["point_ids"] = np.arange(0, mesh.n_points, dtype=int)
        slice = mesh.slice(
            origin=self.model.l4cv_axis["center"], normal=self.model.l4cv_axis["normal"]
        )
        crinkled = mesh.extract_cells(np.unique(slice["cell_ids"]))
        free_wall_center, septum_center = crinkled.clip(
            origin=self.model.l2cv_axis["center"],
            normal=-self.model.l2cv_axis["normal"],
            crinkle=True,
            return_clipped=True,
        )

        rotation_mesh = mesh.remove_cells(free_wall_center["cell_ids"])
        LOGGER.info(f"{mesh.n_points - rotation_mesh.n_points} nodes are removed from clip.")

        vn = mesh.points[free_wall_center["point_ids"]] - self.model.l4cv_axis["center"]
        v0 = np.tile(self.model.l4cv_axis["normal"], (len(free_wall_center["point_ids"]), 1))

        dot = np.einsum("ij,ij->i", v0, vn)  # dot product row by row
        set1 = np.unique(free_wall_center["point_ids"][dot >= 0])  # -pi
        set2 = np.unique(free_wall_center["point_ids"][dot < 0])  # pi
        set3 = np.unique(
            np.setdiff1d(septum_center["point_ids"], free_wall_center["point_ids"])
        )  # 0

        return set1, set2, set3

    def _update_parts_materials_db(self):
        """Loop over parts defined in the model and creates keywords."""
        LOGGER.debug("Updating part keywords...")

        # add parts with a dataframe
        section_id = self.get_unique_section_id()

        # get list of cavities from model
        for part in self.model.parts:
            # part.pid = self.get_unique_part_id()
            # material ID = part ID
            part.mid = part.pid

            part_df = pd.DataFrame(
                {
                    "heading": [part.name],
                    "pid": [part.pid],
                    "secid": [section_id],
                    "mid": [0],
                    "tmid": [part.mid],
                }
            )
            part_kw = keywords.Part()
            part_kw.parts = part_df
            self.kw_database.parts.append(part_kw)

            # set up material
            self.kw_database.parts.append(
                keywords.MatThermalIsotropic(tmid=part.mid, tro=1e-9, hc=1, tc=1)
            )

        # set up section solid
        section_kw = keywords.SectionSolid(secid=section_id, elform=10)
        self.kw_database.parts.append(section_kw)

        return

    def _update_main_db(self):
        self.kw_database.main.append(keywords.ControlSolution(soln=1))
        self.kw_database.main.append(keywords.ControlThermalSolver(atype=0, ptype=0, solver=11))
        self.kw_database.main.append(keywords.DatabaseBinaryD3Plot(dt=1.0))
        self.kw_database.main.append(keywords.DatabaseGlstat(dt=1.0))
        self.kw_database.main.append(keywords.DatabaseMatsum(dt=1.0))
        self.kw_database.main.append(keywords.DatabaseTprint(dt=1.0))
        self.kw_database.main.append(keywords.DatabaseExtentBinary(therm=2))  # save heat flux
        self.kw_database.main.append(keywords.ControlTermination(endtim=1, dtmin=1.0))

    @staticmethod
<<<<<<< HEAD
    def clean_node_set(nodes: np.ndarray, exclude_nodes: np.ndarray = None):
        """Make sure there is no duplicate or excluded nodes."""
=======
    def clean_node_set(nodes, exclude_nodes=None):
        """Make sure there are no duplicate or excluded nodes."""
>>>>>>> e2eeddf9
        nodes = np.unique(nodes)
        if exclude_nodes is not None:
            nodes = np.setdiff1d(nodes, exclude_nodes)
        return nodes

    def _update_drbm_bc(self):
        """Update D-RBM boundary conditions."""
        combined_av_mv = False  # combined mitral and aortic valve
        mv_nodes = av_nodes = tv_nodes = pv_nodes = None

        for part in self.model.parts:
            for cap in part.caps:
                if cap.type == CapType.MITRAL_VALVE:
                    mv_nodes = cap.global_node_ids_edge
                if cap.type == CapType.AORTIC_VALVE:
                    av_nodes = cap.global_node_ids_edge
                if cap.type == CapType.COMBINED_MITRAL_AORTIC_VALVE:
                    mv_nodes = av_nodes = cap.global_node_ids_edge
                    combined_av_mv = True

                if not isinstance(self.model, LeftVentricle):
                    if cap.type == CapType.TRICUSPID_VALVE:
                        tv_nodes = cap.global_node_ids_edge
                    if cap.type == CapType.PULMONARY_VALVE:
                        pv_nodes = cap.global_node_ids_edge

        if isinstance(self.model, LeftVentricle):
            rings_nodes = np.hstack((mv_nodes, av_nodes))
        else:
            rings_nodes = np.hstack((mv_nodes, av_nodes, pv_nodes, tv_nodes))

        # LV endo
        lv_endo_nodes = self.model.left_ventricle.endocardium.global_node_ids_triangles
        lv_endo_nodes = self.clean_node_set(lv_endo_nodes, rings_nodes)
        # LV epi
        epi_nodes = self.model.left_ventricle.epicardium.global_node_ids_triangles
        epi_nodes = self.clean_node_set(epi_nodes, np.hstack((lv_endo_nodes, rings_nodes)))
        # LV apex
        la_node = self.model.get_apex_node_set(part="left")

        if not isinstance(self.model, LeftVentricle):
            # Right ventricle endocardium
            for surf in self.model.right_ventricle.surfaces:
                if "endocardium" in surf.name and "septum" in surf.name:
                    septum_endo = surf

            rv_endo_nodes = np.hstack(
                (
                    self.model.right_ventricle.endocardium.global_node_ids_triangles,
                    septum_endo.global_node_ids_triangles,
                )
            )
            rv_endo_nodes = self.clean_node_set(rv_endo_nodes, rings_nodes)

            # append RV epi
            epi_nodes = np.hstack(
                (
                    epi_nodes,
                    self.model.right_ventricle.epicardium.global_node_ids_triangles,
                )
            )
            epi_nodes = self.clean_node_set(epi_nodes, np.hstack((rv_endo_nodes, rings_nodes)))
            # RV apex
            ra_node = self.model.get_apex_node_set(part="right")

        # id sorter from model to submesh
        sorter = np.argsort(self.target["point_ids"])

        def create_and_append_node_set(nodes, title):
            # get node IDs of sub mesh
            nodes = sorter[np.searchsorted(self.target["point_ids"], nodes, sorter=sorter)]
            nodeset_id = self.get_unique_nodeset_id()
            # lsdyna ID start with 1
            kw = create_node_set_keyword(nodes + 1, node_set_id=nodeset_id, title=title)
            self.kw_database.node_sets.append(kw)
            return nodeset_id

        if isinstance(self.model, LeftVentricle):
            lv_endo_nodeset_id = create_and_append_node_set(lv_endo_nodes, "lv endo")
            epi_nodeset_id = create_and_append_node_set(np.unique(epi_nodes), "epi")
            mv_nodeset_id = create_and_append_node_set(mv_nodes, "mv")
            av_nodeset_id = create_and_append_node_set(av_nodes, "av")
            la_nodeset_id = create_and_append_node_set(la_node, "left apex")

            # add case kewyords
            cases = [
                (1, "trans", [lv_endo_nodeset_id, epi_nodeset_id], [1, 0]),
                (2, "ab_l", [mv_nodeset_id, la_nodeset_id], [1, 0]),
                (3, "ot_l", [av_nodeset_id, la_nodeset_id], [1, 0]),
                # If combined MV and AV, mv_nodeset=av_nodeset=combined, solve ab_l = ot_l
                # w_l's has no effect on the result, so set only for structure of code
                (4, "w_l", [mv_nodeset_id, la_nodeset_id], [1, 0])
                if combined_av_mv
                else (4, "w_l", [mv_nodeset_id, la_nodeset_id, av_nodeset_id], [1, 1, 0]),
            ]
        else:  # BV
            lv_endo_nodeset_id = create_and_append_node_set(lv_endo_nodes, "lv endo")
            rv_endo_nodeset_id = create_and_append_node_set(rv_endo_nodes, "rv endo")
            epi_nodeset_id = create_and_append_node_set(np.unique(epi_nodes), "epi")
            mv_nodeset_id = create_and_append_node_set(mv_nodes, "mv")
            av_nodeset_id = create_and_append_node_set(av_nodes, "av")
            tv_nodeset_id = create_and_append_node_set(tv_nodes, "tv")
            pv_nodeset_id = create_and_append_node_set(pv_nodes, "pv")
            la_nodeset_id = create_and_append_node_set(la_node, "left apex")
            ra_nodeset_id = create_and_append_node_set(ra_node, "right apex")

            # add case kewyords
            cases = [
                (1, "trans", [lv_endo_nodeset_id, rv_endo_nodeset_id, epi_nodeset_id], [2, -1, 0]),
                (2, "ab_l", [mv_nodeset_id, la_nodeset_id], [1, 0]),
                (3, "ab_r", [tv_nodeset_id, ra_nodeset_id], [1, 0]),
                (4, "ot_l", [av_nodeset_id, la_nodeset_id], [1, 0]),
                (5, "ot_r", [pv_nodeset_id, ra_nodeset_id], [1, 0]),
                # If combined MV and AV, mv_nodeset=av_nodeset=combined, solve ab_l = ot_l
                # w_l's has no effect on the result, so set only for structure of code
                (6, "w_l", [mv_nodeset_id, la_nodeset_id], [1, 0])
                if combined_av_mv
                else (6, "w_l", [mv_nodeset_id, la_nodeset_id, av_nodeset_id], [1, 1, 0]),
                (7, "w_r", [tv_nodeset_id, ra_nodeset_id, pv_nodeset_id], [1, 1, 0]),
                (8, "lr", [lv_endo_nodeset_id, rv_endo_nodeset_id], [1, -1]),
            ]

        for case_id, job_name, set_ids, bc_values in cases:
            self.add_case(case_id, job_name, set_ids, bc_values)

    def add_case(self, case_id: int, case_name: str, set_ids: list[int], bc_values: list[float]):
        """Add case to keyword database.

        Parameters
        ----------
        case_id : int
            case id
        case_name : str
            case name, will be d3plot file name
        set_ids : list[int]
            node set id for boundary condition
        bc_values : list[float]
            boundary condition values
        """
        # declare case
        self.kw_database.main.append(keywords.Case(caseid=case_id, jobid=case_name, scid1=case_id))
        # define BC for this case
        self.kw_database.main.append(f"*CASE_BEGIN_{case_id}")
        for sid, value in zip(set_ids, bc_values):
            self.kw_database.main.append(
                keywords.BoundaryTemperatureSet(
                    nsid=sid,
                    lcid=0,
                    cmult=value,
                ),
            )
        self.kw_database.main.append(f"*CASE_END_{case_id}")


if __name__ == "__main__":
    print("protected")
    pass<|MERGE_RESOLUTION|>--- conflicted
+++ resolved
@@ -4182,13 +4182,8 @@
         self.kw_database.main.append(keywords.ControlTermination(endtim=1, dtmin=1.0))
 
     @staticmethod
-<<<<<<< HEAD
     def clean_node_set(nodes: np.ndarray, exclude_nodes: np.ndarray = None):
-        """Make sure there is no duplicate or excluded nodes."""
-=======
-    def clean_node_set(nodes, exclude_nodes=None):
         """Make sure there are no duplicate or excluded nodes."""
->>>>>>> e2eeddf9
         nodes = np.unique(nodes)
         if exclude_nodes is not None:
             nodes = np.setdiff1d(nodes, exclude_nodes)
