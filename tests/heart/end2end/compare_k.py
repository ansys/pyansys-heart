--- conflicted
+++ resolved
@@ -79,10 +79,6 @@
 
 
 if __name__ == "__main__":
-<<<<<<< HEAD
-    folder1 = r"D:\ansysdev\Rodero2021\01\meca_fh\writer_zerop0"
-    folder2 = r"D:\ansysdev\Rodero2021\01\meca_fh\writer_zerop"
-=======
     parser = argparse.ArgumentParser(description="k-file compare tool")
 
     parser.add_argument(
@@ -96,7 +92,6 @@
     parser.add_argument("--ignore", nargs="+", help="k-file names to ignore.", required=False)
 
     args = parser.parse_args()
->>>>>>> 55818fd0
 
     print("****************")
     compare(args.folder1, args.folder2, args.ignore)