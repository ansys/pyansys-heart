--- conflicted
+++ resolved
@@ -15,10 +15,7 @@
     tests311: with Python 3.11
     tests312: with Python 3.12
     tests313: with Python 3.13
-<<<<<<< HEAD
     tests: with Python3
-=======
->>>>>>> c12c7a4e
     coverage: and coverage
 
 basepython =
@@ -48,13 +45,8 @@
 description =
     Environment for
     links: verifying the integrity of external links within the documentation
-<<<<<<< HEAD
-    html: html documentation generation
-    pdf: pdf documentation generation
-=======
     html: generating HTML documentation
     pdf: generating PDF documentation
->>>>>>> c12c7a4e
 
 allowlist_externals = pdflatex
 setenv =
