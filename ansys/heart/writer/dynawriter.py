"""Contains class for writing dyna keywords based on the HeartModel
"""
import numpy as np
import pandas as pd
import os
import time
import json
from pathlib import Path
from tqdm import tqdm  # for progress bar
from typing import List

# from ansys.heart.preprocessor._deprecated_heart_model import HeartModel
# from ansys.heart.preprocessor._deprecated_cavity_module import ClosingCap
from ansys.heart.preprocessor.models import (
    HeartModel,
    LeftVentricle,
    BiVentricle,
    FourChamber,
    FullHeart,
)
from ansys.heart.preprocessor.mesh.objects import Cap, Cavity

from ansys.heart.custom_logging import LOGGER
from ansys.heart.preprocessor.mesh.vtkmethods import (
    get_tetra_info_from_unstructgrid,
    vtk_surface_filter,
    compute_surface_nodal_area,
)
import ansys.heart.preprocessor.mesh.vtkmethods as vtkmethods

from ansys.heart.writer.keyword_module import (
    add_nodes_to_kw,
    create_discrete_elements_kw,
    create_element_solid_ortho_keyword,
    create_element_shell_keyword,
    create_segment_set_keyword,
    create_node_set_keyword,
    create_discrete_elements_kw,
    create_define_curve_kw,
    create_define_sd_orientation_kw,
    fast_element_writer,
    get_list_of_used_ids,
)

# import commonly used material models
from ansys.heart.writer.material_keywords import (
    MaterialCap,
    MaterialHGOMyocardium,
    MaterialAtrium,
    active_curve,
)

from ansys.heart.writer.heart_decks import (
    BaseDecks,
    MechanicsDecks,
    FiberGenerationDecks,
    PurkinjeGenerationDecks,
)

from vtk.numpy_interface import dataset_adapter as dsa  # noqa

from ansys.dyna.keywords import keywords

# import missing keywords
from ansys.heart.writer import custom_dynalib_keywords as custom_keywords


class BaseDynaWriter:
    """BaseDynaWriter class which contains features essential
    for all relevant LS-DYNA heart models
    """

    def __init__(self, model: HeartModel) -> None:
        """Initializes writer by loading a HeartModel

        Parameters
        ----------
        model : HeartModel
            HeartModel object which contains the necessary
            information for the writer, such as nodes and elements.
        """

        self.model = model
        """Contains model information necessary for creating the LS-DYNA .k files"""

        self.kw_database = BaseDecks()

        # These are general attributes useful for keeping track of ids:
        self.max_node_id: int = 0
        """Max node id"""
        self._used_part_ids: List[int] = []

        self.section_ids = []
        """List of used section ids"""
        self.mat_ids = []
        """List of used mat ids"""
        # self.volume_mesh = {
        #     "nodes": np.empty(0),
        #     "tetra": np.empty(0),
        #     "cell_data": {},
        #     "point_data": {},
        # }
        self.volume_mesh = model.mesh
        """Volume mesh information"""

        # keeps track of some element id offsets
        self.id_offset = {
            "part": 0,
            "section": 0,
            "material": 0,
            "vector": 0,
            "element": {"solid": 0, "discrete": 0, "shell": 0},
        }
        """Id offset for several relevant keywords"""

        """List of .k files to include in main. This is derived from the Decks classes"""
        self.include_files = []

        """Load simulation parameters"""
        from ansys.heart.writer.parameters import parameters

        self.parameters = parameters

        if "Improved" in self.model.info.model_type:
            LOGGER.warning(
                "Changing model type from : {0} to {1}".format(
                    self.model.info.model_type, self.model.info.model_type.replace("Improved", "")
                )
            )
            self.model.info.model_type = self.model.info.model_type.replace("Improved", "")

        return

    def _get_unique_id(self, keyword: str, return_used_ids: bool = False) -> int:
        """Gets unique id of given keyword

        Parameters
        ----------
        keyword : str
            Keyword string: valid inputs include:
            ["SECTION", "PART", "MAT", "SET_SEGMENT", "SET_NODE", "CURVE"]

        Returns
        -------
        int
            Next unique id
        """
        used_ids = [0]
        for key in self.kw_database.__dict__.keys():
            db = self.kw_database.__dict__[key]
            used_ids = np.append(used_ids, get_list_of_used_ids(db, keyword))
        used_ids = np.array(used_ids, dtype=int)
        _, counts = np.unique(used_ids, return_counts=True)
        if np.any(counts > 1):
            raise ValueError("{0} Duplicate ids found for: {1}".format(counts, keyword))

        if return_used_ids:
            return np.max(used_ids) + 1, used_ids
        else:
            return np.max(used_ids) + 1

    def get_unique_part_id(self) -> int:
        """Suggests a unique non-used part id"""
        return self._get_unique_id("PART")

    def get_unique_mat_id(self) -> int:
        """Suggests a unique non-used material id"""
        return self._get_unique_id("MAT")

    def get_unique_section_id(self) -> int:
        """Suggests a unique non-used section id"""
        return self._get_unique_id("SECTION")

    def get_unique_segmentset_id(self) -> int:
        """Suggests a unique non-used segment set id"""
        return self._get_unique_id("SET_SEGMENT")

    def get_unique_nodeset_id(self) -> int:
        """Suggests a unique non-used node set id"""
        return self._get_unique_id("SET_NODE")

    def get_unique_curve_id(self) -> int:
        """Suggests a unique curve-id"""
        return self._get_unique_id("DEFINE_CURVE")

    def _get_list_of_includes(self):
        """Gets a list of files to include in main.k. Ommit any empty decks"""
        for deckname, deck in vars(self.kw_database).items():
            if deckname == "main":
                continue
            # skip if no keywords are present in the deck
            if len(deck.keywords) == 0:
                LOGGER.debug("No keywords in deck: {0}".format(deckname))
                continue
            self.include_files.append(deckname)
        return

    def _add_includes(self):
        """Adds *INCLUDE keywords"""
        for include_file in self.include_files:
            filename_to_include = include_file + ".k"
            self.kw_database.main.append(keywords.Include(filename=filename_to_include))

        return

    def export_databases(self, export_directory: str):
        """Exports each of non-empty databases to a specified directory"""

        if not export_directory:
            export_directory = self.model.info.working_directory

        for deckname, deck in vars(self.kw_database).items():
            # skip empty databases:
            if deck.keywords == []:
                continue
            LOGGER.info("Writing: {}".format(deckname))

            filepath = os.path.join(export_directory, deckname + ".k")
            # use fast element writer for solid ortho elements
            if deckname == "solid_elements":

                element_kws = deck.get_kwds_by_type("ELEMENT")
                if os.path.isfile(filepath):
                    os.remove(filepath)

                for element_kw in element_kws:
                    fast_element_writer(element_kw, filepath)

                fid = open(filepath, "a")
                fid.write("*END")

            elif deckname == "nodes":
                ids = np.arange(0, self.model.mesh.nodes.shape[0], 1) + 1
                content = np.hstack((ids.reshape(-1, 1), self.model.mesh.nodes))
                np.savetxt(
                    os.path.join(export_directory, "nodes.k"),
                    content,
                    fmt="%8d%16.5e%16.5e%16.5e",
                    header="*KEYWORD\n*NODE\n"
                    "$#   nid               x               y               z      tc      rc",
                    footer="*END",
                    comments="",
                )
            else:
                deck.export_file(filepath)
        return

    def _export_cavity_segmentsets(self, export_directory: str):
        """Exports the cavity segment sets to separate files"""
        cavities = [part.cavity for part in self.model.parts if part.cavity]
        for cavity in cavities:
            filepath = os.path.join(
                export_directory, "_".join(cavity.name.lower().split()) + ".segment"
            )
            np.savetxt(filepath, cavity.surface.faces + 1, delimiter=",", fmt="%d")

        return

    def _keep_ventricles(self):
        """Removes any non-ventricular parts"""
        # NOTE: Could move "remove part" method to model
        LOGGER.warning("Just keeping ventricular-parts for fiber generation")
        parts_to_keep = ["Left ventricle", "Right ventricle", "Septum"]
        parts_to_remove = [part for part in self.model.part_names if part not in parts_to_keep]
        for part_to_remove in parts_to_remove:
            LOGGER.warning("Removing: {}".format(part_to_remove))
            self.model.remove_part(part_to_remove)
        return


class MechanicsDynaWriter(BaseDynaWriter):
    """Derived from BaseDynaWriter and derives all keywords relevant
    for simulations involving mechanics"""

    def __init__(self, model: HeartModel, system_model_name: str = "ClosedLoop") -> None:
        super().__init__(model)

        self.kw_database = MechanicsDecks()
        """Collection of keyword decks relevant for mechanics"""

        self.system_model_name = system_model_name
        """Name of system model to use"""

        # Depending on the system model specified give list of parameters

        return

    @property
    def system_model_name(self):
        """System model name. Valid options include:
        ["ConstantPreloadWindkesselAfterload",
        "ClosedLoop]"""
        return self._system_model

    @system_model_name.setter
    def system_model_name(self, value: str):
        if value not in [
            "ConstantPreloadWindkesselAfterload",
            "ClosedLoop",
        ]:
            raise ValueError("System model not valid")
        self._system_model = value

    def update(self):
        """Formats the keywords and stores these in the
        respective keyword databases
        """

        self._update_main_db()
        self._update_node_db()
        self._update_parts_db()
        self._update_solid_elements_db(add_fibers=True)
        self._update_segmentsets_db()
        self._update_nodesets_db()
        self._update_material_db(add_active=True)

        # for boundary conditions
        self._add_cap_bc(bc_type="springs_caps")
        self._add_pericardium_bc()

        # # for control volume
        self._update_cap_elements_db()
        self._update_controlvolume_db()
        self._update_system_model()

        self._get_list_of_includes()
        self._add_includes()

        return

    def export(self, export_directory: str):
        """Writes the model to files"""
        tstart = time.time()
        LOGGER.debug("Writing all LS-DYNA .k files...")

        if not export_directory:
            export_directory = os.path.join(self.model.info.workdir, "mechanics")

        if not os.path.isdir(export_directory):
            os.makedirs(export_directory)

        # export .k files
        self.export_databases(export_directory)

        # add system json in case of closed loop. For open-loop this is already
        # added in the control volume database
        if self.system_model_name == "ClosedLoop":
            # exports system model
            path_system_model_settings = os.path.join(
                export_directory, "system_model_settings.json"
            )
            with open(path_system_model_settings, "w") as outfile:
                json.dump(self.system_model_json, indent=4, fp=outfile)

        # export segment sets to separate file
        self._export_cavity_segmentsets(export_directory)

        tend = time.time()
        LOGGER.debug("Time spend writing files: {:.2f} s".format(tend - tstart))

        return

    def _update_main_db(self, add_damping: bool = True):
        """Updates the main .k file
        Note
        -----
        Consider using a settings (json?) file as input
        """
        LOGGER.debug("Updating main keywords...")

        self.kw_database.main.title = self.model.model_type

        if self.__class__.__name__ == "ZeroPressureMechanicsDynaWriter":
            scale_time = 1
            if self.parameters["Unit"]["Time"] == "ms":
                scale_time = 1000

            self._add_solution_controls(scale_time=1 * scale_time)
            self._add_export_controls(dt_output_d3plot=0.5 * scale_time)

        elif self.__class__.__name__ == "MechanicsDynaWriter":
            self._add_solution_controls(
                end_time=self.parameters["Time"]["End Time"],
                dtmin=self.parameters["Time"]["dtmin"],
                dtmax=self.parameters["Time"]["dtmax"],
            )
            self._add_export_controls(
                dt_output_d3plot=self.parameters["Time"]["dt_d3plot"],
                dt_output_icvout=self.parameters["Time"]["dt_icvout"],
            )

        if add_damping:
            self._add_damping()

        return

    def _update_node_db(self):
        """Adds nodes to the Node database"""
        LOGGER.debug("Updating node keywords...")
        node_kw = keywords.Node()
        node_kw = add_nodes_to_kw(self.model.mesh.nodes, node_kw)

        self.kw_database.nodes.append(node_kw)

        return

    def _update_parts_db(self):
        """Loops over parts defined in the model and
        creates keywords
        """

        LOGGER.debug("Updating part keywords...")
        # add parts with a dataframe

        section_id = self.get_unique_section_id()
        # get list of cavities from model
        for part in self.model.parts:
            mat_id = self.get_unique_mat_id()
            # for element_set in cavity.element_sets:
            part_id = self.get_unique_part_id()
            part_name = part.name
            part_df = pd.DataFrame(
                {"heading": [part_name], "pid": [part_id], "secid": [section_id], "mid": [mat_id]}
            )
            part_kw = keywords.Part()
            part_kw.parts = part_df

            self.kw_database.parts.append(part_kw)

            # store part id for future use
            part.pid = part_id
            part.mid = mat_id

        # set up section solid for cavity myocardium
        section_kw = keywords.SectionSolid(secid=section_id, elform=13)

        self.kw_database.parts.append(section_kw)

        return

    def _update_solid_elements_db(self, add_fibers: bool = True):
        """Creates Solid ortho elements for all cavities.
        Each cavity contains one myocardium which consists corresponds
        to one part.
        """
        LOGGER.debug("Updating solid element keywords...")

        cell_data_fields = self.model.mesh.cell_data.keys()
        if "fiber" not in cell_data_fields or "sheet" not in cell_data_fields:
            raise KeyError("Mechanics writer requires fiber and sheet fields")
            # logger.warning("Not writing fiber and sheet directions")
            # add_fibers = False

        # create elements for each part
        solid_element_count = 0  # keeps track of number of solid elements already defined

        for part in self.model.parts:
            if type(self) == MechanicsDynaWriter:
                if "ventricle" in part.name.lower() or "septum" in part.name.lower():
                    add_fibers = True
                else:
                    add_fibers = False

            LOGGER.debug(
                "\tAdding elements for {0} | adding fibers: {1}".format(part.name, add_fibers)
            )

            tetrahedrons = self.model.mesh.tetrahedrons[part.element_ids, :] + 1
            num_elements = tetrahedrons.shape[0]

            element_ids = np.arange(1, num_elements + 1, 1) + solid_element_count
            part_ids = np.ones(num_elements, dtype=int) * part.pid

            # format the element keywords
            if not add_fibers:
                kw_elements = keywords.ElementSolid()
                elements = pd.DataFrame(
                    {
                        "eid": element_ids,
                        "pid": part_ids,
                        "n1": tetrahedrons[:, 0],
                        "n2": tetrahedrons[:, 1],
                        "n3": tetrahedrons[:, 2],
                        "n4": tetrahedrons[:, 3],
                        "n5": tetrahedrons[:, 3],
                        "n6": tetrahedrons[:, 3],
                        "n7": tetrahedrons[:, 3],
                        "n8": tetrahedrons[:, 3],
                    }
                )
                kw_elements.elements = elements

            elif add_fibers:
                fiber = self.volume_mesh.cell_data["fiber"][part.element_ids]
                sheet = self.volume_mesh.cell_data["sheet"][part.element_ids]

                # normalize fiber and sheet directions:
                norm = np.linalg.norm(fiber, axis=1)
                fiber = fiber / norm[:, None]
                norm = np.linalg.norm(sheet, axis=1)
                sheet = sheet / norm[:, None]
                kw_elements = create_element_solid_ortho_keyword(
                    elements=tetrahedrons,
                    a_vec=fiber,
                    d_vec=sheet,
                    partid=part.pid,
                    id_offset=solid_element_count,
                    element_type="tetra",
                )

            # add elements to database
            self.kw_database.solid_elements.append(kw_elements)
            solid_element_count = solid_element_count + num_elements

        return

    def _add_solution_controls(
        self,
        end_time: float = 5,
        dtmin: float = 0.001,
        dtmax: float = 0.01,
        simulation_type: str = "quasi-static",
    ):
        """Adds solution controls, output controls and other solver settings
        as keywords
        """
        # add termination keywords
        self.kw_database.main.append(keywords.ControlTermination(endtim=end_time, dtmin=dtmin))

        # add implict controls
        if simulation_type == "quasi-static":
            imass = 1
            gamma = 0.6
            beta = 0.38
        elif simulation_type == "static":
            imass = 0
            gamma = 0.5
            beta = 0.25
        else:
            raise ValueError(
                "Simulation type not recoqnized: Please choose " "either quasi-static or static"
            )

        prefill_time = self.parameters["Material"]["Myocardium"]["Active"]["Prefill"]
        self.kw_database.main.append(
            keywords.ControlImplicitDynamics(
                imass=imass,
                gamma=gamma,
                beta=beta,
                # active dynamic process only after prefilling
                tdybir=prefill_time,
            )
        )

        # add auto controls
        lcid = self.get_unique_curve_id()
        # tune time step for better compromise between convergence and performance
        time = [0, prefill_time, prefill_time + dtmax, end_time]
        step = [5 * dtmax, 5 * dtmax, dtmin, dtmax]
        kw_curve = create_define_curve_kw(
            x=time,
            y=step,
            curve_name="time step control",
            curve_id=lcid,
            lcint=0,
        )
        self.kw_database.main.append(kw_curve)
        self.kw_database.main.append(
            keywords.ControlImplicitAuto(iauto=1, dtmin=dtmin, dtmax=-lcid)
        )

        # add general implicit controls
        self.kw_database.main.append(
            keywords.ControlImplicitGeneral(imflag=1, dt0=dtmax)
        )  # imflag=1 means implicit

        # add implicit solution controls: Defaults are OK?
        self.kw_database.main.append(keywords.ControlImplicitSolution())

        # add implicit solver controls
        self.kw_database.main.append(keywords.ControlImplicitSolver())
        return

    def _add_export_controls(self, dt_output_d3plot: float = 0.05, dt_output_icvout: float = 0.001):
        """Adds solution controls to the main simulation

        Parameters
        ----------
        dt_output_d3plot : float, optional
            Writes full D3PLOT results at this time-step spacing, by default 0.05
        dt_output_icvout : float, optional
            Writes control volume results at this time-step spacing, by default 0.001
        """
        # add output control
        self.kw_database.main.append(keywords.ControlOutput(npopt=1, neecho=1, ikedit=0, iflush=0))

        # add export controls
        self.kw_database.main.append(keywords.DatabaseIcvout(dt=dt_output_icvout, binary=2))
        self.kw_database.main.append(keywords.DatabaseAbstat(dt=dt_output_icvout, binary=2))

        self.kw_database.main.append(keywords.DatabaseElout(dt=0.1, binary=2))

        self.kw_database.main.append(keywords.DatabaseGlstat(dt=0.1, binary=2))

        self.kw_database.main.append(keywords.DatabaseMatsum(dt=0.1, binary=2))

        # frequency of full results
        lcid = self.get_unique_curve_id()
        time = [
            0,
            self.parameters["Material"]["Myocardium"]["Active"]["Prefill"],
            self.parameters["Material"]["Myocardium"]["Active"]["Prefill"] + dt_output_d3plot,
            self.parameters["Time"]["End Time"],
        ]
        step = [10 * dt_output_d3plot, 10 * dt_output_d3plot, dt_output_d3plot, dt_output_d3plot]
        kw_curve = create_define_curve_kw(
            x=time,
            y=step,
            curve_name="d3plot out control",
            curve_id=lcid,
            lcint=0,
        )

        self.kw_database.main.append(kw_curve)
        self.kw_database.main.append(
            keywords.DatabaseBinaryD3Plot(dt=dt_output_d3plot, lcdt=lcid, ioopt=1)
        )

        self.kw_database.main.append(keywords.DatabaseExtentBinary(neiph=27, strflg=1, maxint=0))

        return

    def _add_damping(self):
        """Adds damping to the main file"""
        lcid_damp = self.get_unique_curve_id()

        kw_damp = keywords.DampingGlobal(lcid=lcid_damp)

        kw_damp_curve = create_define_curve_kw(
            x=[0, 10e25],  # to create a constant curve
            y=self.parameters["Global damping"] * np.array([1, 1]),
            curve_name="damping",
            curve_id=lcid_damp,
            lcint=0,
        )
        self.kw_database.main.append(kw_damp)
        self.kw_database.main.append(kw_damp_curve)

        return

    def _update_segmentsets_db(self):
        """Updates the segment set database"""

        # NOTE 0: add all surfaces as segment sets
        # NOTE 1: need to more robustly check segids that are already used?

        # add closed cavity segment sets
        cavities = [p.cavity for p in self.model.parts if p.cavity]
        for cavity in cavities:
            surface_id = self.get_unique_segmentset_id()
            cavity.surface.id = surface_id
            kw = create_segment_set_keyword(
                segments=cavity.surface.faces + 1,
                segid=cavity.surface.id,
                title=cavity.name,
            )
            # append this kw to the segment set database
            self.kw_database.segment_sets.append(kw)

        # write surfaces as segment sets
        for part in self.model.parts:
            for surface in part.surfaces:
                surface.id = self.get_unique_segmentset_id()
                kw = create_segment_set_keyword(
                    segments=surface.faces + 1,
                    segid=surface.id,
                    title=surface.name,
                )
                # append this kw to the segment set database
                self.kw_database.segment_sets.append(kw)

        # create corresponding segment sets. Store in new file?
        caps = [cap for part in self.model.parts for cap in part.caps]
        for cap in caps:
            segid = self.get_unique_segmentset_id()
            setattr(cap, "seg_id", segid)
            segset_kw = create_segment_set_keyword(
                segments=cap.triangles + 1,
                segid=cap.seg_id,
                title=cap.name,
            )
            self.kw_database.segment_sets.append(segset_kw)
        return

    def _update_nodesets_db(self, remove_duplicates: bool = True):
        """Updates the node set database"""
        # formats endo, epi- and septum nodeset keywords. Do for all surfaces and caps

        surface_ids = [s.id for p in self.model.parts for s in p.surfaces]
        node_set_id = np.max(surface_ids) + 1

        # for each surface in each part add the respective node-set
        # Use same ID as surface
        used_node_ids = np.empty(0, dtype=int)
        for part in self.model.parts:
            # add node-set for each cap
            kws_caps = []
            for cap in part.caps:
                if remove_duplicates:
                    node_ids = np.setdiff1d(cap.node_ids, used_node_ids)
                else:
                    node_ids = cap.node_ids

                cap.nsid = node_set_id
                kw = create_node_set_keyword(node_ids + 1, node_set_id=cap.nsid, title=cap.name)
                kws_caps.append(kw)
                node_set_id = node_set_id + 1

                used_node_ids = np.append(used_node_ids, node_ids)

            self.kw_database.node_sets.extend(kws_caps)

        for part in self.model.parts:
            kws_surface = []
            for surface in part.surfaces:
                if remove_duplicates:
                    node_ids = np.setdiff1d(surface.node_ids, used_node_ids)
                else:
                    node_ids = surface.node_ids

                kw = create_node_set_keyword(
                    node_ids + 1, node_set_id=surface.id, title=surface.name
                )
                surface.nsid = surface.id
                kws_surface.append(kw)

                used_node_ids = np.append(used_node_ids, node_ids)

            self.kw_database.node_sets.extend(kws_surface)

    def _update_material_db(self, add_active: bool = True):
        """Updates the database of material keywords"""

        act_curve_id = self.get_unique_curve_id()

        for part in self.model.parts:
            part.mid = part.pid
            mat_id = part.mid

            if "ventricle" in part.name.lower() or "septum" in part.name.lower():
                if not add_active:
                    active_dct = None
                else:
                    active_dct = {
                        "taumax": self.parameters["Material"]["Myocardium"]["Active"]["Tmax"],
                        "ca2ionm": self.parameters["Material"]["Myocardium"]["Active"]["ca2ionm"],
                    }

                myocardium_kw = MaterialHGOMyocardium(
                    mid=part.mid,
                    iso_user=self.parameters["Material"]["Myocardium"]["Isotropic"],
                    anisotropy_user=self.parameters["Material"]["Myocardium"]["Anisotropic"],
                    active_user=active_dct,
                )

                myocardium_kw.acid = act_curve_id

                self.kw_database.material.append(myocardium_kw)

            elif "atrium" in part.name:
                # add atrium material
                # atrium_kw = MaterialAtrium(mid=part.mid)
                atrium_kw = MaterialHGOMyocardium(
                    mid=part.mid, iso_user=self.parameters["Material"]["Atrium"]
                )

                self.kw_database.material.append(atrium_kw)

            else:
                LOGGER.warning("Assuming same material as atrium for: {0}".format(part.name))

                # general_tissue_kw = MaterialAtrium(mid=part.mid)
                general_tissue_kw = MaterialHGOMyocardium(
                    mid=part.mid, iso_user=self.parameters["Material"]["Atrium"]
                )
                self.kw_database.material.append(general_tissue_kw)

        if add_active:
            # write and add active curve to material database
            time_array, active_stress_array = active_curve("Strocchi2020")

            if self.parameters["Unit"]["Time"] == "ms":
                time_array *= 1000

            active_curve_kw = create_define_curve_kw(
                x=time_array,
                y=active_stress_array,
                curve_name="calcium_concentration",
                curve_id=act_curve_id,
                lcint=15000,
            )

            # y scaling
            active_curve_kw.sfo = self.parameters["Material"]["Myocardium"]["Active"]["ca2ionm"]
            # x offset: prefill duration
            active_curve_kw.offa = self.parameters["Material"]["Myocardium"]["Active"]["Prefill"]
            self.kw_database.material.append(active_curve_kw)

        return

    def _add_cap_bc(self, bc_type: str):
        """Adds boundary condition to the cap.

        Parameters
        ----------
        bc_type : str
            Boundary condition type. Valid bc's include: ["fix_caps", "springs_caps"].
        """
        valid_bcs = ["fix_caps", "springs_caps"]
        if bc_type not in valid_bcs:
            raise ValueError("Cap/Valve boundary condition must be of type: %r" % valid_bcs)

        # create list of cap names where to add the spring b.c
        caps_to_use = []
        if isinstance(self.model, (LeftVentricle, BiVentricle)):
            # use all caps:
            # for cavity in self.model._mesh._cavities:
            #     for cap in cavity.closing_caps:
            #         caps_to_use.append(cap.name)
<<<<<<< HEAD
            caps_to_use = ["mitral-valve", "tricuspid-valve", "pulmonary-valve", "aortic-valve"]
=======
            caps_to_use = [
                "mitral-valve",
                "tricuspid-valve",
                "aortic-valve",
                "pulmonary-valve",
            ]
>>>>>>> bd9bd78e

        elif isinstance(self.model, (FourChamber, FullHeart)):
            caps_to_use = [
                "superior-vena-cava",
                "right-inferior-pulmonary-vein",
                "right-superior-pulmonary-vein",
            ]

        if bc_type == "fix_caps":
            for part in self.model.parts:
                for cap in part.caps:
                    if cap.name in caps_to_use:
                        kw_fix = keywords.BoundarySpcSet()
                        kw_fix.nsid = cap.nsid
                        kw_fix.dofx = 1
                        kw_fix.dofy = 1
                        kw_fix.dofz = 1

                        self.kw_database.boundary_conditions.append(kw_fix)

        # if bc type is springs -> add springs
        # NOTE add to boundary condition db or separate spring db?
        elif bc_type == "springs_caps":

            part_id = self.get_unique_part_id()
            section_id = self.get_unique_section_id()
            mat_id = self.get_unique_mat_id()

            if isinstance(self.model, (LeftVentricle, BiVentricle)):
                spring_stiffness = self.parameters["Boundary Condition"]["Valve Spring"][
                    "BV"
                ]  # kPa/mm

            elif isinstance(self.model, (FourChamber, FullHeart)):
                spring_stiffness = self.parameters["Boundary Condition"]["Valve Spring"][
                    "4C"
                ]  # kPa/mm

            scale_factor_normal = self.parameters["Boundary Condition"]["Normal Scale factor"]
            scale_factor_radial = self.parameters["Boundary Condition"]["Radial Scale factor"]

            part_kw = keywords.Part()
            part_df = pd.DataFrame(
                {
                    "pid": [part_id],
                    "secid": [section_id],
                    "mid": [mat_id],
                    "heading": ["SupportSpring"],
                }
            )
            part_kw.parts = part_df

            section_kw = keywords.SectionDiscrete(secid=section_id, cdl=0, tdl=0)

            mat_kw = keywords.MatSpringElastic(mid=mat_id, k=spring_stiffness)

            self.kw_database.boundary_conditions.append(part_kw)
            self.kw_database.boundary_conditions.append(section_kw)
            self.kw_database.boundary_conditions.append(mat_kw)

            # add springs for each cap
            caps = [cap for part in self.model.parts for cap in part.caps]
            for cap in caps:
                if cap.name in caps_to_use:
                    self._add_springs_cap_edge(
                        cap,
                        part_id,
                        scale_factor_normal,
                        scale_factor_radial,
                    )

        return

    def _add_springs_cap_edge(
        self,
        cap: Cap,
        part_id: int,
        scale_factor_normal: float,
        scale_factor_radial: float,
    ):
        """Adds springs to the cap nodes and appends these
        to the boundary condition database
        """
        # -------------------------------------------------------------------
        LOGGER.debug("Adding spring b.c. for cap: %s" % cap.name)

        # NOTE: may want to extent the node ids to include adjacent nodes
        # num_nodes_edge = len(cap.node_ids)
        mesh = self.model.mesh
        #
        # attached_nodes = cap.node_ids
        #
        for boundary in mesh.boundaries:
            if cap.name.split("-")[0] in boundary.name:
                attached_nodes = boundary.node_ids
                break
        # -------------------------------------------------------------------

        # compute nodal areas:
        # 1. write vtk of volume, 2. read vtk, 3. extract surface, 4. compute nodal areas
        # NOTE: Should do this only once and not for every cap/valve involved
        filename = os.path.join(self.model.info.workdir, "temp_volume_mesh.vtk")
        mesh.write_to_vtk(filename)
        mesh_vtk = vtkmethods.read_vtk_unstructuredgrid_file(filename)
        os.remove(filename)

        surface_vtk = vtkmethods.vtk_surface_filter(mesh_vtk, True)
        nodal_areas = vtkmethods.compute_surface_nodal_area(surface_vtk)
        surface_obj = dsa.WrapDataObject(surface_vtk)
        surface_global_node_ids = surface_obj.PointData["GlobalPointIds"]

        # select only those nodal areas which match the cap node ids
        idx_select = np.nonzero(attached_nodes[:, None] == surface_global_node_ids)[1]
        nodal_areas = nodal_areas[idx_select]

        # scaled spring stiffness by nodal area
        scale_factor_normal *= nodal_areas
        scale_factor_radial *= nodal_areas

        # add part, section discrete, mat spring, sd_orientiation
        # element discrete

        # compute the radial components
        sd_orientations_radial = mesh.nodes[attached_nodes, :] - cap.centroid

        # normalize
        norms = np.linalg.norm(sd_orientations_radial, axis=1)
        sd_orientations_radial = sd_orientations_radial / norms[:, None]

        # add sd direction normal to plane
        vector_id_normal = self.id_offset["vector"]
        sd_orientation_normal_kw = create_define_sd_orientation_kw(
            vectors=cap.normal, vector_id_offset=vector_id_normal, iop=0
        )
        vector_id_normal += 1
        self.id_offset["vector"] += 1

        # add sd direction radial to nodes
        sd_orientation_radial_kw = create_define_sd_orientation_kw(
            vectors=sd_orientations_radial,
            vector_id_offset=self.id_offset["vector"],
            iop=0,
        )

        vector_ids_radial = sd_orientation_radial_kw.vectors["vid"].to_numpy()
        self.id_offset["vector"] = vector_ids_radial[-1]

        # create discrete elements for normal direction
        nodes_discrete_elements = np.array(
            [attached_nodes + 1, np.zeros(len(attached_nodes))], dtype=int
        ).T
        vector_ids_normal = np.ones(len(attached_nodes), dtype=int) * vector_id_normal

        discrete_element_normal_kw = create_discrete_elements_kw(
            nodes=nodes_discrete_elements,
            part_id=part_id,
            vector_ids=vector_ids_normal,
            scale_factor=scale_factor_normal,
            element_id_offset=self.id_offset["element"]["discrete"],
        )

        self.id_offset["element"]["discrete"] = discrete_element_normal_kw.elements[
            "eid"
        ].to_numpy()[-1]

        # discrete elements for radial direction
        discrete_element_radial_kw = create_discrete_elements_kw(
            nodes=nodes_discrete_elements,
            part_id=part_id,
            vector_ids=vector_ids_radial,
            scale_factor=scale_factor_radial,
            element_id_offset=self.id_offset["element"]["discrete"],
        )

        self.id_offset["element"]["discrete"] = discrete_element_radial_kw.elements[
            "eid"
        ].to_numpy()[-1]

        # append to the database
        self.kw_database.boundary_conditions.append(sd_orientation_normal_kw)
        self.kw_database.boundary_conditions.append(sd_orientation_radial_kw)

        self.kw_database.boundary_conditions.append(discrete_element_normal_kw)
        self.kw_database.boundary_conditions.append(discrete_element_radial_kw)

        return

    def _add_pericardium_bc(self):
        """Adds the pericardium. Uses the universal ventricular longitudinal coordinate
        and a sigmoid penalty function. Strocchi et al 2020 doi: 10.1016/j.jbiomech.2020.109645.
        """

        def _sigmoid(z):
            """sigmoid function to scale spring coefficient"""
            return 1 / (1 + np.exp(-z))

        # compute penalty function
        uvc_l = self.model.mesh.point_data["uvc_longitudinal"]

        if np.any(uvc_l < 0):
            LOGGER.warning(
                "Negative normalized longitudinal coordinate detected."
                "Changing {0} negative uvc_l values to 1".format(np.sum((uvc_l < 0))),
            )

        uvc_l[uvc_l < 0] = 1
        penalty = (
            -_sigmoid(
                (abs(uvc_l) - self.parameters["Pericardium"]["Penalty function"][0])
                * self.parameters["Pericardium"]["Penalty function"][1]
            )
            + 1
        )

        # collect all pericardium nodes:
        epicardium_nodes = np.empty(0, dtype=int)
        epicardium_faces = np.empty((0, 3), dtype=int)
        LOGGER.debug("Collecting epicardium nodesets of ventricles:")
        ventricles = [part for part in self.model.parts if "ventricle" in part.name]
        epicardium_surfaces = [ventricle.epicardium for ventricle in ventricles]

        for surface in epicardium_surfaces:
            epicardium_nodes = np.append(epicardium_nodes, surface.node_ids)
            epicardium_faces = np.vstack([epicardium_faces, surface.faces])

        # NOTE: some duplicates may exist - fix this in preprocessor
        _, idx, counts = np.unique(epicardium_nodes, return_index=True, return_counts=True)
        if np.any(counts > 1):
            LOGGER.warning("Duplicate nodes found in pericardium")
        epicardium_nodes = epicardium_nodes[np.sort(idx)]

        # select only nodes that are on the epicardium and penalty factor > 0.1
        pericardium_nodes = epicardium_nodes[penalty[epicardium_nodes] > 0.001]

        spring_stiffness = self.parameters["Pericardium"]["Spring Stiffness"]  # kPA/mm
        # compute nodal areas:
        # NOTE: can be simplified
        filename = os.path.join(self.model.info.workdir, "temp_volume_mesh.vtk")
        self.model.mesh.write_to_vtk(filename)
        mesh_vtk = vtkmethods.read_vtk_unstructuredgrid_file(filename)
        os.remove(filename)
        vtk_surface = vtkmethods.vtk_surface_filter(mesh_vtk, True)
        nodal_areas = vtkmethods.compute_surface_nodal_area(vtk_surface)

        surface_obj = dsa.WrapDataObject(vtk_surface)
        surface_global_node_ids = surface_obj.PointData["GlobalPointIds"]

        # select only those nodal areas which match the pericardium node ids
        idx_select = np.nonzero(pericardium_nodes[:, None] == surface_global_node_ids)[1]
        nodal_areas = nodal_areas[idx_select]

        # compute scale factor
        scale_factors = nodal_areas * penalty[pericardium_nodes]

        # write to file
        # np.savetxt(
        #     os.path.join(self.model.info.workdir, "pericardium.txt"),
        #     np.concatenate(
        #         (
        #             self.model.mesh.nodes[pericardium_nodes, :],
        #             penalty[pericardium_nodes].reshape(-1, 1),
        #             scale_factors.reshape(-1, 1),
        #         ),
        #         axis=1,
        #     ),
        #     delimiter=",",
        # )

        # keywords
        # NOTE: Need to be made dynamic
        part_id = self.get_unique_part_id()
        section_id = self.get_unique_section_id()
        mat_id = self.get_unique_mat_id()

        part_kw = keywords.Part()
        part_kw.parts = pd.DataFrame(
            {"heading": ["Pericardium"], "pid": [part_id], "secid": [section_id], "mid": [mat_id]}
        )
        section_kw = keywords.SectionDiscrete(secid=section_id, cdl=0, tdl=0)
        mat_kw = keywords.MatSpringElastic(mid=mat_id, k=spring_stiffness)

        # 1: "omni-directional": equal springs in x,y, and z
        # 2: "apex-mitral-drection": one spring in apex-mitral valve direction
        spring_type = self.parameters["Pericardium"]["Spring Type"]

        if spring_type == "omni-directional":
            # create three unit vectors
            sd_orientation_kw = create_define_sd_orientation_kw(
                vectors=np.eye(3), vector_id_offset=self.id_offset["vector"]
            )

            self.id_offset["vector"] = sd_orientation_kw.vectors["vid"].to_numpy()[-1]
            # create discrete elements for each node and for each direction
            vector_ids = sd_orientation_kw.vectors["vid"].to_numpy()
            num_nodes = len(pericardium_nodes)
            vector_ids = np.tile(vector_ids, num_nodes)
            nodes = np.repeat(pericardium_nodes + 1, 3)
            nodes = np.vstack([nodes, np.zeros(len(nodes))])
            nodes = nodes.T
            scale_factors = np.repeat(scale_factors, 3)

        elif spring_type == "apex-mitral-direction":
            # get center of mitral valve
            left_ventricle = self.model.get_part("Left ventricle")
            apex_node_coordinates = left_ventricle.apex_points[0].xyz
            # midpoint between aortic and mitral valve
            center = np.mean([c.centroid for c in left_ventricle.caps], axis=0)

            # define spring orientation from apex to mitral valve
            orientation = center - apex_node_coordinates
            orientation /= np.linalg.norm(orientation)

            sd_orientation_kw = create_define_sd_orientation_kw(
                vectors=orientation, vector_id_offset=self.id_offset["vector"]
            )
            self.id_offset["vector"] = sd_orientation_kw.vectors["vid"].to_numpy()[-1]

            vector_ids = sd_orientation_kw.vectors["vid"].to_numpy()
            num_nodes = len(pericardium_nodes)
            vector_ids = np.tile(vector_ids, num_nodes)
            nodes = pericardium_nodes + 1
            nodes = np.vstack([nodes, np.zeros(len(nodes))])
            nodes = nodes.T

        # create discrete elements
        discrete_element_kw = create_discrete_elements_kw(
            nodes=nodes,
            part_id=part_id,
            vector_ids=vector_ids,
            scale_factor=scale_factors,
            element_id_offset=self.id_offset["element"]["discrete"],
        )
        # add offset
        self.id_offset["element"]["discrete"] = discrete_element_kw.elements["eid"].to_numpy()[-1]

        # add keywords to database
        self.kw_database.pericardium.append(part_kw)
        self.kw_database.pericardium.append(section_kw)
        self.kw_database.pericardium.append(mat_kw)
        self.kw_database.pericardium.append(sd_orientation_kw)
        self.kw_database.pericardium.append(discrete_element_kw)

        return

    def _update_cap_elements_db(self):
        """Updates the database of shell elements. Loops over all
        the defined caps/valves
        """
        # create part for each closing cap
        # used_partids = get_list_of_used_ids(self.kw_database.parts, "PART")
        # used_secids = get_list_of_used_ids(self.kw_database.parts, "SECTION")
        # used_segids = get_list_of_used_ids(self.kw_database.segment_sets, "SET_SEGMENT")

        section_id = self.get_unique_section_id()

        # NOTE should be dynamic
        mat_null_id = self.get_unique_mat_id()

        # material_kw = MaterialCap(mid=mat_null_id)

        material_kw = MaterialAtrium(
            mid=mat_null_id,
            rho=self.parameters["Cap"]["Density"],
            poisson_ratio=self.parameters["Cap"]["nu"],
            c10=self.parameters["Cap"]["c10"],
        )

        section_kw = keywords.SectionShell(
            secid=section_id,
            elform=4,
            shrf=0.8333,
            nip=3,
            t1=self.parameters["Cap"]["Thickness"],
        )

        self.kw_database.cap_elements.append(material_kw)
        self.kw_database.cap_elements.append(section_kw)

        caps = [cap for part in self.model.parts for cap in part.caps]
        # create new part for each cap
        cap_names_used = []
        for cap in caps:
            if cap.name in cap_names_used:
                LOGGER.debug("Already created material for {}: skipping".format(cap.name))
                continue

            cap.pid = self.get_unique_part_id()

            part_kw = keywords.Part()
            part_info = pd.DataFrame(
                {
                    "heading": [cap.name],
                    "pid": [cap.pid],
                    "secid": [section_id],
                    "mid": [mat_null_id],
                }
            )
            part_kw.parts = part_info

            self.kw_database.cap_elements.append(part_kw)
            cap_names_used.append(cap.name)

        # create closing triangles for each cap
        # assumes there are no shells written yet since offset = 0
        shell_id_offset = 0
        cap_names_used = []
        for cap in caps:
            if cap.name in cap_names_used:
                continue

            shell_kw = create_element_shell_keyword(
                shells=cap.triangles + 1,
                part_id=cap.pid,
                id_offset=shell_id_offset,
            )

            self.kw_database.cap_elements.append(shell_kw)

            shell_id_offset = shell_id_offset + cap.triangles.shape[0]
            cap_names_used.append(cap.name)
        return

    def _update_controlvolume_db(self):
        """Prepares the keywords for the control volume feature"""
        # NOTE: Assumes cavity id is reseverd for combined
        # segment set

        # set up control volume keywords and interaction of
        # cavity with ambient. Only do for ventricles
        cavities = [part.cavity for part in self.model.parts if part.cavity]
        for cavity in cavities:
            if "atrium" in cavity.name:
                continue

            cv_kw = keywords.DefineControlVolume()
            cv_kw.id = cavity.surface.id
            cv_kw.sid = cavity.surface.id

            self.kw_database.control_volume.append(cv_kw)

        for cavity in cavities:
            if "atrium" in cavity.name:
                continue

            cvi_kw = keywords.DefineControlVolumeInteraction()
            cvi_kw.id = cavity.surface.id
            cvi_kw.cvid1 = cavity.surface.id
            cvi_kw.cvid2 = 0  # ambient

            # NOTE: static for the moment. Maximum of 2 cavities supported
            # but this is valid for the LeftVentricle, BiVentricle and FourChamber models
            if self.system_model_name == "ClosedLoop":
                if "Left ventricle" in cavity.name:
                    cvi_kw.lcid_ = -10
                elif "Right ventricle" in cavity.name:
                    cvi_kw.lcid_ = -11

            elif self.system_model_name == "ConstantPreloadWindkesselAfterload":
                if "Left ventricle" in cavity.name:
                    cvi_kw.lcid_ = 10
                if "Right ventricle" in cavity.name:
                    cvi_kw.lcid_ = 11

            self.kw_database.control_volume.append(cvi_kw)

        return

    def _update_system_model(self):
        """Updates json system model settings"""
        model_type = self.model.info.model_type

        # closed loop uses a custom executable
        if self.system_model_name == "ClosedLoop":
            LOGGER.warning(
                "Note that this model type requires a custom executable that supports the Closed Loop circulation model!"
            )
            if isinstance(self.model, (BiVentricle, FourChamber, FullHeart)):
                file_path = os.path.join(
                    Path(__file__).parent.absolute(),
                    "templates",
                    "system_model_settings_bv.json",
                )

            elif isinstance(self.model, LeftVentricle):
                file_path = os.path.join(
                    Path(__file__).parent.absolute(),
                    "templates",
                    "system_model_settings_lv.json",
                )

            fid = open(file_path)
            sys_settings = json.load(fid)

            # update the volumes
            sys_settings["SystemModelInitialValues"]["UnstressedVolumes"][
                "lv"
            ] = self.model.get_part("Left ventricle").cavity.volume

            if isinstance(self.model, (BiVentricle, FourChamber, FullHeart)):
                sys_settings["SystemModelInitialValues"]["UnstressedVolumes"][
                    "rv"
                ] = self.model.get_part("Right ventricle").cavity.volume

            self.system_model_json = sys_settings

        # otherwise add the define function
        elif self.system_model_name == "ConstantPreloadWindkesselAfterload":
            from ansys.heart.writer.system_models import define_function_windkessel

            if self.system_model_name != self.parameters["Circulation System"]["Name"]:
                LOGGER.error("Circulation system parameters cannot be rad from Json")

            for cavity in self.model.cavities:
                if "Left ventricle" in cavity.name:

                    define_function_wk = define_function_windkessel(
                        function_id=10,
                        function_name="constant_preload_windkessel_afterload_left",
                        implicit=True,
                        constants=self.parameters["Circulation System"]["Left Ventricle"][
                            "Constant"
                        ],
                        initialvalues=self.parameters["Circulation System"]["Left Ventricle"][
                            "Initial Value"
                        ],
                    )
                    self.kw_database.control_volume.append(define_function_wk)

                elif "Right ventricle" in cavity.name:

                    define_function_wk = define_function_windkessel(
                        function_id=11,
                        function_name="constant_preload_windkessel_afterload_right",
                        implicit=True,
                        constants=self.parameters["Circulation System"]["Right Ventricle"][
                            "Constant"
                        ],
                        initialvalues=self.parameters["Circulation System"]["Right Ventricle"][
                            "Initial Value"
                        ],
                    )
                    self.kw_database.control_volume.append(define_function_wk)

        return

    def _add_enddiastolic_pressure_bc(self, pressure_lv: float = 1, pressure_rv: float = 1):
        """Adds end diastolic pressure boundary condition on the left and right endocardium"""

        # create unit load curve
        load_curve_id = self.get_unique_curve_id()
        load_curve_kw = create_define_curve_kw(
            [0, 1, 1.001], [0, 1, 0], "unit load curve", load_curve_id, 100
        )

        if self.parameters["Unit"]["Time"] == "ms":
            load_curve_kw.sfa = 1000  # x scaling: to Millisecond

        # append unit curve to main.k
        self.kw_database.main.append(load_curve_kw)

        # create *LOAD_SEGMENT_SETS for each ventricular cavity
        cavities = [part.cavity for part in self.model.parts if part.cavity]
        for cavity in cavities:
            if "atrium" in cavity.name:
                continue

            if cavity.name == "Left ventricle":
                scale_factor = pressure_lv
                seg_id = cavity.surface.id
            elif cavity.name == "Right ventricle":
                scale_factor = pressure_rv
                seg_id = cavity.surface.id
            load_segset_kw = keywords.LoadSegmentSet(
                ssid=seg_id, lcid=load_curve_id, sf=scale_factor
            )
            self.kw_database.main.append(load_segset_kw)

        return


class ZeroPressureMechanicsDynaWriter(MechanicsDynaWriter):
    """Derived from MechanicsDynaWriter and consequently derives all keywords relevant
    for simulations involving mechanics. This class does not use write the
    control volume keywords but adds the keyword for computing the stress
    free configuration based on left/right cavity pressures instead"""

    def __init__(self, model: HeartModel) -> None:
        super().__init__(model)

        self.kw_database = MechanicsDecks()
        """Collection of keyword decks relevant for mechanics"""

        return

    def update(self):
        """Formats the keywords and stores these in the
        respective keyword databases. Overwrites the update method
        of MechanicsDynaWriter such that it yields a valid input deck
        for a zero-pressure simulation
        """

        self._update_main_db(add_damping=False)

        self.kw_database.main.title = self.model.info.model_type + " zero-pressure"

        self._update_node_db()
        self._update_parts_db()
        self._update_solid_elements_db()
        self._update_segmentsets_db()
        self._update_nodesets_db()
        self._update_material_db(add_active=False)

        # for boundary conditions
        # self._update_boundary_conditions_db()
        self._add_cap_bc(bc_type="fix_caps")
        self._add_pericardium_bc()

        self._update_cap_elements_db()

        # # Approximate end-diastolic pressures
        pressure_lv = self.parameters["ED pressure"]["Left Ventricle"]  # kPa
        pressure_rv = self.parameters["ED pressure"]["Right Ventricle"]  # kPa

        self._add_enddiastolic_pressure_bc(pressure_lv=pressure_lv, pressure_rv=pressure_rv)

        # zerop key words
        self._add_control_reference_configuration()

        self._get_list_of_includes()
        self._add_includes()

        return

    def export(self, export_directory: str):
        """Writes the model to files"""
        tstart = time.time()
        LOGGER.debug("Writing all LS-DYNA .k files...")

        if not export_directory:
            export_directory = os.path.join(self.model.info.workdir, "zeropressure")

        if not os.path.isdir(export_directory):
            os.makedirs(export_directory)

        # export .k files
        self.export_databases(export_directory)

        # export segment sets to separate file
        self._export_cavity_segmentsets(export_directory)

        tend = time.time()
        LOGGER.debug("Time spend writing files: {:.2f} s".format(tend - tstart))

        return

    def _add_export_controls(self, dt_output_d3plot: float = 0.5):
        """Rewrite method for zerop export

        Parameters
        ----------
        dt_output_d3plot : float, optional
            Writes full D3PLOT results at this time-step spacing, by default 0.5
        """
        # add output control
        self.kw_database.main.append(keywords.ControlOutput(npopt=1, neecho=1, ikedit=0, iflush=0))

        # add export controls
        # self.kw_database.main.append(keywords.DatabaseElout(dt=0.1, binary=2))
        #
        # self.kw_database.main.append(keywords.DatabaseGlstat(dt=0.1, binary=2))
        #
        # self.kw_database.main.append(keywords.DatabaseMatsum(dt=0.1, binary=2))

        # frequency of full results
        self.kw_database.main.append(keywords.DatabaseBinaryD3Plot(dt=dt_output_d3plot))

        # self.kw_database.main.append(keywords.DatabaseExtentBinary(neiph=27, strflg=1, maxint=0))

        return

    def _add_solution_controls(self, scale_time=1):
        """
        Rewrite method for the zerop simulation
        Returns
        -------

        """
        self.kw_database.main.append(keywords.ControlTermination(endtim=1.0 * scale_time))

        self.kw_database.main.append(keywords.ControlImplicitDynamics(imass=0))
        # self.kw_database.main.append(
        #     keywords.ControlImplicitDynamics(imass=1, gamma=0.6, beta=0.38)
        # )

        # add auto controls
        self.kw_database.main.append(
            keywords.ControlImplicitAuto(iauto=1, dtmin=0.01 * scale_time, dtmax=0.1 * scale_time)
        )

        # add general implicit controls
        self.kw_database.main.append(
            keywords.ControlImplicitGeneral(imflag=1, dt0=0.1 * scale_time)
        )

        # add implicit solution controls: Defaults are OK?
        self.kw_database.main.append(keywords.ControlImplicitSolution())

        # add implicit solver controls
        self.kw_database.main.append(keywords.ControlImplicitSolver())

        # add binout for post-process
        self.kw_database.main.append(keywords.DatabaseNodout(dt=0.2 * scale_time, binary=1))

        # write for all nodes in nodout
        nodeset_id = self.get_unique_nodeset_id()
        kw = keywords.SetNodeGeneral(option="ALL", sid=nodeset_id)

        self.kw_database.main.append(kw)
        kw = keywords.DatabaseHistoryNodeSet(id1=nodeset_id)
        self.kw_database.main.append(kw)
        return

    def _add_control_reference_configuration(self):
        """Adds control reference configuration keyword to main"""
        LOGGER.debug("Adding *CONTROL_REFERENCE_CONFIGURATION to main.k")
        kw = keywords.ControlReferenceConfiguration(maxiter=3, target="nodes.k", method=2, tol=5)

        self.kw_database.main.append(kw)

        return

    # def _add_enddiastolic_pressure_bc(self, pressure_lv: float = 1, pressure_rv: float = 1):
    #     """Adds end diastolic pressure boundary condition on the left and right endocardium"""

    #     # create unit load curve
    #     load_curve_id = 2
    #     load_curve_kw = create_define_curve_kw(
    #         [0, 1], [0, 1], "unit load curve", load_curve_id, 100
    #     )

    #     # append unit curve to main.k
    #     self.kw_database.main.append(load_curve_kw)

    #     # create *LOAD_SEGMENT_SETS for each ventricular cavity
    #     for cavity in self.model._mesh._cavities:

    #         if "atrium" in cavity.name:
    #             continue

    #         if cavity.name == "Left ventricle":
    #             scale_factor = pressure_lv
    #         elif cavity.name == "Right ventricle":
    #             scale_factor = pressure_rv

    #         LOGGER.debug(
    #             "Adding end-diastolic pressure of {0} to {1}".format(scale_factor, cavity.name)
    #         )

    #         seg_ids_to_use = []
    #         # find id of endocardium
    #         for segset in cavity.segment_sets:
    #             if "endocardium" in segset["name"]:
    #                 seg_ids_to_use.append(segset["id"])

    #         # create load segment set for each endocardium segment
    #         for seg_id in seg_ids_to_use:
    #             load_segset_kw = keywords.LoadSegmentSet(
    #                 ssid=seg_id, lcid=load_curve_id, sf=scale_factor
    #             )

    #             # append to main.k
    #             self.kw_database.main.append(load_segset_kw)


class FiberGenerationDynaWriter(MechanicsDynaWriter):
    def __init__(self, model: HeartModel) -> None:
        super().__init__(model)

        self.kw_database = FiberGenerationDecks()
        """Collection of keywords relevant for fiber generation
        """

    def update(self):
        """Updates keyword database for Fiber generation: overwrites the inherited function"""

        ##
        self._update_main_db()  # needs updating

        self._update_node_db()  # can stay the same (could move to base class)
        if isinstance(self.model, (FourChamber, FullHeart)):
            self._keep_ventricles()

        self._update_parts_db()  # can stay the same (could move to base class++++++++++++++++++++)
        self._update_solid_elements_db(
            add_fibers=False
        )  # can stay the same (could move to base class)
        self._update_material_db()

        self._update_segmentsets_db()  # can stay the same
        self._update_nodesets_db()  # can stay the same

        # # update ep settings
        self._update_ep_settings()
        self._update_create_fibers()

        self._get_list_of_includes()
        self._add_includes()

        return

    def export(self, export_directory: str):
        """Writes the model to files"""
        tstart = time.time()
        LOGGER.debug("Writing all LS-DYNA .k files...")

        if not export_directory:
            export_directory = self.model.info.workdir

        if not os.path.isdir(export_directory):
            os.makedirs(export_directory)

        # export .k files
        self.export_databases(export_directory)

        tend = time.time()
        LOGGER.debug("Time spend writing files: {:.2f} s".format(tend - tstart))

        return

    def _update_material_db(self):
        """Adds simple linear elastic and orthotropic EM material for each defined part"""
        # collect myocardium and septum parts
        ventricles = [part for part in self.model.parts if "ventricle" in part.name]
        if isinstance(self.model, (BiVentricle, FourChamber, FullHeart)):
            septum = self.model.get_part("Septum")
            parts = ventricles + [septum]
        else:
            parts = ventricles

        for part in parts:
            element_ids = part.element_ids
            em_mat_id = self.get_unique_mat_id()
            self.kw_database.material.extend(
                [
                    keywords.MatElastic(mid=em_mat_id, ro=1e-6, e=1),
                    custom_keywords.EmMat003(
                        mid=em_mat_id,
                        mtype=2,
                        sigma11=5.0e-4,
                        sigma22=1.0e-4,
                        sigma33=1.0e-4,
                        beta=0.14,
                        cm=0.01,
                        aopt=2.0,
                        lambda_=0.5,
                        a1=0,
                        a2=0,
                        a3=0,
                        d1=0,
                        d2=-1,
                        d3=0,
                    ),
                    custom_keywords.EmEpCellmodelTomek(mid=em_mat_id),
                ]
            )

        return

    def _update_ep_settings(self):
        """Adds the settings for the electrophysiology solver"""

        self.kw_database.ep_settings.append(
            keywords.EmControl(
                emsol=11, numls=4, macrodt=1, dimtype=None, nperio=None, ncylbem=None
            )
        )

        # use defaults
        self.kw_database.ep_settings.append(custom_keywords.EmControlEp())

        # max iter should be int
        self.kw_database.ep_settings.append(
            keywords.EmSolverFem(reltol=1e-6, maxite=int(1e4), precon=2)
        )

        self.kw_database.ep_settings.append(keywords.EmOutput(mats=1, matf=1, sols=1, solf=1))

        return

    def _update_create_fibers(self):
        """Updates the keywords for fiber generation"""

        # collect relevant node and segment sets.
        # node set: apex, base
        # node set: endocardium, epicardium
        # NOTE: could be better if basal nodes are extracted in the preprocessor
        # since that would allow you to robustly extract these nodessets using the
        # input data
        # The below is relevant for all models.
        nodes_base = np.empty(0, dtype=int)
        node_set_ids_endo = []  # relevant for both models
        node_sets_ids_epi = []  # relevant for both models
        node_set_ids_epi_and_rseptum = []  # only relevant for bv, 4c and full model

        # list of ventricular parts
        ventricles = [part for part in self.model.parts if "ventricle" in part.name]
        septum = self.model.get_part("Septum")

        # collect node set ids (already generated previously)
        node_set_ids_endo = [ventricle.endocardium.nsid for ventricle in ventricles]
        node_sets_ids_epi = [ventricle.epicardium.nsid for ventricle in ventricles]
        node_set_id_lv_endo = self.model.get_part("Left ventricle").endocardium.id

        if isinstance(self.model, (BiVentricle, FourChamber, FullHeart)):
            surfaces = [surface for p in self.model.parts for surface in p.surfaces]
            for surface in surfaces:
                if "septum" in surface.name and "endocardium" in surface.name:
                    node_set_ids_epi_and_rseptum = node_sets_ids_epi + [surface.id]
                    break

        for part in self.model.parts:
            for cap in part.caps:
                nodes_base = np.append(nodes_base, cap.node_ids)

        # apex id [0] endocardium, [1] epicardum
        apex_point = self.model.get_part("Left ventricle").apex_points[1]
        if "epicardium" not in apex_point.name:
            raise ValueError("Expecting a point on the epicardium")
        node_apex = apex_point.node_id

        # validate node set by removing nodes not part of the model without ventricles
        tet_ids_ventricles = np.empty((0), dtype=int)
        if septum:
            parts = ventricles + [septum]
        else:
            parts = ventricles

        for part in parts:
            tet_ids_ventricles = np.append(tet_ids_ventricles, part.element_ids)
        tetra_ventricles = self.model.mesh.tetrahedrons[tet_ids_ventricles, :]

        # remove nodes that occur just in atrial part
        mask = np.isin(nodes_base, tetra_ventricles, invert=True)
        LOGGER.debug("Removing {0} nodes from base nodes".format(np.sum(mask)))
        nodes_base = nodes_base[np.invert(mask)]

        # create set parts for lv and rv myocardium
        myocardium_part_ids = [ventricle.pid for ventricle in ventricles]

        # switch between the various models to generate valid input decks
        if isinstance(self.model, LeftVentricle):
            LOGGER.warning("Model type %s in development " % self.model.info.model_type)

            # Define part set for myocardium
            part_list1_kw = keywords.SetPartList(
                sid=1,
            )
            part_list1_kw.parts._data = myocardium_part_ids
            part_list1_kw.options["TITLE"].active = True
            part_list1_kw.title = "myocardium_all"

            self.kw_database.create_fiber.extend(
                [
                    part_list1_kw,
                ]
            )

            # combine node sets endocardium uing *SET_NODE_ADD:
            node_set_id_all_endocardium = self.get_unique_nodeset_id()

            set_add_kw = keywords.SetNodeAdd(sid=node_set_id_all_endocardium)
            set_add_kw.options["TITLE"].active = True
            set_add_kw.title = "all_endocardium_segments"
            set_add_kw.nodes._data = node_set_ids_endo

            self.kw_database.create_fiber.append(set_add_kw)

            # combine node sets epicardium:
            node_set_id_all_epicardium = self.get_unique_nodeset_id()
            set_add_kw = keywords.SetNodeAdd(sid=node_set_id_all_epicardium)
            set_add_kw.options["TITLE"].active = True
            set_add_kw.title = "all_epicardium_segments"
            set_add_kw.nodes._data = node_sets_ids_epi

            self.kw_database.create_fiber.append(set_add_kw)

            node_set_id_base = self.get_unique_nodeset_id()
            node_set_id_apex = self.get_unique_nodeset_id()

            # create node-sets for base and apex
            node_set_base_kw = create_node_set_keyword(
                node_ids=nodes_base + 1, node_set_id=node_set_id_base, title="base nodes"
            )
            node_set_apex_kw = create_node_set_keyword(
                node_ids=node_apex + 1, node_set_id=node_set_id_apex, title="apex node"
            )

            self.kw_database.create_fiber.extend([node_set_base_kw, node_set_apex_kw])

            # Set up *EM_EP_FIBERINITIAL keyword
            # apex > base
            self.kw_database.create_fiber.append(
                custom_keywords.EmEpFiberinitial(
                    id=1,
                    partid=1,  # set part id 1: myocardium
                    stype=2,  # set type 2 == nodes
                    ssid1=node_set_id_base,
                    ssid2=node_set_id_apex,
                )
            )

            # all epicardium > all endocardium
            self.kw_database.create_fiber.append(
                custom_keywords.EmEpFiberinitial(
                    id=2,
                    partid=1,  # set part id 1: myocardium
                    stype=2,  # set type 1 == segment set, set type 2 == node set
                    ssid1=node_set_id_all_epicardium,
                    ssid2=node_set_id_all_endocardium,
                )
            )

            # add *EM_EP_CREATEFIBERORIENTATION keywords
            self.kw_database.create_fiber.append(
                custom_keywords.EmEpCreatefiberorientation(
                    partsid=1, solvid1=1, solvid2=2, alpha=-101, beta=-102, wfile=1, prerun=1
                )
            )

            # define functions:
            from ansys.heart.writer.define_function_strings import function1, function2, function3

            self.kw_database.create_fiber.append(
                keywords.DefineFunction(fid=101, function=function1)
            )
            self.kw_database.create_fiber.append(
                keywords.DefineFunction(fid=102, function=function2)
            )

        elif isinstance(self.model, (BiVentricle, FourChamber, FullHeart)):
            LOGGER.warning("Model type %s under development " % self.model.info.model_type)

            septum_part_ids = [self.model.get_part("Septum").pid]

            # Define part set for myocardium
            part_list1_kw = keywords.SetPartList(
                sid=1,
            )
            part_list1_kw.parts._data = myocardium_part_ids
            part_list1_kw.options["TITLE"].active = True
            part_list1_kw.title = "myocardium_all"

            # Define part set for septum
            part_list2_kw = keywords.SetPartList(
                sid=2,
            )
            part_list2_kw.options["TITLE"].active = True
            part_list2_kw.title = "septum"
            part_list2_kw.parts._data = septum_part_ids

            self.kw_database.create_fiber.extend([part_list1_kw, part_list2_kw])

            # combine node sets endocardium uing *SET_SEGMENT_ADD:
            node_set_id_all_endocardium = self.get_unique_nodeset_id()
            set_add_kw = keywords.SetNodeAdd(sid=node_set_id_all_endocardium)

            set_add_kw.options["TITLE"].active = True
            set_add_kw.title = "all_endocardium_segments"
            set_add_kw.nodes._data = node_set_ids_endo

            self.kw_database.create_fiber.append(set_add_kw)

            # combine node sets epicardium:
            node_set_id_all_epicardium = self.get_unique_nodeset_id()
            set_add_kw = keywords.SetNodeAdd(sid=node_set_id_all_epicardium)

            set_add_kw.options["TITLE"].active = True
            set_add_kw.title = "all_epicardium_segments"
            set_add_kw.nodes._data = node_sets_ids_epi

            self.kw_database.create_fiber.append(set_add_kw)

            # combine node sets epicardium and septum:
            node_set_all_but_left_endocardium = self.get_unique_nodeset_id()
            set_add_kw = keywords.SetNodeAdd(sid=node_set_all_but_left_endocardium)

            set_add_kw.options["TITLE"].active = True
            set_add_kw.title = "all_but_left_endocardium"
            set_add_kw.nodes._data = node_set_ids_epi_and_rseptum

            self.kw_database.create_fiber.append(set_add_kw)

            node_set_id_base = self.get_unique_nodeset_id()
            node_set_id_apex = self.get_unique_nodeset_id() + 1
            # create node-sets for base and apex
            node_set_base_kw = create_node_set_keyword(
                node_ids=nodes_base + 1, node_set_id=node_set_id_base, title="base nodes"
            )
            node_set_apex_kw = create_node_set_keyword(
                node_ids=node_apex + 1, node_set_id=node_set_id_apex, title="apex node"
            )

            self.kw_database.create_fiber.extend([node_set_base_kw, node_set_apex_kw])

            # Set up *EM_EP_FIBERINITIAL keyword
            # apex > base
            self.kw_database.create_fiber.append(
                custom_keywords.EmEpFiberinitial(
                    id=1,
                    partid=1,  # set part id 1: myocardium
                    stype=2,  # set type 2 == nodes
                    ssid1=node_set_id_base,
                    ssid2=node_set_id_apex,
                )
            )

            # all epicardium > all endocardium
            self.kw_database.create_fiber.append(
                custom_keywords.EmEpFiberinitial(
                    id=2,
                    partid=1,  # set part id 1: myocardium
                    stype=2,  # set type 1 == segment set, set type 2 == node set
                    ssid1=node_set_id_all_epicardium,
                    ssid2=node_set_id_all_endocardium,
                )
            )

            # all epicardium > endocardium left ventricle
            self.kw_database.create_fiber.append(
                custom_keywords.EmEpFiberinitial(
                    id=3,
                    partid=2,  # set part id 2: septum
                    stype=2,  # set type 1 == segment set
                    ssid1=node_set_all_but_left_endocardium,
                    ssid2=node_set_id_lv_endo,
                )
            )

            # add *EM_EP_CREATEFIBERORIENTATION keywords
            self.kw_database.create_fiber.append(
                custom_keywords.EmEpCreatefiberorientation(
                    partsid=1, solvid1=1, solvid2=2, alpha=-101, beta=-102, wfile=1, prerun=1
                )
            )
            # add *EM_EP_CREATEFIBERORIENTATION keywords
            self.kw_database.create_fiber.append(
                custom_keywords.EmEpCreatefiberorientation(
                    partsid=2, solvid1=1, solvid2=3, alpha=-101, beta=-103, wfile=1, prerun=1
                )
            )

            # define functions:
            from ansys.heart.writer.define_function_strings import function1, function2, function3

            self.kw_database.create_fiber.append(
                keywords.DefineFunction(fid=101, function=function1)
            )
            self.kw_database.create_fiber.append(
                keywords.DefineFunction(fid=102, function=function2)
            )
            self.kw_database.create_fiber.append(
                keywords.DefineFunction(fid=103, function=function3)
            )

    def _update_main_db(self):
        self.kw_database.main.append(keywords.ControlTimestep(dtinit=1.0, dt2ms=1.0))

        self.kw_database.main.append(keywords.ControlTermination(endtim=10))

        self.kw_database.main.append(keywords.DatabaseBinaryD3Plot(dt=1.0))

        return


class PurkinjeGenerationDynaWriter(MechanicsDynaWriter):
    def __init__(self, model: HeartModel) -> None:
        super().__init__(model)

        self.kw_database = PurkinjeGenerationDecks()
        """Collection of keywords relevant for Purkinje generation
        """

    def update(self):
        """Updates keyword database for Purkinje generation: overwrites the inherited function"""

        ##
        self._update_main_db()  # needs updating

        self._update_node_db()  # can stay the same (could move to base class)
        if isinstance(self.model, (FourChamber, FullHeart)):
            self._keep_ventricles()

        self._update_parts_db()  # can stay the same (could move to base class++++++++++++++++++++)
        self._update_solid_elements_db(
            add_fibers=False
        )  # can stay the same (could move to base class)
        self._update_material_db()

        self._update_segmentsets_db()  # can stay the same
        self._update_nodesets_db()  # can stay the same

        # update ep settings
        self._update_ep_settings()
        self._update_create_Purkinje()

        self._get_list_of_includes()
        self._add_includes()

        return

    def export(self, export_directory: str):
        """Writes the model to files"""
        tstart = time.time()
        LOGGER.debug("Writing all LS-DYNA .k files...")

        if not export_directory:
            export_directory = self.model.info.workdir

        if not os.path.isdir(export_directory):
            os.makedirs(export_directory)

        # export .k files
        self.export_databases(export_directory)

        tend = time.time()
        LOGGER.debug("Time spend writing files: {:.2f} s".format(tend - tstart))

        return

    def _update_material_db(self):
        """Adds simple linear elastic material for each defined part"""
        for part in self.model.parts:
            part.element_ids
            em_mat_id = part.pid
            self.kw_database.material.extend(
                [
                    keywords.MatElastic(mid=em_mat_id, ro=1e-6, e=1),
                    custom_keywords.EmMat003(
                        mid=em_mat_id,
                        mtype=2,
                        sigma11=5.0e-4,
                        sigma22=1.0e-4,
                        sigma33=1.0e-4,
                        beta=0.14,
                        cm=0.01,
                        aopt=2.0,
                        lambda_=0.5,
                        a1=0,
                        a2=0,
                        a3=0,
                        d1=0,
                        d2=-1,
                        d3=0,
                    ),
                ]
            )

    def _update_ep_settings(self):
        """Adds the settings for the electrophysiology solver"""

        self.kw_database.ep_settings.append(
            keywords.EmControl(
                emsol=11, numls=4, macrodt=1, dimtype=None, nperio=None, ncylbem=None
            )
        )

        self.kw_database.ep_settings.append(keywords.EmOutput(mats=1, matf=1, sols=1, solf=1))

        return

    def _update_create_Purkinje(self):
        """Updates the keywords for Purkinje generation"""

        # collect relevant node and segment sets.
        # node set: apex, base
        # node set: endocardium, epicardium
        # NOTE: could be better if basal nodes are extracted in the preprocessor
        # since that would allow you to robustly extract these nodessets using the
        # input data
        # The below is relevant for all models.
        node_apex_left = np.empty(0, dtype=int)
        node_apex_right = np.empty(0, dtype=int)
        edge_id_start_left = np.empty(0, dtype=int)
        edge_id_start_right = np.empty(0, dtype=int)

        # apex_points[0]: endocardium, apex_points[1]: epicardium
        if isinstance(self.model, (LeftVentricle, BiVentricle, FourChamber, FullHeart)):
            node_apex_left = self.model.left_ventricle.apex_points[0].node_id
            segment_set_ids_endo_left = self.model.left_ventricle.endocardium.id

            # check whether point is on edge of endocardium - otherwise pick another node in
            # the same triangle
            endocardium = self.model.left_ventricle.endocardium
            endocardium.get_boundary_edges()
            if np.any(endocardium.boundary_edges == node_apex_left):
                element_id = np.argwhere(np.any(endocardium.faces == node_apex_left, axis=1))[0][0]

                node_apex_left = endocardium.faces[element_id, :][
                    np.argwhere(
                        np.isin(
                            endocardium.faces[element_id, :],
                            endocardium.boundary_edges,
                            invert=True,
                        )
                    )[0][0]
                ]
                LOGGER.warning(
                    "Node id {0} is on edge of {1}. Picking node id {2}".format(
                        self.model.left_ventricle.apex_points[0].node_id,
                        endocardium.name,
                        node_apex_right,
                    )
                )
                self.model.left_ventricle.apex_points[0].node_id = node_apex_left

        if isinstance(self.model, (BiVentricle, FourChamber, FullHeart)):
            node_apex_right = self.model.right_ventricle.apex_points[0].node_id
            segment_set_ids_endo_right = self.model.right_ventricle.endocardium.id

            # check whether point is on edge of endocardium - otherwise pick another node in
            # the same triangle
            endocardium = self.model.right_ventricle.endocardium
            endocardium.get_boundary_edges()
            if np.any(endocardium.boundary_edges == node_apex_right):
                element_id = np.argwhere(np.any(endocardium.faces == node_apex_right, axis=1))[0][0]

                node_apex_right = endocardium.faces[element_id, :][
                    np.argwhere(
                        np.isin(
                            endocardium.faces[element_id, :],
                            endocardium.boundary_edges,
                            invert=True,
                        )
                    )[0][0]
                ]
                LOGGER.warning(
                    "Node id {0} is on edge of {1}. Picking node id {2}".format(
                        self.model.right_ventricle.apex_points[0].node_id,
                        endocardium.name,
                        node_apex_right,
                    )
                )
                self.model.right_ventricle.apex_points[0].node_id = node_apex_right

        # check whether apical points are on the endge of the endocardium

        # NOTE: is this still relevant applicable with the new structure?
        # NOTE: validate node set by removing any nodes that do not occur in either ventricle
        # tet_ids_ventricles = np.empty((0), dtype=int)
        # for cavity in self.model._mesh._cavities:
        #     for element_set in cavity.element_sets:
        #         if "ventricle" in cavity.name:
        #             tet_ids_ventricles = np.append(tet_ids_ventricles, element_set["set"])
        # tetra_ventricles = self.volume_mesh["tetra"][tet_ids_ventricles, :]

        # # remove nodes that occur just in atrial part
        # mask = np.isin(nodes_base, tetra_ventricles, invert=True)
        # LOGGER.debug("Removing {0} nodes from base nodes".format(np.sum(mask)))
        # nodes_base = nodes_base[np.invert(mask)]

        node_set_id_apex_left = self.get_unique_nodeset_id()
        # create node-sets for apex
        node_set_apex_kw = create_node_set_keyword(
            node_ids=[node_apex_left + 1],
            node_set_id=node_set_id_apex_left,
            title="apex node left",
        )

        self.kw_database.node_sets.append(node_set_apex_kw)

        apex_left_coordinates = self.model.mesh.nodes[node_apex_left, :]

        node_id_start_left = (
            self.model.mesh.nodes.shape[0] + 1
        )  # TODO seek for max id rather than number of rows

        edge_id_start_left = self.model.mesh.tetrahedrons.shape[0] + 1

        # Purkinje generation parameters
        self.kw_database.main_left_ventricle.append(
            custom_keywords.EmEpPurkinjeNetwork(
                purkid=1,
                buildnet=1,
                ssid=segment_set_ids_endo_left,
                mid=25,
                pointstx=apex_left_coordinates[0],
                pointsty=apex_left_coordinates[1],
                pointstz=apex_left_coordinates[2],
                edgelen=2,
                ngen=50,
                nbrinit=8,
                nsplit=2,
                inodeid=node_id_start_left,
                iedgeid=edge_id_start_left,  # TODO check if beam elements exist in mesh
            )
        )

        # Add right purkinje only in biventricular or 4chamber models
        if isinstance(self.model, (BiVentricle, FourChamber, FullHeart)):
            LOGGER.warning("Model type %s in development " % self.model.info.model_type)

            node_set_id_apex_right = self.get_unique_nodeset_id()
            # create node-sets for apex
            node_set_apex_kw = create_node_set_keyword(
                node_ids=[node_apex_right + 1],
                node_set_id=node_set_id_apex_right,
                title="apex node right",
            )

            self.kw_database.node_sets.append(node_set_apex_kw)

            apex_right_coordinates = self.model.mesh.nodes[node_apex_right, :]

            node_id_start_right = (
                2 * self.model.mesh.nodes.shape[0]
            )  # TODO find a solution in dyna to better handle id definition

            edge_id_start_right = 2 * self.model.mesh.tetrahedrons.shape[0]

            # Purkinje generation parameters
            self.kw_database.main_right_ventricle.append(
                custom_keywords.EmEpPurkinjeNetwork(
                    purkid=2,
                    buildnet=1,
                    ssid=segment_set_ids_endo_right,
                    mid=26,
                    pointstx=apex_right_coordinates[0],
                    pointsty=apex_right_coordinates[1],
                    pointstz=apex_right_coordinates[2],
                    edgelen=2,
                    ngen=50,
                    nbrinit=8,
                    nsplit=2,
                    inodeid=node_id_start_right,  # TODO check if beam elements exist in mesh
                    iedgeid=edge_id_start_right,
                )
            )

    def _update_main_db(self):

        return

    def _get_list_of_includes(self):
        """Gets a list of files to include in main.k. Ommit any empty decks"""
        for deckname, deck in vars(self.kw_database).items():
            if deckname == "main_left_ventricle" or deckname == "main_right_ventricle":
                continue
            # skip if no keywords are present in the deck
            if len(deck.keywords) == 0:
                LOGGER.debug("No keywords in deck: {0}".format(deckname))
                continue
            self.include_files.append(deckname)
        return

    def _add_includes(self):
        """Adds *INCLUDE keywords"""
        for include_file in self.include_files:
            filename_to_include = include_file + ".k"
            self.kw_database.main_left_ventricle.append(
                keywords.Include(filename=filename_to_include)
            )
            self.kw_database.main_right_ventricle.append(
                keywords.Include(filename=filename_to_include)
            )


if __name__ == "__main__":
    print("protected")<|MERGE_RESOLUTION|>--- conflicted
+++ resolved
@@ -827,16 +827,13 @@
             # for cavity in self.model._mesh._cavities:
             #     for cap in cavity.closing_caps:
             #         caps_to_use.append(cap.name)
-<<<<<<< HEAD
-            caps_to_use = ["mitral-valve", "tricuspid-valve", "pulmonary-valve", "aortic-valve"]
-=======
+
             caps_to_use = [
                 "mitral-valve",
                 "tricuspid-valve",
                 "aortic-valve",
                 "pulmonary-valve",
             ]
->>>>>>> bd9bd78e
 
         elif isinstance(self.model, (FourChamber, FullHeart)):
             caps_to_use = [
