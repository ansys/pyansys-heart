# Copyright (C) 2023 - 2025 ANSYS, Inc. and/or its affiliates.
# SPDX-License-Identifier: MIT
#
#
# Permission is hereby granted, free of charge, to any person obtaining a copy
# of this software and associated documentation files (the "Software"), to deal
# in the Software without restriction, including without limitation the rights
# to use, copy, modify, merge, publish, distribute, sublicense, and/or sell
# copies of the Software, and to permit persons to whom the Software is
# furnished to do so, subject to the following conditions:
#
# The above copyright notice and this permission notice shall be included in all
# copies or substantial portions of the Software.
#
# THE SOFTWARE IS PROVIDED "AS IS", WITHOUT WARRANTY OF ANY KIND, EXPRESS OR
# IMPLIED, INCLUDING BUT NOT LIMITED TO THE WARRANTIES OF MERCHANTABILITY,
# FITNESS FOR A PARTICULAR PURPOSE AND NONINFRINGEMENT. IN NO EVENT SHALL THE
# AUTHORS OR COPYRIGHT HOLDERS BE LIABLE FOR ANY CLAIM, DAMAGES OR OTHER
# LIABILITY, WHETHER IN AN ACTION OF CONTRACT, TORT OR OTHERWISE, ARISING FROM,
# OUT OF OR IN CONNECTION WITH THE SOFTWARE OR THE USE OR OTHER DEALINGS IN THE
# SOFTWARE.

"""Module containing functions to read and write Fluent meshes in HDF5 format."""

import h5py
import numpy as np

from ansys.health.heart import LOG as LOGGER

try:
    import pyvista as pv
except ImportError:
    print("Failed to import PyVista. Try installing with 'pip install pyvista'.")


class _FluentCellZone:
    """Class that stores information of the cell zone."""

    def __init__(
        self, min_id: int = None, max_id: int = None, name: str = None, cid: int = None
    ) -> None:
        self.min_id: int = min_id
        """Minimum cell ID of the cell zone. Indexing starts at 0."""
        self.max_id: int = max_id
        """Maximum cell ID of the cell zone. Indexing starts at 0."""
        self.name: str = name
        """Name of the cell zone."""
        self.id: int = cid
        """ID of the cell zone."""
        self.cells: np.ndarray = None
        """Array of cells for this cell zone."""

        return

    def get_cells(self, all_cells: np.ndarray) -> None:
        """Select the cells between the minimum and maximum ID.

        Notes
        -----
        A list of all cells is required.

        """
        self.cells = all_cells[self.min_id : self.max_id + 1, :]
        return


class _FluentFaceZone:
    """Class that stores information of the face zone."""

    def __init__(
        self,
        min_id: int = None,
        max_id: int = None,
        name: str = None,
        zone_id: int = None,
        zone_type: str = None,
        hdf5_id: int = None,
        faces: np.ndarray = None,
        c0c1: np.ndarray = None,
    ) -> None:
        self.min_id: int = min_id
        """Minimum face ID of the face zone. Indexing starts at 0."""
        self.max_id: int = max_id
        """Maximum face ID of the face zone. Indexing starts at 0."""
        self.name: str = name
        """Name of the face zone."""
        self.id: int = zone_id
        """ID of the face zone."""
        self.zone_type: str = zone_type
        """Type of the face zone."""
        self.faces: np.ndarray = faces
        """Array of faces for the face zone."""
        self.c0c1: np.ndarray = c0c1
        """Array that stores connected cell IDs."""
        self.hdf5_id = hdf5_id
        """ID of the face zone in the HDF5 file."""

        return


class _FluentMesh:
    """Class that stores the Fluent mesh."""

    @property
    def cell_zone_names(self):
        """List of cell zone names of non-empty cell zones."""
        return [cz.name for cz in self.cell_zones if cz is not None]

    @property
    def face_zone_names(self):
        """List of face zone names of non-empty face zones."""
        return [fz.name for fz in self.face_zones if fz is not None]

    @property
    def cell_zone_id_to_name(self):
        """Cell zone ID to name mapping."""
        return {cz.id: cz.name for cz in self.cell_zones if cz is not None}

    @property
    def face_zone_id_to_name(self):
        """Face zone ID to name mapping."""
        return {fz.id: fz.name for fz in self.face_zones if fz is not None}

    def __init__(self, filename: str = None) -> None:
        self.filename: str = filename
        """Path to file."""
        self.fid: h5py.File = None
        """File iID to H5PY file."""
        self.nodes: np.ndarray = None
        """All nodes of the mesh."""
        self.faces: np.ndarray = None
        """All faces."""
        self.cells: np.ndarray = None
        """All cells."""
        self.cell_ids: np.ndarray = None
        """Array of cell IDs used to define the cell zones."""
        self.cell_zones: list[_FluentCellZone] = []
        """List of cell zones."""
        self.face_zones: list[_FluentFaceZone] = []
        """List of face zones."""
        self._unique_map: np.ndarray = None
        """Map to go from the full node list to the node list without duplicates."""

        pass

    def load_mesh(self, filename: str = None, reconstruct_tetrahedrons: bool = True) -> None:
        """Load the mesh from the HDF5 file."""
        if not filename and not self.filename:
            raise FileNotFoundError("Specify a file to read.")

        if self.filename:
            filename = self.filename

        self._open_file(filename)

        self._read_nodes()
        self._read_face_zone_info()
        self._read_all_faces_of_face_zones()
        self._remove_duplicate_nodes()

        if reconstruct_tetrahedrons:
            self._read_cell_zone_info()
            self._read_c0c1_of_face_zones()
            self._convert_interior_faces_to_tetrahedrons()
            self._set_cells_in_cell_zones()
            self._remove_empty_cell_zones()

        self._close_file()
        return

    def clean(self) -> None:
        """Remove all unused nodes."""
        used_node_ids1 = np.unique(
            np.array(np.vstack([fz.faces for fz in self.face_zones]), dtype=int)
        )
        used_node_ids2 = np.unique(np.array(self.cells, dtype=int))
        used_node_ids = np.unique(np.append(used_node_ids1, used_node_ids2))
        mask = np.zeros((self.nodes.shape[0]), dtype=bool)
        mask[used_node_ids] = True

        old_to_new_indices = np.zeros(self.nodes.shape[0], dtype=int) - 1
        old_to_new_indices[used_node_ids] = np.arange(0, used_node_ids.shape[0])

        # remove unused nodes
        self.nodes = self.nodes[used_node_ids, :]
        # reorder cell and face zones accordingly
        self.cells = old_to_new_indices[self.cells]
        for cz in self.cell_zones:
            cz.cells = old_to_new_indices[cz.cells]
        for fz in self.face_zones:
            fz.faces = old_to_new_indices[fz.faces]

        return

    def _remove_duplicate_nodes(self) -> None:
        """Remove duplicate nodes and remap the face zone definitions."""
        self._unique_nodes, _, self._unique_map = np.unique(
            self.nodes,
            axis=0,
            return_index=True,
            return_inverse=True,
        )
        for fz in self.face_zones:
            fz.faces = self._unique_map[fz.faces - 1]
        self.nodes = self._unique_nodes
        return

    def _set_cells_in_cell_zones(self) -> list[_FluentCellZone]:
        """Iterate over the cell zones and assigns cells to them."""
        for cell_zone in self.cell_zones:
            zone_cell_ids = np.arange(cell_zone.min_id, cell_zone.max_id + 1, 1)
            mask = np.isin(self.cell_ids, zone_cell_ids)
            cell_zone.cells = self.cells[mask, :]

        return self.cell_zones

    def _open_file(self, filename: str = None) -> h5py.File:
        """Open the file for reading."""
        if not filename:
            raise ValueError("Specify the input file.")

        if filename[-7:] != ".msh.h5":
            raise FileNotFoundError("File does not have extension '.msh.h5'.")

        self.fid = h5py.File(filename, "r")
        return self.fid

    def _close_file(self) -> None:
        """Close file."""
        self.fid.close()
        return

    def _read_nodes(self) -> None:
        """Read the node fields."""
        self.nodes = np.zeros((0, 3), dtype=float)
        for ii in np.array(self.fid["meshes/1/nodes/coords"]):
            self.nodes = np.vstack([self.nodes, np.array(self.fid["meshes/1/nodes/coords/" + ii])])
        return

    def _read_cell_zone_info(self) -> list[_FluentCellZone]:
        """Initialize the list of cell zones."""
        cell_zone_names = (
            np.array(self.fid["meshes/1/cells/zoneTopology/name"]).tobytes().decode().split(";")
        )
        cell_zone_ids = np.array(self.fid["meshes/1/cells/zoneTopology/id"], dtype=int)
        min_ids = np.array(self.fid["meshes/1/cells/zoneTopology/minId"], dtype=int)
        max_ids = np.array(self.fid["meshes/1/cells/zoneTopology/maxId"], dtype=int)
        cell_zones: list[_FluentCellZone] = []

        for ii in range(0, len(cell_zone_names), 1):
            cell_zones.append(
                _FluentCellZone(
                    name=cell_zone_names[ii],
                    cid=cell_zone_ids[ii],
                    min_id=min_ids[ii],
                    max_id=max_ids[ii],
                )
            )
        self.cell_zones = cell_zones
        return cell_zones

    def _read_face_zone_info(self) -> list[_FluentFaceZone]:
        """Initialize the list of face zones."""
        ids = np.array(self.fid["meshes/1/faces/zoneTopology/id"], dtype=int)
        max_ids = np.array(self.fid["meshes/1/faces/zoneTopology/maxId"], dtype=int)
        min_ids = np.array(self.fid["meshes/1/faces/zoneTopology/minId"], dtype=int)
        names = np.array(self.fid["meshes/1/faces/zoneTopology/name"]).tobytes().decode().split(";")
        zone_types = np.array(self.fid["meshes/1/faces/zoneTopology/zoneType"], dtype=int)
        num_face_zones = len(ids)
        face_zones: list[_FluentFaceZone] = []

        for ii in range(0, num_face_zones, 1):
            face_zones.append(
                _FluentFaceZone(
                    min_id=min_ids[ii],
                    max_id=max_ids[ii],
                    name=names[ii],
                    zone_id=ids[ii],
                    zone_type=zone_types[ii],
                    hdf5_id=ii + 1,
                )
            )
        self.face_zones = face_zones
        return face_zones

    def _read_all_faces_of_face_zones(self) -> list[_FluentFaceZone]:
        """Read the faces of the face zone."""
        for face_zone in self.face_zones:
            subdir = "meshes/1/faces/nodes/" + str(face_zone.hdf5_id) + "/nodes"
            subdir2 = "meshes/1/faces/nodes/" + str(face_zone.hdf5_id) + "/nnodes"
            nnodes = np.array(self.fid[subdir2], dtype=int)
            if not np.all(nnodes == 3):
                raise ValueError("Only triangular meshes are supported.")

            node_ids = np.array(self.fid[subdir], dtype=int)
            num_triangles = int(len(node_ids) / 3)
            face_zone.faces = np.reshape(node_ids, (num_triangles, 3))

        return self.face_zones

    def _read_c0c1_of_face_zones(self) -> list[_FluentFaceZone]:
        """Read the cell connectivity of the face zone. Only do this for interior cells."""
        for face_zone in self.face_zones:
            subdir0 = "meshes/1/faces/c0/" + str(face_zone.hdf5_id)
            subdir1 = "meshes/1/faces/c1/" + str(face_zone.hdf5_id)
            c0c1 = np.array([self.fid[subdir0], self.fid[subdir1]], dtype=int).T
            face_zone.c0c1 = c0c1

        return self.face_zones

    def _convert_interior_faces_to_tetrahedrons(self) -> tuple[np.ndarray, np.ndarray]:
        """Use the c0c1 matrix to get tetrahedrons.

        Notes
        -----
        f1: n1 n2 n3 c0 c1
        f2: n3 n1 n4 c0 c1

        If f1 and f2 are connected to the same face, extract the node not occurring in
        f1. The resulting four nodes will make up the tetrahedron

        Do this for all faces.

        """
        self.cells = np.zeros((0, 4), dtype=int)
        self.cell_ids = np.zeros(0, dtype=int)

        # collect all faces
        faces = np.empty((0, 3), dtype=int)
        c0c1 = np.empty((0, 2), dtype=int)
        for face_zone in self.face_zones:
            faces = np.vstack([faces, face_zone.faces])
            c0c1 = np.vstack([c0c1, face_zone.c0c1])

        c0c1 = c0c1.T.ravel()

        cell_ids1, idx1, counts1 = np.unique(c0c1, return_index=True, return_counts=True)
        cell_ids2, idx2, counts2 = np.unique(np.flipud(c0c1), return_index=True, return_counts=True)

        faces_temp = np.vstack([faces, faces])

        # remove the
        if cell_ids1[0] == 0:
            cell_ids1 = cell_ids1[1:]
            idx1 = idx1[1:]
            idx2 = idx2[1:]

        f1 = faces_temp[idx1, :]
        f2 = np.flipud(faces_temp)[idx2, :]

        # Find node in connected face which completes tetrahedron
        mask = (f2[:, :, None] == f1[:, None, :]).any(-1)
        mask = np.invert(mask)

        if not np.all(np.sum(mask, axis=1) == 1):
            raise ValueError("The two faces do not seem to be connected with the two nodes.")

        tetrahedrons = np.hstack([f1, f2[mask][:, None]])

        cell_ids = cell_ids1

        self.cells = np.vstack([self.cells, tetrahedrons])
        self.cell_ids = np.append(self.cell_ids, cell_ids)

        return tetrahedrons, cell_ids

<<<<<<< HEAD
    # NOTE: no typehint due to lazy import of pyvista
    def _to_vtk(
        self, add_cells: bool = True, add_faces: bool = False, remove_interior_faces: bool = False
    ):
        """Convert mesh to vtk unstructured grid or polydata.

        Parameters
        ----------
        add_cells : bool, optional
            Whether to add cells to the vtk object, by default True
        add_faces : bool, optional
            Whether to add faces to the vtk object, by default False
        remove_interior_faces : bool, optional
            Remove interior faces, by default False
=======
    # NOTE: no typehint due to lazy import of PpyVista
    def _to_vtk(self, add_cells: bool = True, add_faces: bool = False) -> pv.UnstructuredGrid:
        """Convert the mesh to VTK unstructured grid or polydata.

        Parameters
        ----------
        add_cells : bool, default: True
            Whether to add cells to the VTK object.
        add_faces : bool, default: False
            Whether to add faces to the VTK object.
>>>>>>> 2513e2b4

        Returns
        -------
        pv.UnstructuredGrid
            Unstructured grid representation of the Fluent mesh.
        """
        if add_cells and add_faces:
            add_both = True
        else:
            add_both = False

        if add_cells:
            # get cell zone ids.
            cell_zone_ids = np.concatenate(
                [[cz.id] * cz.cells.shape[0] for cz in self.cell_zones], dtype=int
            )

            cells = np.empty((0, self.cell_zones[0].cells.shape[1]), dtype=int)
            for cz in self.cell_zones:
                cells = np.vstack([cells, cz.cells])

            num_cells = cells.shape[0]

            cells = np.hstack([np.ones((num_cells, 1), dtype=int) * 4, cells])
            celltypes = [pv.CellType.TETRA] * num_cells
            grid = pv.UnstructuredGrid(cells.flatten(), celltypes, self.nodes)

            grid.cell_data["cell-zone-ids"] = cell_zone_ids

        if add_faces:
            # add faces.
            face_zones = self.face_zones

            if remove_interior_faces:
                face_zones = [fz for fz in face_zones if "interior" not in fz.name]

            grid_faces = pv.UnstructuredGrid()
            grid_faces.nodes = self.nodes

            face_zone_ids = np.concatenate([[fz.id] * fz.faces.shape[0] for fz in face_zones])
            faces = np.array(np.concatenate([fz.faces for fz in face_zones]), dtype=int)
            faces = np.hstack([np.ones((faces.shape[0], 1), dtype=int) * 3, faces])

            grid_faces = pv.UnstructuredGrid(
                faces.flatten(), [pv.CellType.TRIANGLE] * faces.shape[0], self.nodes
            )
            grid_faces.cell_data["face-zone-ids"] = face_zone_ids

        if add_both:
            # ensure same cell arrays are present but with dummy values.
            grid_faces.cell_data["cell-zone-ids"] = np.ones(grid_faces.n_cells, dtype=int) * -1
            grid.cell_data["face-zone-ids"] = np.ones(grid.n_cells, dtype=int) * -1

            return grid + grid_faces

        if add_faces:
            return grid_faces

        if add_cells:
            return grid

    def _fix_negative_cells(self) -> None:
        """Rorder the base face in cells that have a negative cell volume.

        Notes
        -----
        For a positive volume, the base face ``(n1, n2, n3)`` must point in the direction
        of ``n4``. Hence, swapping the order to ``(n3, n2, n1)`` fixes negative cell volumes.
        """
        grid = self._to_vtk(add_cells=True, add_faces=False)
        grid = grid.compute_cell_sizes(length=False, area=False, volume=True)
        negative_cells = np.argwhere(grid.cell_data["Volume"] <= 0).flatten()

        if negative_cells.shape[0] == 0:
            return

        reordered_cells = self.cells[:, [2, 1, 0, 3]]
        self.cells[negative_cells, :] = reordered_cells[negative_cells, :]

        # update cell zones with reordered cells
        self._set_cells_in_cell_zones()
        return

    def _remove_empty_cell_zones(self) -> None:
        """Remove empty cell zones from the cell zone list."""
        self.cell_zones = [cz for cz in self.cell_zones if cz.cells.shape[0] > 0]
        return

    def _merge_face_zones_based_on_connectivity(self, face_zone_separator: str = ":") -> None:
        """Merge face zones that were split by Fluent based on connectivity.

        Notes
        -----
        This method is useful when the mesh is split into multiple unconnected face zones with
        the same name. Fluent uses a colon as an identifier when separating these face zones.
        """
        idx_to_remove = []
        for ii, fz in enumerate(self.face_zones):
            if ":" in fz.name:
                basename = fz.name.split(face_zone_separator)[0]
                ref_facezone = next(fz1 for fz1 in self.face_zones if fz1.name == basename)
                LOGGER.debug("Merging {0} with {1}".format(fz.name, ref_facezone.name))
                ref_facezone.faces = np.vstack([ref_facezone.faces, fz.faces])
                idx_to_remove += [ii]

        # remove merged face zone
        self.face_zones = [fz for ii, fz in enumerate(self.face_zones) if ii not in idx_to_remove]
        return<|MERGE_RESOLUTION|>--- conflicted
+++ resolved
@@ -364,24 +364,10 @@
 
         return tetrahedrons, cell_ids
 
-<<<<<<< HEAD
-    # NOTE: no typehint due to lazy import of pyvista
+    # NOTE: no typehint due to lazy import of PpyVista
     def _to_vtk(
         self, add_cells: bool = True, add_faces: bool = False, remove_interior_faces: bool = False
     ):
-        """Convert mesh to vtk unstructured grid or polydata.
-
-        Parameters
-        ----------
-        add_cells : bool, optional
-            Whether to add cells to the vtk object, by default True
-        add_faces : bool, optional
-            Whether to add faces to the vtk object, by default False
-        remove_interior_faces : bool, optional
-            Remove interior faces, by default False
-=======
-    # NOTE: no typehint due to lazy import of PpyVista
-    def _to_vtk(self, add_cells: bool = True, add_faces: bool = False) -> pv.UnstructuredGrid:
         """Convert the mesh to VTK unstructured grid or polydata.
 
         Parameters
@@ -390,7 +376,8 @@
             Whether to add cells to the VTK object.
         add_faces : bool, default: False
             Whether to add faces to the VTK object.
->>>>>>> 2513e2b4
+        remove_interior_faces : bool, default: False
+            Remove interior faces.
 
         Returns
         -------
