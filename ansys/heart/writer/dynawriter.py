--- conflicted
+++ resolved
@@ -3205,12 +3205,8 @@
                 network.pid = self.get_unique_part_id()
 
                 origin_coordinates = self.model.mesh.nodes[network.node_ids[0], :]
-<<<<<<< HEAD
 
                 if network.name is None:  # todo this should be written in model class
-=======
-                if network.name == None:
->>>>>>> 1bdb2de9
                     if isinstance(self.model, LeftVentricle):
                         network.name = "Left" + "-" + "purkinje"
                         network.nsid = self.model.left_ventricle.endocardium.id
@@ -3229,7 +3225,6 @@
                             network.nsid = self.model.right_ventricle.endocardium.id
                         else:
                             LOGGER.error("Point too far from apex")
-<<<<<<< HEAD
                 elif network.name == "SAN_to_AVN":
                     network.nsid = self.model.right_atrium.endocardium.id
                 elif network.name == "Left bundle branch":
@@ -3254,24 +3249,6 @@
                             # inodeid=node_id_start_right,
                             # iedgeid=edge_id_start_right,
                         )
-=======
-
-                self.kw_database.main.append(
-                    custom_keywords.EmEpPurkinjeNetwork2(
-                        purkid=2,
-                        buildnet=0,
-                        ssid=network.nsid,
-                        mid=network.pid,
-                        pointstx=origin_coordinates[0],
-                        pointsty=origin_coordinates[1],
-                        pointstz=origin_coordinates[2],
-                        edgelen=2,
-                        ngen=50,
-                        nbrinit=8,
-                        nsplit=2,
-                        # inodeid=node_id_start_right,
-                        # iedgeid=edge_id_start_right,
->>>>>>> 1bdb2de9
                     )
 
                 part_df = pd.DataFrame(
@@ -3422,29 +3399,8 @@
         )
         a_ele = np.hstack((self.model.left_atrium.element_ids, self.model.right_atrium.element_ids))
 
-<<<<<<< HEAD
         ventricles = self.model.mesh.extract_cells(v_ele)
         atrial = self.model.mesh.extract_cells(a_ele)
-=======
-    def update(self):
-        """Update the keyword database."""
-        self._update_node_db()
-        self._update_parts_db()
-        self._update_main_db()
-        self._add_damping()
-
-        self._update_solid_elements_db(add_fibers=True)
-        self._update_segmentsets_db()
-        self._update_nodesets_db()
-        self._update_use_Purkinje()
-        self._update_material_db(add_active=True)
-        self._update_ep_material_db()
-        self._update_cellmodels()
-        self._update_ep_settings()
-        # for boundary conditions
-        self._add_cap_bc(bc_type="springs_caps")
-        self._add_pericardium_bc()
->>>>>>> 1bdb2de9
 
         interface_nids = np.intersect1d(
             ventricles["vtkOriginalPointIds"], atrial["vtkOriginalPointIds"]
