--- conflicted
+++ resolved
@@ -265,14 +265,11 @@
         infile (str): Path to .stl input file
         outfile (str): path to .vtk output
     """
-<<<<<<< HEAD
-    import gmsh
-=======
+
     try:
         import gmsh
     except:
         ImportError("GMESH not installed. Install through pip install gmesh")
->>>>>>> 7fac69ff
 
     gmsh.initialize()
 
