"""Simulator module.

Options for simulation:
- EP-only
    with/without fbers
    with/without purkinje
- Electro-mechanics
    simplified EP (imposed activation)
    coupled electro-mechanics
"""
import copy
import glob as glob
import os
import pathlib as Path
import shutil
import subprocess
<<<<<<< HEAD
from typing import List, Literal
=======
>>>>>>> d041c678

from ansys.heart.custom_logging import LOGGER
from ansys.heart.misc.element_orth import read_orth_element_kfile
from ansys.heart.postprocessor.auto_process import (
    compute_la_fiber_cs,
    compute_ra_fiber_cs,
    mech_post,
    read_uvc,
    zerop_post,
)
from ansys.heart.preprocessor.models import FourChamber, FullHeart, HeartModel
from ansys.heart.simulator.settings.settings import DynaSettings, SimulationSettings
import ansys.heart.writer.dynawriter as writers
import numpy as np
import pyvista as pv


def which(program):
    """Return path if program exists, else None."""

    def is_exe(fpath):
        return os.path.isfile(fpath) and os.access(fpath, os.X_OK)

    fpath, fname = os.path.split(program)
    if fpath:
        if is_exe(program):
            return program
    else:
        for path in os.environ["PATH"].split(os.pathsep):
            exe_file = os.path.join(path, program)
            if is_exe(exe_file):
                return exe_file

    return None


class BaseSimulator:
    """Base class for the simulator."""

    def __init__(
        self,
        model: HeartModel,
        dynasettings: DynaSettings = None,
        simulation_directory: Path = "",
    ) -> None:
        """Initialize BaseSimulator.

        Parameters
        ----------
        model : HeartModel
            Heart model to simulate.
        dynasettings : DynaSettings
            Settings used for launching LS-DYNA.
        simulation_directory : Path, optional
            Directory in which to start the simulation, by default ""
        """
        self.model: HeartModel = model
        """HeartModel to simulate."""
        if not dynasettings:
            LOGGER.warning("Setting default LS-DYNA settings.")
            self.dyna_settings = DynaSettings()
        else:
            self.dyna_settings: DynaSettings = dynasettings
            """Contains the settings to launch LS-DYNA."""

        self.directories: dict = {}
        """Dictionary of all defined directories."""

        """Operating System."""
        if which(self.dyna_settings.lsdyna_path) is None:
            LOGGER.error(f"{self.dyna_settings.lsdyna_path} not exist")
            exit()

        if simulation_directory == "":
            simulation_directory = os.path.join(self.model.info.workdir, "simulation")

        self.root_directory = simulation_directory
        """Root simulation directory."""

        self.settings: SimulationSettings = SimulationSettings()
        """Simulation settings."""

        pass

    def load_default_settings(self) -> SimulationSettings:
        """Load default simulation settings."""
        self.settings.load_defaults()
        return self.settings

    def compute_fibers(self):
        """Compute the fiber direction on the model."""
        directory = self._write_fibers()

        LOGGER.info("Computing fiber orientation...")

        # self.settings.save(os.path.join(directory, "simulation_settings.yml"))
        input_file = os.path.join(directory, "main.k")
        self._run_dyna(path_to_input=input_file)

        LOGGER.info("done.")

        # interpolate new fibers onto model.mesh
        # Number of cells/points or element/node ordering may not be the same
        # especially in the case of a full-heart model where we do not use
        # the full heart to compute the fibers. Hence, interpolate using the cell
        # centers.
        # NOTE: How to handle null values?

        # # read results.
        # print("Interpolating fibers onto model.mesh")
        # vtk_with_fibers = os.path.join(directory, "vtk_FO_ADvectors.vtk")
        # vtk_with_fibers = pyvista.UnstructuredGrid(vtk_with_fibers)
        #
        # cell_centers_target = vtk_with_fibers.cell_centers()
        # cell_centers_source = self.model.mesh.cell_centers()
        #
        # cell_centers_source = cell_centers_source.interpolate(cell_centers_target)
        #
        # self.model.mesh.cell_data["fiber"] = cell_centers_source.point_data["aVector"]
        # self.model.mesh.cell_data["sheet"] = cell_centers_source.point_data["dVector"]
        # print("Done.")

        LOGGER.info("Assigning fiber orientation to model...")
        elem_ids, part_ids, connect, fib, sheet = read_orth_element_kfile(
            os.path.join(directory, "element_solid_ortho.k")
        )

        self.model.mesh.cell_data["fiber"][elem_ids - 1] = fib
        self.model.mesh.cell_data["sheet"][elem_ids - 1] = sheet

        # dump the model to reuse fiber information
        self.model.dump_model(os.path.join(self.root_directory, "model_with_fiber.pickle"))
        return

    def compute_uvc(self) -> pv.UnstructuredGrid:
        """Compute universal 'heart' coordinates system."""
        LOGGER.info("Computing universal ventricular coordinates...")

        type = "uvc"
        export_directory = os.path.join(self.root_directory, type)

        target = self.run_laplace_problem(export_directory, type)
        grid = read_uvc(export_directory)

        grid["cell_ids"] = target["cell_ids"]
        grid["point_ids"] = target["point_ids"]

        LOGGER.info("Assigning data to full model...")

        ids = grid["point_ids"]
        self.model.mesh["apico-basal"] = np.zeros(self.model.mesh.n_points)
        self.model.mesh["apico-basal"][:] = np.nan
        self.model.mesh["transmural"] = np.zeros(self.model.mesh.n_points)
        self.model.mesh["transmural"][:] = np.nan
        self.model.mesh["rotational"] = np.zeros(self.model.mesh.n_points)
        self.model.mesh["rotational"][:] = np.nan
        self.model.mesh["apico-basal"][ids] = grid["apico-basal"]
        self.model.mesh["transmural"][ids] = grid["transmural"]
        self.model.mesh["rotational"][ids] = grid["rotational"]

        return grid

    def compute_right_atrial_fiber(self, appendage: List[float]) -> pv.UnstructuredGrid:
        """
        Compute right atrium fiber with LDRBD method.

        Parameters
        ----------
        appendage
            Right atrium appendage apex coordinates.

        Returns
        -------
            right atrium UnstructuredGrid with related information.
        """
        LOGGER.info("Computing RA fiber...")
        export_directory = os.path.join(self.root_directory, "ra_fiber")

        target = self.run_laplace_problem(export_directory, "ra_fiber", raa=np.array(appendage))
        ra_pv = compute_ra_fiber_cs(export_directory)
        LOGGER.info("Generating fibers done.")

        # arrays that save ID map to full model
        ra_pv["cell_ids"] = target["cell_ids"]
        ra_pv["point_ids"] = target["point_ids"]

        LOGGER.info("Assigning fibers to full model...")

        # cell IDs in full model mesh
        ids = ra_pv["cell_ids"]
        self.model.mesh.cell_data["fiber"][ids] = ra_pv["e_l"]
        self.model.mesh.cell_data["sheet"][ids] = ra_pv["e_t"]

        return ra_pv

    def compute_left_atrial_fiber(self) -> pv.UnstructuredGrid:
        """
        Compute left atrium fiber with LDRBD method.

        Returns
        -------
            right atrium UnstructuredGrid with related information.

        """
        LOGGER.info("Computing LA fiber...")
        export_directory = os.path.join(self.root_directory, "la_fiber")

        target = self.run_laplace_problem(export_directory, "la_fiber")
        la_pv = compute_la_fiber_cs(export_directory)
        LOGGER.info("Generating fibers done.")

        # arrays that save ID map to full model
        la_pv["cell_ids"] = target["cell_ids"]
        la_pv["point_ids"] = target["point_ids"]

        LOGGER.info("Assigning fibers to full model...")

        # cell IDs in full model mesh
        ids = la_pv["cell_ids"]
        self.model.mesh.cell_data["fiber"][ids] = la_pv["e_l"]
        self.model.mesh.cell_data["sheet"][ids] = la_pv["e_t"]

        return la_pv

    def run_laplace_problem(self, export_directory, type, **kwargs):
        """
        Run Laplace-Dirichlet (thermal) problem in LSDYNA.

        Parameters
        ----------
        export_directory: str
            LSDYNA directory
        type: str
            Simulation type.
        kwargs

        Returns
        -------
            UnstructuredGrid with array to map data back to full mesh.
        """
        if type == "ra_fiber":
            for key, value in kwargs.items():
                if key == "raa":
                    break
            dyna_writer = writers.UHCWriter(copy.deepcopy(self.model), type, raa=value)
        else:
            dyna_writer = writers.UHCWriter(copy.deepcopy(self.model), type)

        dyna_writer.update()
        dyna_writer.export(export_directory)

        input_file = os.path.join(export_directory, "main.k")
        self._run_dyna(path_to_input=input_file, options="case")

        LOGGER.info("Solving laplace-dirichlet done.")

        return dyna_writer.target

    def _run_dyna(self, path_to_input: Path, options: str = ""):
        """Run LS-DYNA with path and options.

        Parameters
        ----------
        path_to_input : Path
            Path to the LS-DYNA simulation file.
        options : str, optional
            Additional options to pass to command line, by default ""
        """
        if options != "":
            old_options = copy.deepcopy(self.dyna_settings.dyna_options)
            self.dyna_settings.dyna_options = self.dyna_settings.dyna_options + " " + options

        run_lsdyna(
            path_to_input=path_to_input,
            settings=self.dyna_settings,
            simulation_directory=self.root_directory,
        )

        if options != "":
            self.dyna_settings.dyna_options = old_options

    def _write_fibers(
        self,
        alpha_endocardium: float = -60,
        alpha_epicardium: float = 60,
        beta_endocardium: float = 25,
        beta_epicardium: float = -65,
    ) -> Path:
        """Write LS-DYNA files for fiber generation."""
        export_directory = os.path.join(self.root_directory, "fibergeneration")
        self.directories["fibergeneration"] = export_directory

        dyna_writer = writers.FiberGenerationDynaWriter(copy.deepcopy(self.model), self.settings)
        dyna_writer.update()
        dyna_writer.export(export_directory)

        return export_directory


class EPSimulator(BaseSimulator):
    """EP Simulator."""

    def __init__(
        self,
        model: HeartModel,
        dyna_settings: DynaSettings,
        simulation_directory: Path = "",
    ) -> None:
        super().__init__(model, dyna_settings, simulation_directory)

        return

    def simulate(self, folder_name="main-ep"):
        """Launch the main simulation."""
        directory = os.path.join(self.root_directory, folder_name)
        self._write_main_simulation_files(folder_name)

        LOGGER.info("Launching main EP simulation...")

        input_file = os.path.join(directory, "main.k")
        self._run_dyna(input_file)

        LOGGER.info("done.")

        return

    def compute_purkinje(self):
        """Compute the purkinje network."""
        directory = self._write_purkinje_files()

        LOGGER.info("Computing the Purkinje network...")

        # self.settings.save(os.path.join(directory, "simulation_settings.yml"))
        input_file = os.path.join(directory, "main.k")

        LOGGER.debug("Compute Purkinje network on 1 cpu.")
        orig_num_cpus = self.dyna_settings.num_cpus
        self.dyna_settings.num_cpus = 1
        self._run_dyna(input_file)
        self.dyna_settings.num_cpus = orig_num_cpus

        LOGGER.info("done.")

        LOGGER.info("Assign the Purkinje network to the model...")
        purkinje_files = glob.glob(os.path.join(directory, "purkinjeNetwork_*.k"))
        for purkinje_file in purkinje_files:
            self.model.mesh.add_purkinje_from_kfile(purkinje_file)

    def compute_conduction_system(self):
        """Compute the conduction system."""
        if isinstance(self.model, (FourChamber, FullHeart)):
            self.model.compute_av_conduction()
            self.model.compute_His_conduction()
            self.model.compute_bundle_branches()

    def _write_main_simulation_files(self, folder_name):
        """Write LS-DYNA files that are used to start the main simulation."""
        export_directory = os.path.join(self.root_directory, folder_name)
        self.directories["main-ep"] = export_directory

        dyna_writer = writers.ElectrophysiologyDynaWriter(self.model, self.settings)
        dyna_writer.update()
        dyna_writer.export(export_directory)

        return export_directory

    def _write_purkinje_files(
        self,
        pointstx: float = 0,  # TODO instantiate this
        pointsty: float = 0,  # TODO instantiate this
        pointstz: float = 0,  # TODO instantiate this
        inodeid: int = 0,  # TODO instantiate this
        iedgeid: int = 0,  # TODO instantiate this
        edgelen: float = 2,  # TODO instantiate this
        ngen: float = 50,
        nbrinit: int = 8,
        nsplit: int = 2,
    ) -> Path:
        """Write purkinje files.

        Parameters
        ----------
        pointstx : float, optional
            _description_, by default 0
        pointsty : float, optional
            _description_, by default 0
        pointstz : float, optional
            _description_, by default 0
        nbrinit : int, optional
            _description_, by default 8
        nsplit : int, optional
            _description_, by default 2
        """
        export_directory = os.path.join(self.root_directory, "purkinjegeneration")
        self.directories["purkinjegeneration"] = export_directory

        dyna_writer = writers.PurkinjeGenerationDynaWriter(copy.deepcopy(self.model), self.settings)
        dyna_writer.update()
        dyna_writer.export(export_directory)
        return export_directory


class MechanicsSimulator(BaseSimulator):
    """Mechanics simulator with imposed active stress."""

    def __init__(
        self,
        model: HeartModel,
        dyna_settings: DynaSettings,
        simulation_directory: Path = "",
        initial_stress: bool = True,
    ) -> None:
        super().__init__(model, dyna_settings, simulation_directory)

        """If stress free computation is taken into considered."""
        # include initial stress by default
        self.initial_stress = initial_stress

        """A dictionary save stress free computation information"""
        self.stress_free_report = None

        return

    def simulate(self, folder_name="main-mechanics", zerop_folder=None, auto_post=True):
        """
        Launch the main simulation.

        Parameters
        ----------
        zerop_folder : str
            folder contains stress free simulation.
            Default is "zeropressure" under roo_directory.
        auto_post : bool
            if run post-process scripts.
        folder_name: str
            main simulation folder name.

        """
        directory = os.path.join(self.root_directory, folder_name)
        os.makedirs(directory, exist_ok=True)

        if zerop_folder is None:
            zerop_folder = os.path.join(self.root_directory, "zeropressure")

        if self.initial_stress:
            try:
                # get dynain.lsda file from
                dynain_file = glob.glob(os.path.join(zerop_folder, "iter*.dynain.lsda"))[-1]

                shutil.copy(dynain_file, os.path.join(directory, "dynain.lsda"))
                shutil.copy(
                    os.path.join(zerop_folder, "post", "Post_report.json"),
                    os.path.join(directory, "Post_report.json"),
                )
            except IndexError:
                # handle if lsda file not exist.
                LOGGER.warning(
                    "Cannot find initial stress file, simulation will run without initial stress."
                )
                self.initial_stress = False

        self._write_main_simulation_files(folder_name=folder_name)

        LOGGER.info("Launching main simulation...")

        input_file = os.path.join(directory, "main.k")
        self._run_dyna(input_file)

        LOGGER.info("done.")

        if auto_post:
            mech_post(directory, self.model)
        return

    def compute_stress_free_configuration(self, folder_name="zeropressure"):
        """Compute the stress-free configuration of the model."""
        directory = os.path.join(self.root_directory, folder_name)
        os.makedirs(directory, exist_ok=True)

        self._write_stress_free_configuration_files(folder_name)
        self.settings.save(Path.Path(directory) / "simulation_settings.yml")

        LOGGER.info("Computing stress-free configuration...")
        self._run_dyna(os.path.join(directory, "main.k"), options="case")
        LOGGER.info("Simulation done.")

        self.stress_free_report = zerop_post(directory, self.model)

        return

    def _write_main_simulation_files(self, folder_name):
        """Write LS-DYNA files that are used to start the main simulation."""
        export_directory = os.path.join(self.root_directory, folder_name)
        self.directories["main-mechanics"] = export_directory

        dyna_writer = writers.MechanicsDynaWriter(
            self.model,
            self.settings,
        )
        dyna_writer.update(with_dynain=self.initial_stress)
        dyna_writer.export(export_directory)

        return export_directory

    def _write_stress_free_configuration_files(self, folder_name) -> Path:
        """Write LS-DYNA files to compute stress-free configuration."""
        export_directory = os.path.join(self.root_directory, folder_name)
        self.directories["zeropressure"] = export_directory

        dyna_writer = writers.ZeroPressureMechanicsDynaWriter(self.model, self.settings)
        dyna_writer.update()
        dyna_writer.export(export_directory)

        return


class EPMechanicsSimulator(EPSimulator, MechanicsSimulator):
    """Coupled EP-mechanics simulator with computed Electrophysiology."""

    def __init__(self, model: HeartModel, dyna_settings: DynaSettings) -> None:
        super().__init__(model, dyna_settings)
        raise NotImplementedError("Simulator EPMechanicsSimulator not implemented.")


def run_lsdyna(
    path_to_input: Path,
    settings: DynaSettings = None,
    simulation_directory: Path = None,
):
    """Standalone function for running LS-DYNA.

    Parameters
    ----------
    path_to_input : Path
        Input file for LS-DYNA.
    settings : DynaSettings, optional
        LS-DYNA settings, such as path to executable, executable type, platform, by default None
    simulation_directory : Path, optional
        Directory where to simulate, by default None
    """
    if not settings:
        LOGGER.info("Using default LS-DYNA settings.")
        settings = DynaSettings()

    commands = settings.get_commands(path_to_input)

    os.chdir(os.path.dirname(path_to_input))

    with subprocess.Popen(commands, stdout=subprocess.PIPE, text=True) as p:
        for line in p.stdout:
            LOGGER.info(line.rstrip())

    os.chdir(simulation_directory)
    return<|MERGE_RESOLUTION|>--- conflicted
+++ resolved
@@ -14,10 +14,7 @@
 import pathlib as Path
 import shutil
 import subprocess
-<<<<<<< HEAD
-from typing import List, Literal
-=======
->>>>>>> d041c678
+from typing import List
 
 from ansys.heart.custom_logging import LOGGER
 from ansys.heart.misc.element_orth import read_orth_element_kfile
