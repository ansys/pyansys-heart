"""Module contain. classes for writing LS-DYNA keywords based.

Note
----
Uses a HeartModel (from ansys.heart.preprocessor.models).

"""
import json
import os
import time
from typing import List

from ansys.dyna.keywords import keywords
from ansys.heart.custom_logging import LOGGER
from ansys.heart.preprocessor.mesh.objects import Cap
import ansys.heart.preprocessor.mesh.vtkmethods as vtkmethods
from ansys.heart.preprocessor.models import (
    BiVentricle,
    FourChamber,
    FullHeart,
    HeartModel,
    LeftVentricle,
)

# import missing keywords
from ansys.heart.writer import custom_dynalib_keywords as custom_keywords
from ansys.heart.writer.heart_decks import (
    BaseDecks,
    ElectrophysiologyDecks,
    FiberGenerationDecks,
    MechanicsDecks,
    PurkinjeGenerationDecks,
)
from ansys.heart.writer.keyword_module import (
    add_nodes_to_kw,
    create_define_curve_kw,
    create_define_sd_orientation_kw,
    create_discrete_elements_kw,
    create_element_shell_keyword,
    create_element_solid_ortho_keyword,
    create_node_set_keyword,
    create_segment_set_keyword,
    fast_element_writer,
    get_list_of_used_ids,
)
from ansys.heart.writer.material_keywords import MaterialAtrium, MaterialHGOMyocardium, active_curve
import numpy as np
import pandas as pd
import pkg_resources
from vtk.numpy_interface import dataset_adapter as dsa  # noqa

# import commonly used material models


class BaseDynaWriter:
    """Base class that contains essential features for all LS-DYNA heart models."""

    def __init__(self, model: HeartModel) -> None:
        """Initialize writer by loading a HeartModel.

        Parameters
        ----------
        model : HeartModel
            HeartModel object which contains the necessary
            information for the writer, such as nodes and elements.
        """
        self.model = model
        """Model information necessary for creating the LS-DYNA .k files."""

        self.kw_database = BaseDecks()

        # These are general attributes useful for keeping track of ids:
        self.max_node_id: int = 0
        """Max node id."""
        self._used_part_ids: List[int] = []

        self.section_ids = []
        """List of used section ids."""
        self.mat_ids = []
        """List of used mat ids."""
        # self.volume_mesh = {
        #     "nodes": np.empty(0),
        #     "tetra": np.empty(0),
        #     "cell_data": {},
        #     "point_data": {},
        # }
        self.volume_mesh = model.mesh
        """Volume mesh information."""

        # keeps track of some element id offsets
        self.id_offset = {
            "part": 0,
            "section": 0,
            "material": 0,
            "vector": 0,
            "element": {"solid": 0, "discrete": 0, "shell": 0},
        }
        """Id offset for several relevant keywords."""

        """List of .k files to include in main. This is derived from the Decks classes."""
        self.include_files = []

        """Load simulation parameters."""
        from ansys.heart.writer.parameters import parameters

        self.parameters = parameters

        if "Improved" in self.model.info.model_type:
            LOGGER.warning(
                "Changing model type from : {0} to {1}".format(
                    self.model.info.model_type, self.model.info.model_type.replace("Improved", "")
                )
            )
            self.model.info.model_type = self.model.info.model_type.replace("Improved", "")

        return

    def _update_node_db(self):
        """Add nodes to the Node database."""
        LOGGER.debug("Updating node keywords...")
        node_kw = keywords.Node()
        node_kw = add_nodes_to_kw(self.model.mesh.nodes, node_kw)

        self.kw_database.nodes.append(node_kw)

        return

    def _update_parts_db(self):
        """Loop over parts defined in the model and creates keywords."""
        LOGGER.debug("Updating part keywords...")
        # add parts with a dataframe

        section_id = self.get_unique_section_id()
        # get list of cavities from model
        for part in self.model.parts:
            mat_id = self.get_unique_mat_id()
            # for element_set in cavity.element_sets:
            part_id = self.get_unique_part_id()
            part_name = part.name
            part_df = pd.DataFrame(
                {"heading": [part_name], "pid": [part_id], "secid": [section_id], "mid": [mat_id]}
            )
            part_kw = keywords.Part()
            part_kw.parts = part_df

            self.kw_database.parts.append(part_kw)

            # store part id for future use
            part.pid = part_id
            part.mid = mat_id

        # set up section solid for cavity myocardium
        section_kw = keywords.SectionSolid(secid=section_id, elform=13)

        self.kw_database.parts.append(section_kw)

        return

    def _update_solid_elements_db(self):
        """Create Solid ortho elements for all cavities.

        Note
        ----
        Each cavity contains one myocardium.

        """
        LOGGER.debug("Updating solid element keywords...")

        # create elements for each part
        for part in self.model.parts:
            tetrahedrons = self.model.mesh.tetrahedrons[part.element_ids, :] + 1
            num_elements = tetrahedrons.shape[0]

            part_ids = np.ones(num_elements, dtype=int) * part.pid

            # format the element keywords
            kw_elements = keywords.ElementSolid()
            elements = pd.DataFrame(
                {
                    "eid": part.element_ids + 1,
                    "pid": part_ids,
                    "n1": tetrahedrons[:, 0],
                    "n2": tetrahedrons[:, 1],
                    "n3": tetrahedrons[:, 2],
                    "n4": tetrahedrons[:, 3],
                    "n5": tetrahedrons[:, 3],
                    "n6": tetrahedrons[:, 3],
                    "n7": tetrahedrons[:, 3],
                    "n8": tetrahedrons[:, 3],
                }
            )
            kw_elements.elements = elements
            # add elements to database
            self.kw_database.solid_elements.append(kw_elements)

        return

    def _update_segmentsets_db(self):
        """Update the segment set database."""
        # NOTE 0: add all surfaces as segment sets
        # NOTE 1: need to more robustly check segids that are already used?

        # add closed cavity segment sets
        cavities = [p.cavity for p in self.model.parts if p.cavity]
        for cavity in cavities:
            surface_id = self.get_unique_segmentset_id()
            cavity.surface.id = surface_id
            kw = create_segment_set_keyword(
                segments=cavity.surface.faces + 1,
                segid=cavity.surface.id,
                title=cavity.name,
            )
            # append this kw to the segment set database
            self.kw_database.segment_sets.append(kw)

        # write surfaces as segment sets
        for part in self.model.parts:
            for surface in part.surfaces:
                surface.id = self.get_unique_segmentset_id()
                kw = create_segment_set_keyword(
                    segments=surface.faces + 1,
                    segid=surface.id,
                    title=surface.name,
                )
                # append this kw to the segment set database
                self.kw_database.segment_sets.append(kw)

        return

    def _update_nodesets_db(self, remove_duplicates: bool = True):
        """Update the node set database."""
        # formats endo, epi- and septum nodeset keywords. Do for all surfaces and caps

        surface_ids = [s.id for p in self.model.parts for s in p.surfaces]
        node_set_id = np.max(surface_ids) + 1

        # for each surface in each part add the respective node-set
        # Use same ID as surface
        used_node_ids = np.empty(0, dtype=int)

        for part in self.model.parts:
            kws_surface = []
            for surface in part.surfaces:
                if remove_duplicates:
                    node_ids = np.setdiff1d(surface.node_ids, used_node_ids)
                else:
                    node_ids = surface.node_ids

                kw = create_node_set_keyword(
                    node_ids + 1, node_set_id=surface.id, title=surface.name
                )
                surface.nsid = surface.id
                kws_surface.append(kw)

                used_node_ids = np.append(used_node_ids, node_ids)

            self.kw_database.node_sets.extend(kws_surface)

    def _get_unique_id(self, keyword: str, return_used_ids: bool = False) -> int:
        """Get unique id of given keyword.

        Parameters
        ----------
        keyword : str
            Keyword string: valid inputs include:
            ["SECTION", "PART", "MAT", "SET_SEGMENT", "SET_NODE", "CURVE", ...]

        Returns
        -------
        int
            Next unique id
        """
        used_ids = [0]
        for key in self.kw_database.__dict__.keys():
            db = self.kw_database.__dict__[key]
            used_ids = np.append(used_ids, get_list_of_used_ids(db, keyword))
        used_ids = np.array(used_ids, dtype=int)
        _, counts = np.unique(used_ids, return_counts=True)
        if np.any(counts > 1):
            raise ValueError("{0} Duplicate ids found for: {1}".format(counts, keyword))

        if return_used_ids:
            return np.max(used_ids) + 1, used_ids
        else:
            return np.max(used_ids) + 1

    def get_unique_part_id(self) -> int:
        """Suggest a unique non-used part id."""
        return self._get_unique_id("PART")

    def get_unique_mat_id(self) -> int:
        """Suggest a unique non-used material id."""
        return self._get_unique_id("MAT")

    def get_unique_section_id(self) -> int:
        """Suggest a unique non-used section id."""
        return self._get_unique_id("SECTION")

    def get_unique_segmentset_id(self) -> int:
        """Suggest a unique non-used segment set id."""
        return self._get_unique_id("SET_SEGMENT")

    def get_unique_nodeset_id(self) -> int:
        """Suggest a unique non-used node set id."""
        return self._get_unique_id("SET_NODE")

    def get_unique_partset_id(self) -> int:
        """Suggest a unique non-used node set id."""
        return self._get_unique_id("SET_PART")

    def get_unique_curve_id(self) -> int:
        """Suggest a unique curve-id."""
        return self._get_unique_id("DEFINE_CURVE")

    def _get_list_of_includes(self):
        """Get a list of files to include in main.k. Omit any empty decks."""
        for deckname, deck in vars(self.kw_database).items():
            if deckname == "main":
                continue
            # skip if no keywords are present in the deck
            if len(deck.keywords) == 0:
                LOGGER.debug("No keywords in deck: {0}".format(deckname))
                continue
            self.include_files.append(deckname)
        return

    def _add_includes(self):
        """Add *INCLUDE keywords."""
        for include_file in self.include_files:
            filename_to_include = include_file + ".k"
            self.kw_database.main.append(keywords.Include(filename=filename_to_include))

        return

    def export_databases(self, export_directory: str):
        """Export each of non-empty databases to a specified directory."""
        if not export_directory:
            export_directory = self.model.info.working_directory

        for deckname, deck in vars(self.kw_database).items():
            # skip empty databases:
            if deck.keywords == []:
                continue
            LOGGER.info("Writing: {}".format(deckname))

            filepath = os.path.join(export_directory, deckname + ".k")
            # use fast element writer for solid ortho elements
            if deckname == "solid_elements":

                element_kws = deck.get_kwds_by_type("ELEMENT")
                if os.path.isfile(filepath):
                    os.remove(filepath)

                for element_kw in element_kws:
                    fast_element_writer(element_kw, filepath)

                fid = open(filepath, "a")
                fid.write("*END")

            elif deckname == "nodes":
                ids = np.arange(0, self.model.mesh.nodes.shape[0], 1) + 1
                content = np.hstack((ids.reshape(-1, 1), self.model.mesh.nodes))
                np.savetxt(
                    os.path.join(export_directory, "nodes.k"),
                    content,
                    fmt="%8d%16.5e%16.5e%16.5e",
                    header="*KEYWORD\n*NODE\n"
                    "$#   nid               x               y               z      tc      rc",
                    footer="*END",
                    comments="",
                )
            else:
                deck.export_file(filepath)
        return

    def _export_cavity_segmentsets(self, export_directory: str):
        """Export the cavity segment sets to separate files."""
        cavities = [part.cavity for part in self.model.parts if part.cavity]
        for cavity in cavities:
            filepath = os.path.join(
                export_directory, "_".join(cavity.name.lower().split()) + ".segment"
            )
            np.savetxt(filepath, cavity.surface.faces + 1, delimiter=",", fmt="%d")

        return

    def _keep_ventricles(self):
        """Remove any non-ventricular parts."""
        # NOTE: Could move "remove part" method to model
        LOGGER.warning("Just keeping ventricular-parts for fiber generation")
        parts_to_keep = ["Left ventricle", "Right ventricle", "Septum"]
        parts_to_remove = [part for part in self.model.part_names if part not in parts_to_keep]
        for part_to_remove in parts_to_remove:
            LOGGER.warning("Removing: {}".format(part_to_remove))
            self.model.remove_part(part_to_remove)
        return

    def get_apex_left(self):
        """Get apex of left ventricle cavity."""
        # collect relevant node and segment sets.
        # node set: apex, base
        # node set: endocardium, epicardium
        # NOTE: could be better if basal nodes are extracted in the preprocessor
        # since that would allow you to robustly extract these nodessets using the
        # input data
        # The below is relevant for all models.
        node_apex_left = np.empty(0, dtype=int)

        # apex_points[0]: endocardium, apex_points[1]: epicardium
        if isinstance(self.model, (LeftVentricle, BiVentricle, FourChamber, FullHeart)):
            node_apex_left = self.model.left_ventricle.apex_points[0].node_id

            # check whether point is on edge of endocardium - otherwise pick another node in
            # the same triangle
            endocardium = self.model.left_ventricle.endocardium
            endocardium.get_boundary_edges()
            if np.any(endocardium.boundary_edges == node_apex_left):
                element_id = np.argwhere(np.any(endocardium.faces == node_apex_left, axis=1))[0][0]

                node_apex_left = endocardium.faces[element_id, :][
                    np.argwhere(
                        np.isin(
                            endocardium.faces[element_id, :],
                            endocardium.boundary_edges,
                            invert=True,
                        )
                    )[0][0]
                ]
                LOGGER.warning(
                    "Node id {0} is on edge of {1}. Picking node id {2}".format(
                        self.model.left_ventricle.apex_points[0].node_id,
                        endocardium.name,
                        node_apex_left,
                    )
                )
                self.model.left_ventricle.apex_points[0].node_id = node_apex_left
        return node_apex_left

    def get_apex_right(self):
        """Get apex of right ventricle cavity."""
        node_apex_right = np.empty(0, dtype=int)
        if isinstance(self.model, (BiVentricle, FourChamber, FullHeart)):
            node_apex_right = self.model.right_ventricle.apex_points[0].node_id

            # check whether point is on edge of endocardium - otherwise pick another node in
            # the same triangle
            endocardium = self.model.right_ventricle.endocardium
            endocardium.get_boundary_edges()
            if np.any(endocardium.boundary_edges == node_apex_right):
                element_id = np.argwhere(np.any(endocardium.faces == node_apex_right, axis=1))[0][0]

                node_apex_right = endocardium.faces[element_id, :][
                    np.argwhere(
                        np.isin(
                            endocardium.faces[element_id, :],
                            endocardium.boundary_edges,
                            invert=True,
                        )
                    )[0][0]
                ]
                LOGGER.warning(
                    "Node id {0} is on edge of {1}. Picking node id {2}".format(
                        self.model.right_ventricle.apex_points[0].node_id,
                        endocardium.name,
                        node_apex_right,
                    )
                )
                self.model.right_ventricle.apex_points[0].node_id = node_apex_right
        return node_apex_right


class MechanicsDynaWriter(BaseDynaWriter):
    """Class for preparing the input for a mechanics LS-DYNA simulation."""

    def __init__(self, model: HeartModel, system_model_name: str = "ClosedLoop") -> None:
        super().__init__(model)

        self.kw_database = MechanicsDecks()
        """Collection of keyword decks relevant for mechanics."""

        self.system_model_name = system_model_name
        """Name of system model to use."""

        # Depending on the system model specified give list of parameters

        return

    @property
    def system_model_name(self):
        """System model name.

        Note
        ----
        Valid options include:
        ["ConstantPreloadWindkesselAfterload",
        "ClosedLoop].

        """
        return self._system_model

    @system_model_name.setter
    def system_model_name(self, value: str):
        if value not in [
            "ConstantPreloadWindkesselAfterload",
            "ClosedLoop",
        ]:
            raise ValueError("System model not valid")
        self._system_model = value

    def update(self):
        """Update the keyword database."""
        self._update_node_db()
        self._update_parts_db()
        self._update_main_db()
        self._update_solid_elements_db(add_fibers=True)
        self._update_segmentsets_db()
        self._update_nodesets_db()
        self._update_material_db(add_active=True)

        # for boundary conditions
        self._add_cap_bc(bc_type="springs_caps")
        self._add_pericardium_bc()

        # # for control volume
        self._update_cap_elements_db()
        self._update_controlvolume_db()
        self._update_system_model()

        self._get_list_of_includes()
        self._add_includes()

        return

    def export(self, export_directory: str):
        """Write the model to files."""
        tstart = time.time()
        LOGGER.debug("Writing all LS-DYNA .k files...")

        if not export_directory:
            export_directory = os.path.join(self.model.info.workdir, "mechanics")

        if not os.path.isdir(export_directory):
            os.makedirs(export_directory)

        # export .k files
        self.export_databases(export_directory)

        # add system json in case of closed loop. For open-loop this is already
        # added in the control volume database
        if self.system_model_name == "ClosedLoop":
            # exports system model
            path_system_model_settings = os.path.join(
                export_directory, "system_model_settings.json"
            )
            with open(path_system_model_settings, "w") as outfile:
                json.dump(self.system_model_json, indent=4, fp=outfile)

        # export segment sets to separate file
        self._export_cavity_segmentsets(export_directory)

        tend = time.time()
        LOGGER.debug("Time spent writing files: {:.2f} s".format(tend - tstart))

        return

    def _update_main_db(self, add_damping: bool = True):
        """Update the main .k file.

        Note
        ----
        Consider using a settings (json?) file as input.

        """
        LOGGER.debug("Updating main keywords...")

        self.kw_database.main.title = self.model.model_type

        if self.__class__.__name__ == "ZeroPressureMechanicsDynaWriter":
            scale_time = 1
            if self.parameters["Unit"]["Time"] == "ms":
                scale_time = 1000

            self._add_solution_controls(scale_time=1 * scale_time)
            self._add_export_controls(dt_output_d3plot=0.5 * scale_time)

        elif self.__class__.__name__ == "MechanicsDynaWriter":
            self._add_solution_controls(
                end_time=self.parameters["Time"]["End Time"],
                dtmin=self.parameters["Time"]["dtmin"],
                dtmax=self.parameters["Time"]["dtmax"],
            )
            self._add_export_controls(
                dt_output_d3plot=self.parameters["Time"]["dt_d3plot"],
                dt_output_icvout=self.parameters["Time"]["dt_icvout"],
            )

        if add_damping:
            self._add_damping()

        return

    def _update_node_db(self):
        """Add nodes to the NODE database."""
        LOGGER.debug("Updating node keywords...")
        node_kw = keywords.Node()
        node_kw = add_nodes_to_kw(self.model.mesh.nodes, node_kw)

        self.kw_database.nodes.append(node_kw)

        return

    def _update_parts_db(self):
        """Loop over parts defined in the model and create keywords."""
        LOGGER.debug("Updating part keywords...")
        # add parts with a dataframe

        section_id = self.get_unique_section_id()
        # get list of cavities from model
        for part in self.model.parts:
            mat_id = self.get_unique_mat_id()
            # for element_set in cavity.element_sets:
            part_id = self.get_unique_part_id()
            part_name = part.name
            part_df = pd.DataFrame(
                {"heading": [part_name], "pid": [part_id], "secid": [section_id], "mid": [mat_id]}
            )
            part_kw = keywords.Part()
            part_kw.parts = part_df

            self.kw_database.parts.append(part_kw)

            # store part id for future use
            part.pid = part_id
            part.mid = mat_id

        # set up section solid for cavity myocardium
        section_kw = keywords.SectionSolid(secid=section_id, elform=13)

        self.kw_database.parts.append(section_kw)

        return

    def _update_solid_elements_db(self, add_fibers: bool = True):
        """Create Solid ortho elements for all cavities.

        Note
        ----
        Each cavity contains one myocardium.

        """
        LOGGER.debug("Updating solid element keywords...")

        cell_data_fields = self.model.mesh.cell_data.keys()
        if "fiber" not in cell_data_fields or "sheet" not in cell_data_fields:
            raise KeyError("Mechanics writer requires fiber and sheet fields")
            # logger.warning("Not writing fiber and sheet directions")
            # add_fibers = False

        # create elements for each part
        # solid_element_count = 0  # keeps track of number of solid elements already defined

        for part in self.model.parts:
            if type(self) == MechanicsDynaWriter:
                if "ventricle" in part.name.lower() or "septum" in part.name.lower():
                    add_fibers = True
                else:
                    add_fibers = False

            LOGGER.debug(
                "\tAdding elements for {0} | adding fibers: {1}".format(part.name, add_fibers)
            )

            tetrahedrons = self.model.mesh.tetrahedrons[part.element_ids, :] + 1
            num_elements = tetrahedrons.shape[0]

            # element_ids = np.arange(1, num_elements + 1, 1) + solid_element_count
            part_ids = np.ones(num_elements, dtype=int) * part.pid

            # format the element keywords
            if not add_fibers:
                kw_elements = keywords.ElementSolid()
                elements = pd.DataFrame(
                    {
                        "eid": part.element_ids + 1,
                        "pid": part_ids,
                        "n1": tetrahedrons[:, 0],
                        "n2": tetrahedrons[:, 1],
                        "n3": tetrahedrons[:, 2],
                        "n4": tetrahedrons[:, 3],
                        "n5": tetrahedrons[:, 3],
                        "n6": tetrahedrons[:, 3],
                        "n7": tetrahedrons[:, 3],
                        "n8": tetrahedrons[:, 3],
                    }
                )
                kw_elements.elements = elements

            elif add_fibers:
                fiber = self.volume_mesh.cell_data["fiber"][part.element_ids]
                sheet = self.volume_mesh.cell_data["sheet"][part.element_ids]

                # normalize fiber and sheet directions:
                norm = np.linalg.norm(fiber, axis=1)
                fiber = fiber / norm[:, None]
                norm = np.linalg.norm(sheet, axis=1)
                sheet = sheet / norm[:, None]
                kw_elements = create_element_solid_ortho_keyword(
                    elements=tetrahedrons,
                    a_vec=fiber,
                    d_vec=sheet,
                    e_id=part.element_ids + 1,
                    partid=part.pid,
                    element_type="tetra",
                )

            # add elements to database
            self.kw_database.solid_elements.append(kw_elements)
            # solid_element_count = solid_element_count + num_elements

        return

    def _add_solution_controls(
        self,
        end_time: float = 5,
        dtmin: float = 0.001,
        dtmax: float = 0.01,
        simulation_type: str = "quasi-static",
    ):
        """Add solution controls, output controls and solver settings."""
        # add termination keywords
        self.kw_database.main.append(keywords.ControlTermination(endtim=end_time, dtmin=dtmin))

        # add implicit controls
        if simulation_type == "quasi-static":
            imass = 1
            gamma = 0.6
            beta = 0.38
        elif simulation_type == "static":
            imass = 0
            gamma = 0.5
            beta = 0.25
        else:
            raise ValueError(
                "Simulation type not recognized: Please choose " "either quasi-static or static"
            )

        # prefill_time = self.parameters["Material"]["Myocardium"]["Active"]["Prefill"]
        self.kw_database.main.append(
            keywords.ControlImplicitDynamics(
                imass=imass,
                gamma=gamma,
                beta=beta,
                # active dynamic process only after prefilling
                # tdybir=prefill_time,
            )
        )

        # # add auto controls
        # lcid = self.get_unique_curve_id()
        # # tune time step for better compromise between convergence and performance
        # time = [0, prefill_time, prefill_time + dtmax, end_time]
        # step = [5 * dtmax, 5 * dtmax, dtmin, dtmax]
        # kw_curve = create_define_curve_kw(
        #     x=time,
        #     y=step,
        #     curve_name="time step control",
        #     curve_id=lcid,
        #     lcint=0,
        # )
        # self.kw_database.main.append(kw_curve)
        self.kw_database.main.append(
            keywords.ControlImplicitAuto(iauto=1, dtmin=dtmin, dtmax=dtmax)
        )

        # add general implicit controls
        self.kw_database.main.append(
            keywords.ControlImplicitGeneral(imflag=1, dt0=dtmax)
        )  # imflag=1 means implicit

        # add implicit solution controls: Defaults are OK?
        self.kw_database.main.append(keywords.ControlImplicitSolution())

        # add implicit solver controls
        self.kw_database.main.append(custom_keywords.ControlImplicitSolver())
        return

    def _add_export_controls(self, dt_output_d3plot: float = 0.05, dt_output_icvout: float = 0.001):
        """Add solution controls to the main simulation.

        Parameters
        ----------
        dt_output_d3plot : float, optional
            Writes full D3PLOT results at this time-step spacing, by default 0.05
        dt_output_icvout : float, optional
            Writes control volume results at this time-step spacing, by default 0.001
        """
        # add output control
        self.kw_database.main.append(keywords.ControlOutput(npopt=1, neecho=1, ikedit=0, iflush=0))

        # add export controls
        self.kw_database.main.append(keywords.DatabaseIcvout(dt=dt_output_icvout, binary=2))
        self.kw_database.main.append(keywords.DatabaseAbstat(dt=dt_output_icvout, binary=2))

        self.kw_database.main.append(keywords.DatabaseGlstat(dt=0.1, binary=2))

        self.kw_database.main.append(keywords.DatabaseMatsum(dt=0.1, binary=2))

        # # frequency of full results
        # lcid = self.get_unique_curve_id()
        # time = [
        #     0,
        #     self.parameters["Material"]["Myocardium"]["Active"]["Prefill"] * 0.99,
        #     self.parameters["Material"]["Myocardium"]["Active"]["Prefill"],
        #     self.parameters["Time"]["End Time"],
        # ]
        # step = [10 * dt_output_d3plot, 10 * dt_output_d3plot, dt_output_d3plot, dt_output_d3plot]
        # kw_curve = create_define_curve_kw(
        #     x=time,
        #     y=step,
        #     curve_name="d3plot out control",
        #     curve_id=lcid,
        #     lcint=0,
        # )
        # self.kw_database.main.append(kw_curve)

        self.kw_database.main.append(
            keywords.DatabaseBinaryD3Plot(
                dt=dt_output_d3plot,
                # lcdt=lcid, ioopt=1
            )
        )

        self.kw_database.main.append(keywords.DatabaseExtentBinary(neiph=27, strflg=1, maxint=0))

        # control ELOUT file to extract left ventricle's stress/strain
        if hasattr(self.model, "septum"):
            self.kw_database.main.append(
                keywords.SetSolidGeneral(
                    option="PART",
                    sid=1,
                    e1=self.model.left_ventricle.pid,
                    e2=self.model.septum.pid,
                    user_comment="create left ventricle + septum set for exporting",
                )
            )
        else:
            self.kw_database.main.append(
                keywords.SetSolidGeneral(option="PART", sid=1, e1=self.model.left_ventricle.pid)
            )
        self.kw_database.main.append(keywords.DatabaseHistorySolidSet(id1=1))

        # lcid = self.get_unique_curve_id()
        # time = [
        #     0,
        #     self.parameters["Time"]["End Time"] * 0.8 * 0.99,
        #     self.parameters["Time"]["End Time"] * 0.8,
        #     self.parameters["Time"]["End Time"],
        # ]
        # step = [100 * dt_output_d3plot, 100 * dt_output_d3plot, dt_output_d3plot,
        #         dt_output_d3plot]
        # kw_curve = create_define_curve_kw(
        #     x=time,
        #     y=step,
        #     curve_name="elout control, only save during the last 20% ",
        #     curve_id=lcid,
        #     lcint=0,
        # )
        # self.kw_database.main.append(kw_curve)

        self.kw_database.main.append(
            keywords.DatabaseElout(dt=dt_output_d3plot, binary=2, option1=27)
        )

        return

    def _add_damping(self):
        """Add damping to the main file."""
        lcid_damp = self.get_unique_curve_id()

        kw_damp = keywords.DampingGlobal(lcid=lcid_damp)

        kw_damp_curve = create_define_curve_kw(
            x=[0, 10e25],  # to create a constant curve
            y=self.parameters["Global damping"] * np.array([1, 1]),
            curve_name="damping",
            curve_id=lcid_damp,
            lcint=0,
        )
        self.kw_database.main.append(kw_damp)
        self.kw_database.main.append(kw_damp_curve)

        return

    def _update_segmentsets_db(self):
        """Update the segment set database."""
        # NOTE 0: add all surfaces as segment sets
        # NOTE 1: need to more robustly check segids that are already used?

        # add closed cavity segment sets
        cavities = [p.cavity for p in self.model.parts if p.cavity]
        for cavity in cavities:
            surface_id = self.get_unique_segmentset_id()
            cavity.surface.id = surface_id
            kw = create_segment_set_keyword(
                segments=cavity.surface.faces + 1,
                segid=cavity.surface.id,
                title=cavity.name,
            )
            # append this kw to the segment set database
            self.kw_database.segment_sets.append(kw)

        # write surfaces as segment sets
        for part in self.model.parts:
            for surface in part.surfaces:
                surface.id = self.get_unique_segmentset_id()
                kw = create_segment_set_keyword(
                    segments=surface.faces + 1,
                    segid=surface.id,
                    title=surface.name,
                )
                # append this kw to the segment set database
                self.kw_database.segment_sets.append(kw)

        # create corresponding segment sets. Store in new file?
        caps = [cap for part in self.model.parts for cap in part.caps]
        for cap in caps:
            segid = self.get_unique_segmentset_id()
            setattr(cap, "seg_id", segid)
            segset_kw = create_segment_set_keyword(
                segments=cap.triangles + 1,
                segid=cap.seg_id,
                title=cap.name,
            )
            self.kw_database.segment_sets.append(segset_kw)
        return

    def _update_nodesets_db(self, remove_duplicates: bool = True):
        """Update the node set database."""
        # formats endo, epi- and septum nodeset keywords. Do for all surfaces and caps

        surface_ids = [s.id for p in self.model.parts for s in p.surfaces]
        node_set_id = np.max(surface_ids) + 1

        # for each surface in each part add the respective node-set
        # Use same ID as surface
        used_node_ids = np.empty(0, dtype=int)
        for part in self.model.parts:
            # add node-set for each cap
            kws_caps = []
            for cap in part.caps:
                if remove_duplicates:
                    node_ids = np.setdiff1d(cap.node_ids, used_node_ids)
                else:
                    node_ids = cap.node_ids

                cap.nsid = node_set_id
                kw = create_node_set_keyword(node_ids + 1, node_set_id=cap.nsid, title=cap.name)
                kws_caps.append(kw)
                node_set_id = node_set_id + 1

                used_node_ids = np.append(used_node_ids, node_ids)

            self.kw_database.node_sets.extend(kws_caps)

        for part in self.model.parts:
            kws_surface = []
            for surface in part.surfaces:
                if remove_duplicates:
                    node_ids = np.setdiff1d(surface.node_ids, used_node_ids)
                else:
                    node_ids = surface.node_ids

                kw = create_node_set_keyword(
                    node_ids + 1, node_set_id=surface.id, title=surface.name
                )
                surface.nsid = surface.id
                kws_surface.append(kw)

                used_node_ids = np.append(used_node_ids, node_ids)

            self.kw_database.node_sets.extend(kws_surface)

    def _update_material_db(self, add_active: bool = True):
        """Update the database of material keywords."""
        act_curve_id = self.get_unique_curve_id()

        for part in self.model.parts:
            part.mid = part.pid
            mat_id = part.mid

            if "ventricle" in part.name.lower() or "septum" in part.name.lower():
                if not add_active:
                    active_dct = None
                else:
                    active_dct = {
                        "actype": self.parameters["Material"]["Myocardium"]["Active"]["Actype"],
                        "taumax": self.parameters["Material"]["Myocardium"]["Active"]["Tmax"],
                        "ca2ionm": self.parameters["Material"]["Myocardium"]["Active"]["ca2ionm"],
                    }

                myocardium_kw = MaterialHGOMyocardium(
                    mid=part.mid,
                    iso_user=self.parameters["Material"]["Myocardium"]["Isotropic"],
                    anisotropy_user=self.parameters["Material"]["Myocardium"]["Anisotropic"],
                    active_user=active_dct,
                )

                myocardium_kw.acid = act_curve_id

                self.kw_database.material.append(myocardium_kw)

            elif "atrium" in part.name:
                # add atrium material
                # atrium_kw = MaterialAtrium(mid=part.mid)
                atrium_kw = MaterialHGOMyocardium(
                    mid=part.mid, iso_user=self.parameters["Material"]["Atrium"]
                )

                self.kw_database.material.append(atrium_kw)

            else:
                LOGGER.warning("Assuming same material as atrium for: {0}".format(part.name))

                # general_tissue_kw = MaterialAtrium(mid=part.mid)
                general_tissue_kw = MaterialHGOMyocardium(
                    mid=part.mid, iso_user=self.parameters["Material"]["Atrium"]
                )
                self.kw_database.material.append(general_tissue_kw)

        if add_active:
            # write and add active curve to material database
            if active_dct["actype"] == 1:
                time_array, calcium_array = active_curve("constant")
            elif active_dct["actype"] == 2:
                time_array, calcium_array = active_curve("Strocchi2020")

            active_curve_kw = create_define_curve_kw(
                x=time_array,
                y=calcium_array,
                curve_name="calcium_concentration",
                curve_id=act_curve_id,
                lcint=10000,
            )

            if self.parameters["Unit"]["Time"] == "ms":
                active_curve_kw.sfa = 1000
            # y scaling
            active_curve_kw.sfo = self.parameters["Material"]["Myocardium"]["Active"]["ca2ionm"]

            # Prefill is remove due to new simulation workflow
            # # x offset: prefill duration
            # active_curve_kw.offa = self.parameters["Material"]["Myocardium"]["Active"]["Prefill"]
            self.kw_database.material.append(active_curve_kw)

        return

    def _add_cap_bc(self, bc_type: str):
        """Add boundary condition to the cap.

        Parameters
        ----------
        bc_type : str
            Boundary condition type. Valid bc's include: ["fix_caps", "springs_caps"].
        """
        valid_bcs = ["fix_caps", "springs_caps"]
        if bc_type not in valid_bcs:
            raise ValueError("Cap/Valve boundary condition must be of type: %r" % valid_bcs)

        # create list of cap names where to add the spring b.c
        caps_to_use = []
        if isinstance(self.model, (LeftVentricle, BiVentricle)):
            # use all caps:
            # for cavity in self.model._mesh._cavities:
            #     for cap in cavity.closing_caps:
            #         caps_to_use.append(cap.name)

            caps_to_use = [
                "mitral-valve",
                "tricuspid-valve",
                "aortic-valve",
                "pulmonary-valve",
            ]

        elif isinstance(self.model, (FourChamber, FullHeart)):
            caps_to_use = [
                "superior-vena-cava",
                "right-inferior-pulmonary-vein",
                "right-superior-pulmonary-vein",
            ]

        if bc_type == "fix_caps":
            for part in self.model.parts:
                for cap in part.caps:
                    if cap.name in caps_to_use:
                        kw_fix = keywords.BoundarySpcSet()
                        kw_fix.nsid = cap.nsid
                        kw_fix.dofx = 1
                        kw_fix.dofy = 1
                        kw_fix.dofz = 1

                        self.kw_database.boundary_conditions.append(kw_fix)

        # if bc type is springs -> add springs
        # NOTE add to boundary condition db or separate spring db?
        elif bc_type == "springs_caps":

            part_id = self.get_unique_part_id()
            section_id = self.get_unique_section_id()
            mat_id = self.get_unique_mat_id()

            if isinstance(self.model, (LeftVentricle, BiVentricle)):
                spring_stiffness = self.parameters["Boundary Condition"]["Valve Spring"][
                    "BV"
                ]  # kPa/mm

            elif isinstance(self.model, (FourChamber, FullHeart)):
                spring_stiffness = self.parameters["Boundary Condition"]["Valve Spring"][
                    "4C"
                ]  # kPa/mm

            scale_factor_normal = self.parameters["Boundary Condition"]["Normal Scale factor"]
            scale_factor_radial = self.parameters["Boundary Condition"]["Radial Scale factor"]

            part_kw = keywords.Part()
            part_df = pd.DataFrame(
                {
                    "pid": [part_id],
                    "secid": [section_id],
                    "mid": [mat_id],
                    "heading": ["SupportSpring"],
                }
            )
            part_kw.parts = part_df

            section_kw = keywords.SectionDiscrete(secid=section_id, cdl=0, tdl=0)

            mat_kw = keywords.MatSpringElastic(mid=mat_id, k=spring_stiffness)

            self.kw_database.boundary_conditions.append(part_kw)
            self.kw_database.boundary_conditions.append(section_kw)
            self.kw_database.boundary_conditions.append(mat_kw)

            # add springs for each cap
            caps = [cap for part in self.model.parts for cap in part.caps]
            for cap in caps:
                if cap.name in caps_to_use:
                    self._add_springs_cap_edge(
                        cap,
                        part_id,
                        scale_factor_normal,
                        scale_factor_radial,
                    )

        return

    def _add_springs_cap_edge(
        self,
        cap: Cap,
        part_id: int,
        scale_factor_normal: float,
        scale_factor_radial: float,
    ):
        """Add springs to the cap nodes.

        Note
        ----
        Appends these to the boundary condition database.
        """
        # -------------------------------------------------------------------
        LOGGER.debug("Adding spring b.c. for cap: %s" % cap.name)

        # NOTE: may want to extent the node ids to include adjacent nodes
        # num_nodes_edge = len(cap.node_ids)
        mesh = self.model.mesh
        #
        # attached_nodes = cap.node_ids
        #
        for boundary in mesh.boundaries:
            if cap.name.split("-")[0] in boundary.name:
                attached_nodes = boundary.node_ids
                break

        # use pre-computed nodal area
        nodal_areas = self.model.mesh.point_data["nodal_areas"][boundary.node_ids]

        # scaled spring stiffness by nodal area
        scale_factor_normal *= nodal_areas
        scale_factor_radial *= nodal_areas

        # add part, section discrete, mat spring, sd_orientiation, element discrete

        # compute the radial components
        sd_orientations_radial = mesh.nodes[attached_nodes, :] - cap.centroid

        # normalize
        norms = np.linalg.norm(sd_orientations_radial, axis=1)
        sd_orientations_radial = sd_orientations_radial / norms[:, None]

        # add sd direction normal to plane
        vector_id_normal = self.id_offset["vector"]
        sd_orientation_normal_kw = create_define_sd_orientation_kw(
            vectors=cap.normal, vector_id_offset=vector_id_normal, iop=0
        )
        vector_id_normal += 1
        self.id_offset["vector"] += 1

        # add sd direction radial to nodes
        sd_orientation_radial_kw = create_define_sd_orientation_kw(
            vectors=sd_orientations_radial,
            vector_id_offset=self.id_offset["vector"],
            iop=0,
        )

        vector_ids_radial = sd_orientation_radial_kw.vectors["vid"].to_numpy()
        self.id_offset["vector"] = vector_ids_radial[-1]

        # create discrete elements for normal direction
        nodes_discrete_elements = np.array(
            [attached_nodes + 1, np.zeros(len(attached_nodes))], dtype=int
        ).T
        vector_ids_normal = np.ones(len(attached_nodes), dtype=int) * vector_id_normal

        discrete_element_normal_kw = create_discrete_elements_kw(
            nodes=nodes_discrete_elements,
            part_id=part_id,
            vector_ids=vector_ids_normal,
            scale_factor=scale_factor_normal,
            element_id_offset=self.id_offset["element"]["discrete"],
        )

        self.id_offset["element"]["discrete"] = discrete_element_normal_kw.elements[
            "eid"
        ].to_numpy()[-1]

        # discrete elements for radial direction
        discrete_element_radial_kw = create_discrete_elements_kw(
            nodes=nodes_discrete_elements,
            part_id=part_id,
            vector_ids=vector_ids_radial,
            scale_factor=scale_factor_radial,
            element_id_offset=self.id_offset["element"]["discrete"],
        )

        self.id_offset["element"]["discrete"] = discrete_element_radial_kw.elements[
            "eid"
        ].to_numpy()[-1]

        # append to the database
        self.kw_database.boundary_conditions.append(sd_orientation_normal_kw)
        self.kw_database.boundary_conditions.append(sd_orientation_radial_kw)

        self.kw_database.boundary_conditions.append(discrete_element_normal_kw)
        self.kw_database.boundary_conditions.append(discrete_element_radial_kw)

        return

    def _add_pericardium_bc(self):
        """Add the pericardium.

        Note
        ----
        Uses the universal ventricular longitudinal coordinate
        and a sigmoid penalty function. Strocchi et al 2020 doi: 10.1016/j.jbiomech.2020.109645.
        """

        def _sigmoid(z):
            """Sigmoid function to scale spring coefficient."""
            return 1 / (1 + np.exp(-z))

        # compute penalty function from longitudinal coordinate
        uvc_l = self.model.mesh.point_data["uvc_longitudinal"]
        if np.any(uvc_l < 0):
            LOGGER.warning(
                "Negative normalized longitudinal coordinate detected."
                "Changing {0} negative uvc_l values to 1".format(np.sum((uvc_l < 0))),
            )
        uvc_l[uvc_l < 0] = 1

        penalty_function = (
            -_sigmoid(
                (abs(uvc_l) - self.parameters["Pericardium"]["Penalty function"][0])
                * self.parameters["Pericardium"]["Penalty function"][1]
            )
            + 1
        )

        # collect all pericardium nodes:
        epicardium_nodes = np.empty(0, dtype=int)
        epicardium_faces = np.empty((0, 3), dtype=int)
        LOGGER.debug("Collecting epicardium nodesets of ventricles:")
        ventricles = [part for part in self.model.parts if "ventricle" in part.name]
        epicardium_surfaces = [ventricle.epicardium for ventricle in ventricles]

        for surface in epicardium_surfaces:
            epicardium_nodes = np.append(epicardium_nodes, surface.node_ids)
            epicardium_faces = np.vstack([epicardium_faces, surface.faces])

        # NOTE: some duplicates may exist - fix this in preprocessor
        _, idx, counts = np.unique(epicardium_nodes, return_index=True, return_counts=True)
        if np.any(counts > 1):
            LOGGER.warning("Duplicate nodes found in pericardium")
        epicardium_nodes = epicardium_nodes[np.sort(idx)]

        # select only nodes for penalty factor > 0.0001
        pericardium_nodes = epicardium_nodes[penalty_function[epicardium_nodes] > 0.0001]
        # select surfaces containing these nodes
        pericardium_faces = epicardium_faces[
            np.any(np.isin(epicardium_faces, pericardium_nodes), axis=1)
        ]
        # some nodes on the edge must be included
        pericardium_nodes, a = np.unique(pericardium_faces, return_inverse=True)

        # build pericardium polydata
        coord = self.model.mesh.nodes[pericardium_nodes]
        connect = a.reshape(pericardium_faces.shape)
        pericardium_polydata = vtkmethods.create_vtk_surface_triangles(coord, connect, clean=False)
        # vtkmethods.write_vtkdata_to_vtkfile(pericardium_polydata,'pericardium.vtk')

        # compute normal
        cell_normal, point_normal = vtkmethods.add_normals_to_polydata(
            pericardium_polydata, return_normals=True
        )
        # normal_obj = vtkmethods.add_normals_to_polydata(pericardium_polydata)
        # vtkmethods.write_vtkdata_to_vtkfile(normal_obj,'normal.vtk')

        # use pre-computed nodal areas
        nodal_areas = self.model.mesh.point_data["nodal_areas"][pericardium_nodes]
        nodal_penalty = penalty_function[pericardium_nodes]
        # compute scale factor
        scale_factors = nodal_areas * nodal_penalty

        def __debug():
            import meshio

            meshio.write_points_cells(
                "pericardium.vtk",
                coord,
                [("triangle", connect)],
                point_data={"area": nodal_areas, "normal": point_normal, "penalty": nodal_penalty},
                cell_data={"normal": [cell_normal]},
            )

        # __debug()

        # create unique ids for keywords
        part_id = self.get_unique_part_id()
        section_id = self.get_unique_section_id()
        mat_id = self.get_unique_mat_id()

        # define part
        part_kw = keywords.Part()
        part_kw.parts = pd.DataFrame(
            {"heading": ["Pericardium"], "pid": [part_id], "secid": [section_id], "mid": [mat_id]}
        )
        # define section
        section_kw = keywords.SectionDiscrete(secid=section_id, cdl=0, tdl=0)
        # define material
        mat_kw = keywords.MatSpringElastic(
            mid=mat_id, k=(self.parameters["Pericardium"]["Spring Stiffness"])
        )

        # define spring orientations
        sd_orientation_kw = create_define_sd_orientation_kw(
            vectors=point_normal, vector_id_offset=self.id_offset["vector"]
        )
        # add offset
        self.id_offset["vector"] = sd_orientation_kw.vectors["vid"].to_numpy()[-1]
        vector_ids = sd_orientation_kw.vectors["vid"].to_numpy().astype(int)

        # define spring nodes
        nodes = pericardium_nodes + 1
        nodes = np.vstack([nodes, np.zeros(len(nodes))])
        nodes = nodes.T

        # create discrete elements
        discrete_element_kw = create_discrete_elements_kw(
            nodes=nodes,
            part_id=part_id,
            vector_ids=vector_ids,
            scale_factor=scale_factors,
            element_id_offset=self.id_offset["element"]["discrete"],
        )
        # add offset
        self.id_offset["element"]["discrete"] = discrete_element_kw.elements["eid"].to_numpy()[-1]

        # add keywords to database
        self.kw_database.pericardium.append(part_kw)
        self.kw_database.pericardium.append(section_kw)
        self.kw_database.pericardium.append(mat_kw)
        self.kw_database.pericardium.append(sd_orientation_kw)
        self.kw_database.pericardium.append(discrete_element_kw)

        return

    def _update_cap_elements_db(self):
        """Update the database of shell elements.

        Note
        ----
        Loops over all the defined caps/valves.
        """
        # create part for each closing cap
        # used_partids = get_list_of_used_ids(self.kw_database.parts, "PART")
        # used_secids = get_list_of_used_ids(self.kw_database.parts, "SECTION")
        # used_segids = get_list_of_used_ids(self.kw_database.segment_sets, "SET_SEGMENT")

        section_id = self.get_unique_section_id()

        # NOTE should be dynamic
        mat_null_id = self.get_unique_mat_id()

        # material_kw = MaterialCap(mid=mat_null_id)

        material_kw = MaterialAtrium(
            mid=mat_null_id,
            rho=self.parameters["Cap"]["Density"],
            poisson_ratio=self.parameters["Cap"]["nu"],
            c10=self.parameters["Cap"]["c10"],
        )

        section_kw = keywords.SectionShell(
            secid=section_id,
            elform=4,
            shrf=0.8333,
            nip=3,
            t1=self.parameters["Cap"]["Thickness"],
        )

        self.kw_database.cap_elements.append(material_kw)
        self.kw_database.cap_elements.append(section_kw)

        caps = [cap for part in self.model.parts for cap in part.caps]
        # create new part for each cap
        cap_names_used = []
        for cap in caps:
            if cap.name in cap_names_used:
                LOGGER.debug("Already created material for {}: skipping".format(cap.name))
                continue

            cap.pid = self.get_unique_part_id()

            part_kw = keywords.Part()
            part_info = pd.DataFrame(
                {
                    "heading": [cap.name],
                    "pid": [cap.pid],
                    "secid": [section_id],
                    "mid": [mat_null_id],
                }
            )
            part_kw.parts = part_info

            self.kw_database.cap_elements.append(part_kw)
            cap_names_used.append(cap.name)

        # create closing triangles for each cap
        # assumes there are no shells written yet since offset = 0
        shell_id_offset = 0
        cap_names_used = []
        for cap in caps:
            if cap.name in cap_names_used:
                continue

            shell_kw = create_element_shell_keyword(
                shells=cap.triangles + 1,
                part_id=cap.pid,
                id_offset=shell_id_offset,
            )

            self.kw_database.cap_elements.append(shell_kw)

            shell_id_offset = shell_id_offset + cap.triangles.shape[0]
            cap_names_used.append(cap.name)
        return

    def _update_controlvolume_db(self):
        """Prepare the keywords for the control volume feature."""
        # NOTE: Assumes cavity id is reserved for combined
        # segment set

        # set up control volume keywords and interaction of
        # cavity with ambient. Only do for ventricles
        cavities = [part.cavity for part in self.model.parts if part.cavity]
        for cavity in cavities:
            if "atrium" in cavity.name:
                continue

            cv_kw = keywords.DefineControlVolume()
            cv_kw.id = cavity.surface.id
            cv_kw.sid = cavity.surface.id

            self.kw_database.control_volume.append(cv_kw)

        for cavity in cavities:
            if "atrium" in cavity.name:
                continue

            cvi_kw = keywords.DefineControlVolumeInteraction()
            cvi_kw.id = cavity.surface.id
            cvi_kw.cvid1 = cavity.surface.id
            cvi_kw.cvid2 = 0  # ambient

            # NOTE: static for the moment. Maximum of 2 cavities supported
            # but this is valid for the LeftVentricle, BiVentricle and FourChamber models
            if self.system_model_name == "ClosedLoop":
                if "Left ventricle" in cavity.name:
                    cvi_kw.lcid_ = -10
                elif "Right ventricle" in cavity.name:
                    cvi_kw.lcid_ = -11

            elif self.system_model_name == "ConstantPreloadWindkesselAfterload":
                if "Left ventricle" in cavity.name:
                    cvi_kw.lcid_ = 10
                if "Right ventricle" in cavity.name:
                    cvi_kw.lcid_ = 11

            self.kw_database.control_volume.append(cvi_kw)

        return

    def _update_system_model(self):
        """Update json system model settings."""
        model_type = self.model.info.model_type

        # closed loop uses a custom executable
        if self.system_model_name == "ClosedLoop":
            LOGGER.warning(
                "Note that this model type requires a custom executable that "
                "supports the Closed Loop circulation model!"
            )
            if isinstance(self.model, (BiVentricle, FourChamber, FullHeart)):
                file_path = pkg_resources.resource_filename(
                    "ansys.heart.writer", "templates/system_model_settings_bv.json"
                )

            elif isinstance(self.model, LeftVentricle):
                file_path = pkg_resources.resource_filename(
                    "ansys.heart.writer", "templates/system_model_settings_lv.json"
                )

            fid = open(file_path)
            sys_settings = json.load(fid)

            # update the volumes
            sys_settings["SystemModelInitialValues"]["UnstressedVolumes"][
                "lv"
            ] = self.model.get_part("Left ventricle").cavity.volume

            if isinstance(self.model, (BiVentricle, FourChamber, FullHeart)):
                sys_settings["SystemModelInitialValues"]["UnstressedVolumes"][
                    "rv"
                ] = self.model.get_part("Right ventricle").cavity.volume

            self.system_model_json = sys_settings

        # otherwise add the define function
        elif self.system_model_name == "ConstantPreloadWindkesselAfterload":
            from ansys.heart.writer.system_models import define_function_windkessel

            if self.system_model_name != self.parameters["Circulation System"]["Name"]:
                LOGGER.error("Circulation system parameters cannot be rad from Json")

            for cavity in self.model.cavities:
                if "Left ventricle" in cavity.name:

                    define_function_wk = define_function_windkessel(
                        function_id=10,
                        function_name="constant_preload_windkessel_afterload_left",
                        implicit=True,
                        constants=self.parameters["Circulation System"]["Left Ventricle"][
                            "Constant"
                        ],
                        initialvalues=self.parameters["Circulation System"]["Left Ventricle"][
                            "Initial Value"
                        ],
                    )
                    self.kw_database.control_volume.append(define_function_wk)

                elif "Right ventricle" in cavity.name:

                    define_function_wk = define_function_windkessel(
                        function_id=11,
                        function_name="constant_preload_windkessel_afterload_right",
                        implicit=True,
                        constants=self.parameters["Circulation System"]["Right Ventricle"][
                            "Constant"
                        ],
                        initialvalues=self.parameters["Circulation System"]["Right Ventricle"][
                            "Initial Value"
                        ],
                    )
                    self.kw_database.control_volume.append(define_function_wk)

        return

    def _add_enddiastolic_pressure_bc(self, pressure_lv: float = 1, pressure_rv: float = 1):
        """Add end diastolic pressure boundary condition on the left and right endocardium."""
        # create unit load curve
        load_curve_id = self.get_unique_curve_id()
        load_curve_kw = create_define_curve_kw(
            [0, 1, 1.001], [0, 1, 0], "unit load curve", load_curve_id, 100
        )

        if self.parameters["Unit"]["Time"] == "ms":
            load_curve_kw.sfa = 1000  # x scaling: to Millisecond

        # append unit curve to main.k
        self.kw_database.main.append(load_curve_kw)

        # create *LOAD_SEGMENT_SETS for each ventricular cavity
        # cavities = [part.cavity for part in self.model.parts if part.cavity]
        # for cavity in cavities:
        #     if "atrium" in cavity.name:
        #         continue
        #
        #     if cavity.name == "Left ventricle":
        #         scale_factor = pressure_lv
        #         seg_id = cavity.surface.id
        #     elif cavity.name == "Right ventricle":
        #         scale_factor = pressure_rv
        #         seg_id = cavity.surface.id
        #     load_segset_kw = keywords.LoadSegmentSet(
        #         ssid=seg_id, lcid=load_curve_id, sf=scale_factor
        #     )
        #     self.kw_database.main.append(load_segset_kw)
        for part in self.model.parts:
            for surface in part.surfaces:
                if surface.name == "Left ventricle endocardium":
                    scale_factor = pressure_lv
                    seg_id = surface.id
                    load_segset_kw = keywords.LoadSegmentSet(
                        ssid=seg_id, lcid=load_curve_id, sf=scale_factor
                    )
                    self.kw_database.main.append(load_segset_kw)
                elif surface.name == "Right ventricle endocardium":
                    scale_factor = pressure_rv
                    seg_id = surface.id
                    load_segset_kw = keywords.LoadSegmentSet(
                        ssid=seg_id, lcid=load_curve_id, sf=scale_factor
                    )
                    self.kw_database.main.append(load_segset_kw)
        return


class ZeroPressureMechanicsDynaWriter(MechanicsDynaWriter):
    """
    Class for preparing the input for a stress-free LS-DYNA simulation.

    Note
    ----
    Derived from MechanicsDynaWriter and consequently derives all keywords relevant
    for simulations involving mechanics. This class does not write the
    control volume keywords but adds the keyword for computing the stress
    free configuration based on left/right cavity pressures instead.

    """

    def __init__(self, model: HeartModel) -> None:
        super().__init__(model)

        self.kw_database = MechanicsDecks()
        """Collection of keyword decks relevant for mechanics."""

        return

    def update(self):
        """Update the keyword database."""
        self._update_main_db(add_damping=False)

        self.kw_database.main.title = self.model.info.model_type + " zero-pressure"

        self._update_node_db()
        self._update_parts_db()
        self._update_solid_elements_db()
        self._update_segmentsets_db()
        self._update_nodesets_db()
        self._update_material_db(add_active=False)

        # for boundary conditions
        # self._update_boundary_conditions_db()
        self._add_cap_bc(bc_type="fix_caps")
        # self._add_pericardium_bc()

        # Zerop model should only include ventricle parts to export correctly lsda file
        # self._update_cap_elements_db()

        # # Approximate end-diastolic pressures
        pressure_lv = self.parameters["ED pressure"]["Left Ventricle"]  # kPa
        pressure_rv = self.parameters["ED pressure"]["Right Ventricle"]  # kPa

        self._add_enddiastolic_pressure_bc(pressure_lv=pressure_lv, pressure_rv=pressure_rv)

        # zerop key words
        self._add_control_reference_configuration()
        #
        # # export dynain file
<<<<<<< HEAD
        # control_string = (
        #     "*SET_PART_LIST_GENERATE\n"
        #     "999\n"
        #     "1,99999999\n"
        #     "*INTERFACE_SPRINGBACK_LSDYNA\n"
        #     "999, 999, 3,, , , 1\n"
        #     "OPTCARD,, , , 1, 1, 1\n"
        #     "*INTERFACE_SPRINGBACK_EXCLUDE\n"
        #     "BOUNDARY_SPC_NODE"
        # )
        # self.kw_database.main.append(control_string)

=======
        # NOTE: generates a new part-set. Use part-set id 999.
        # Please note that choosing 999 as the part-set id is arbitrary,
        # and defining a new part set adding this to the main database will
        # create a part-set id of 999+1
>>>>>>> bcc2b9c5
        self.kw_database.main.append(keywords.SetPartListGenerate(sid=999, b1beg=1, b1end=999999))
        self.kw_database.main.append(
            keywords.InterfaceSpringbackLsdyna(
                psid=999, nshv=999, ftype=3, rflag=1, optc="OPTCARD", ndflag=1, cflag=1, hflag=1
            )
        )
        self.kw_database.main.append(
            keywords.InterfaceSpringbackExclude(kwdname="BOUNDARY_SPC_NODE")
        )

        self._get_list_of_includes()
        self._add_includes()

        return

    def export(self, export_directory: str):
        """Write the model to files."""
        tstart = time.time()
        LOGGER.debug("Writing all LS-DYNA .k files...")

        if not export_directory:
            export_directory = os.path.join(self.model.info.workdir, "zeropressure")

        if not os.path.isdir(export_directory):
            os.makedirs(export_directory)

        # export .k files
        self.export_databases(export_directory)

        # export segment sets to separate file
        self._export_cavity_segmentsets(export_directory)

        tend = time.time()
        LOGGER.debug("Time spent writing files: {:.2f} s".format(tend - tstart))

        return

    def _add_export_controls(self, dt_output_d3plot: float = 0.5):
        """Rewrite method for zerop export.

        Parameters
        ----------
        dt_output_d3plot : float, optional
            Writes full D3PLOT results at this time-step spacing, by default 0.5
        """
        # add output control
        self.kw_database.main.append(keywords.ControlOutput(npopt=1, neecho=1, ikedit=0, iflush=0))

        # add export controls
        # self.kw_database.main.append(keywords.DatabaseElout(dt=0.1, binary=2))
        #
        # self.kw_database.main.append(keywords.DatabaseGlstat(dt=0.1, binary=2))
        #
        # self.kw_database.main.append(keywords.DatabaseMatsum(dt=0.1, binary=2))

        # frequency of full results
        self.kw_database.main.append(keywords.DatabaseBinaryD3Plot(dt=dt_output_d3plot))

        # self.kw_database.main.append(keywords.DatabaseExtentBinary(neiph=27, strflg=1, maxint=0))

        return

    def _add_solution_controls(self, scale_time=1):
        """Rewrite method for the zerop simulation."""
        self.kw_database.main.append(keywords.ControlTermination(endtim=1.0 * scale_time))

        self.kw_database.main.append(keywords.ControlImplicitDynamics(imass=0))
        # self.kw_database.main.append(
        #     keywords.ControlImplicitDynamics(imass=1, gamma=0.6, beta=0.38)
        # )

        # add auto controls
        self.kw_database.main.append(
            keywords.ControlImplicitAuto(iauto=1, dtmin=0.01 * scale_time, dtmax=0.1 * scale_time)
        )

        # add general implicit controls
        self.kw_database.main.append(
            keywords.ControlImplicitGeneral(imflag=1, dt0=0.1 * scale_time)
        )

        # add implicit solution controls: Defaults are OK?
        self.kw_database.main.append(keywords.ControlImplicitSolution())

        # add implicit solver controls
        self.kw_database.main.append(custom_keywords.ControlImplicitSolver())

        # add binout for post-process
        self.kw_database.main.append(keywords.DatabaseNodout(dt=0.2 * scale_time, binary=2))

        # write for all nodes in nodout
        nodeset_id = self.get_unique_nodeset_id()
        kw = keywords.SetNodeGeneral(option="ALL", sid=nodeset_id)

        self.kw_database.main.append(kw)
        kw = keywords.DatabaseHistoryNodeSet(id1=nodeset_id)
        self.kw_database.main.append(kw)
        return

    def _add_control_reference_configuration(self):
        """Add control reference configuration keyword to main."""
        LOGGER.debug("Adding *CONTROL_REFERENCE_CONFIGURATION to main.k")
        kw = keywords.ControlReferenceConfiguration(maxiter=3, target="nodes.k", method=2, tol=5)

        self.kw_database.main.append(kw)

        return

    # def _add_enddiastolic_pressure_bc(self, pressure_lv: float = 1, pressure_rv: float = 1):
    #     """Adds end diastolic pressure boundary condition on the left and right endocardium"""

    #     # create unit load curve
    #     load_curve_id = 2
    #     load_curve_kw = create_define_curve_kw(
    #         [0, 1], [0, 1], "unit load curve", load_curve_id, 100
    #     )

    #     # append unit curve to main.k
    #     self.kw_database.main.append(load_curve_kw)

    #     # create *LOAD_SEGMENT_SETS for each ventricular cavity
    #     for cavity in self.model._mesh._cavities:

    #         if "atrium" in cavity.name:
    #             continue

    #         if cavity.name == "Left ventricle":
    #             scale_factor = pressure_lv
    #         elif cavity.name == "Right ventricle":
    #             scale_factor = pressure_rv

    #         LOGGER.debug(
    #             "Adding end-diastolic pressure of {0} to {1}".format(scale_factor, cavity.name)
    #         )

    #         seg_ids_to_use = []
    #         # find id of endocardium
    #         for segset in cavity.segment_sets:
    #             if "endocardium" in segset["name"]:
    #                 seg_ids_to_use.append(segset["id"])

    #         # create load segment set for each endocardium segment
    #         for seg_id in seg_ids_to_use:
    #             load_segset_kw = keywords.LoadSegmentSet(
    #                 ssid=seg_id, lcid=load_curve_id, sf=scale_factor
    #             )

    #             # append to main.k
    #             self.kw_database.main.append(load_segset_kw)


class FiberGenerationDynaWriter(MechanicsDynaWriter):
    """Class for preparing the input for a fiber-generation LS-DYNA simulation."""

    def __init__(self, model: HeartModel) -> None:
        super().__init__(model)

        self.kw_database = FiberGenerationDecks()
        """Collection of keywords relevant for fiber generation."""

    def update(self):
        """Update keyword database for Fiber generation: overwrites the inherited function."""
        ##
        self._update_main_db()  # needs updating

        self._update_node_db()  # can stay the same (could move to base class)
        if isinstance(self.model, (FourChamber, FullHeart)):
            self._keep_ventricles()

        self._update_parts_db()  # can stay the same (could move to base class++++++++++++++++++++)
        self._update_solid_elements_db(
            add_fibers=False
        )  # can stay the same (could move to base class)
        self._update_material_db()

        self._update_segmentsets_db()  # can stay the same
        self._update_nodesets_db()  # can stay the same

        # # update ep settings
        self._update_ep_settings()
        self._update_create_fibers()

        self._get_list_of_includes()
        self._add_includes()

        return

    def export(self, export_directory: str):
        """Write the model to files."""
        tstart = time.time()
        LOGGER.debug("Writing all LS-DYNA .k files...")

        if not export_directory:
            export_directory = self.model.info.workdir

        if not os.path.isdir(export_directory):
            os.makedirs(export_directory)

        # export .k files
        self.export_databases(export_directory)

        tend = time.time()
        LOGGER.debug("Time spent writing files: {:.2f} s".format(tend - tstart))

        return

    def _update_material_db(self):
        """Add simple linear elastic and orthotropic EM material for each defined part."""
        # collect myocardium and septum parts
        ventricles = [part for part in self.model.parts if "ventricle" in part.name]
        if isinstance(self.model, (BiVentricle, FourChamber, FullHeart)):
            septum = self.model.get_part("Septum")
            parts = ventricles + [septum]
        else:
            parts = ventricles

        for part in parts:
            element_ids = part.element_ids
            em_mat_id = self.get_unique_mat_id()
            self.kw_database.material.extend(
                [
                    keywords.MatElastic(mid=em_mat_id, ro=1e-6, e=1),
                    custom_keywords.EmMat003(
                        mid=em_mat_id,
                        mtype=2,
                        sigma11=5.0e-4,
                        sigma22=1.0e-4,
                        sigma33=1.0e-4,
                        beta=0.14,
                        cm=0.01,
                        aopt=2.0,
                        a1=0,
                        a2=0,
                        a3=1,
                        d1=0,
                        d2=-1,
                        d3=0,
                    ),
                    custom_keywords.EmEpCellmodelTomek(mid=em_mat_id),
                ]
            )

    def _update_ep_settings(self):
        """Add the settings for the electrophysiology solver."""
        self.kw_database.ep_settings.append(
            keywords.EmControl(
                emsol=11, numls=4, macrodt=1, dimtype=None, nperio=None, ncylbem=None
            )
        )

        # use defaults
        self.kw_database.ep_settings.append(custom_keywords.EmControlEp())

        # max iter should be int
        self.kw_database.ep_settings.append(
            keywords.EmSolverFem(reltol=1e-6, maxite=int(1e4), precon=2)
        )

        self.kw_database.ep_settings.append(keywords.EmOutput(mats=1, matf=1, sols=1, solf=1))

        return

    def _update_create_fibers(self):
        """Update the keywords for fiber generation."""
        # collect relevant node and segment sets.
        # node set: apex, base
        # node set: endocardium, epicardium
        # NOTE: could be better if basal nodes are extracted in the preprocessor
        # since that would allow you to robustly extract these nodessets using the
        # input data
        # The below is relevant for all models.
        nodes_base = np.empty(0, dtype=int)
        node_set_ids_endo = []  # relevant for both models
        node_sets_ids_epi = []  # relevant for both models
        node_set_ids_epi_and_rseptum = []  # only relevant for bv, 4c and full model

        # list of ventricular parts
        ventricles = [part for part in self.model.parts if "ventricle" in part.name]
        septum = self.model.get_part("Septum")

        # collect node set ids (already generated previously)
        node_set_ids_endo = [ventricle.endocardium.nsid for ventricle in ventricles]
        node_sets_ids_epi = [ventricle.epicardium.nsid for ventricle in ventricles]
        node_set_id_lv_endo = self.model.get_part("Left ventricle").endocardium.id

        if isinstance(self.model, (BiVentricle, FourChamber, FullHeart)):
            surfaces = [surface for p in self.model.parts for surface in p.surfaces]
            for surface in surfaces:
                if "septum" in surface.name and "endocardium" in surface.name:
                    node_set_ids_epi_and_rseptum = node_sets_ids_epi + [surface.id]
                    break

        for part in self.model.parts:
            for cap in part.caps:
                nodes_base = np.append(nodes_base, cap.node_ids)

        # apex id [0] endocardium, [1] epicardum
        apex_point = self.model.get_part("Left ventricle").apex_points[1]
        if "epicardium" not in apex_point.name:
            raise ValueError("Expecting a point on the epicardium")
        node_apex = apex_point.node_id

        # validate node set by removing nodes not part of the model without ventricles
        tet_ids_ventricles = np.empty((0), dtype=int)
        if septum:
            parts = ventricles + [septum]
        else:
            parts = ventricles

        for part in parts:
            tet_ids_ventricles = np.append(tet_ids_ventricles, part.element_ids)
        tetra_ventricles = self.model.mesh.tetrahedrons[tet_ids_ventricles, :]

        # remove nodes that occur just in atrial part
        mask = np.isin(nodes_base, tetra_ventricles, invert=True)
        LOGGER.debug("Removing {0} nodes from base nodes".format(np.sum(mask)))
        nodes_base = nodes_base[np.invert(mask)]

        # create set parts for lv and rv myocardium
        myocardium_part_ids = [ventricle.pid for ventricle in ventricles]

        # switch between the various models to generate valid input decks
        if isinstance(self.model, LeftVentricle):
            LOGGER.warning("Model type %s in development " % self.model.info.model_type)

            # Define part set for myocardium
            part_list1_kw = keywords.SetPartList(
                sid=1,
            )
            part_list1_kw.parts._data = myocardium_part_ids
            part_list1_kw.options["TITLE"].active = True
            part_list1_kw.title = "myocardium_all"

            self.kw_database.create_fiber.extend([part_list1_kw])

            # combine node sets endocardium uing *SET_NODE_ADD:
            node_set_id_all_endocardium = self.get_unique_nodeset_id()

            set_add_kw = keywords.SetNodeAdd(sid=node_set_id_all_endocardium)
            set_add_kw.options["TITLE"].active = True
            set_add_kw.title = "all_endocardium_segments"
            set_add_kw.nodes._data = node_set_ids_endo

            self.kw_database.create_fiber.append(set_add_kw)

            # combine node sets epicardium:
            node_set_id_all_epicardium = self.get_unique_nodeset_id()
            set_add_kw = keywords.SetNodeAdd(sid=node_set_id_all_epicardium)
            set_add_kw.options["TITLE"].active = True
            set_add_kw.title = "all_epicardium_segments"
            set_add_kw.nodes._data = node_sets_ids_epi

            self.kw_database.create_fiber.append(set_add_kw)

            node_set_id_base = self.get_unique_nodeset_id()
            node_set_id_apex = self.get_unique_nodeset_id() + 1

            # create node-sets for base and apex
            node_set_base_kw = create_node_set_keyword(
                node_ids=nodes_base + 1, node_set_id=node_set_id_base, title="base nodes"
            )
            node_set_apex_kw = create_node_set_keyword(
                node_ids=node_apex + 1, node_set_id=node_set_id_apex, title="apex node"
            )

            self.kw_database.create_fiber.extend([node_set_base_kw, node_set_apex_kw])

            # Set up *EM_EP_FIBERINITIAL keyword
            # apex > base
            self.kw_database.create_fiber.append(
                custom_keywords.EmEpFiberinitial(
                    id=1,
                    partid=1,  # set part id 1: myocardium
                    stype=2,  # set type 2 == nodes
                    ssid1=node_set_id_base,
                    ssid2=node_set_id_apex,
                )
            )

            # all epicardium > all endocardium
            self.kw_database.create_fiber.append(
                custom_keywords.EmEpFiberinitial(
                    id=2,
                    partid=1,  # set part id 1: myocardium
                    stype=2,  # set type 1 == segment set, set type 2 == node set
                    ssid1=node_set_id_all_epicardium,
                    ssid2=node_set_id_all_endocardium,
                )
            )

            # add *EM_EP_CREATEFIBERORIENTATION keywords
            self.kw_database.create_fiber.append(
                custom_keywords.EmEpCreatefiberorientation(
                    partsid=1, solvid1=1, solvid2=2, alpha=-101, beta=-102, wfile=1, prerun=1
                )
            )

            # define functions:
            from ansys.heart.writer.define_function_strings import function1, function2, function3

            self.kw_database.create_fiber.append(
                keywords.DefineFunction(fid=101, function=function1)
            )
            self.kw_database.create_fiber.append(
                keywords.DefineFunction(fid=102, function=function2)
            )

        elif isinstance(self.model, (BiVentricle, FourChamber, FullHeart)):
            LOGGER.warning("Model type %s under development " % self.model.info.model_type)

            septum_part_ids = [self.model.get_part("Septum").pid]

            # Define part set for myocardium
            part_list1_kw = keywords.SetPartList(
                sid=1,
            )
            part_list1_kw.parts._data = myocardium_part_ids
            part_list1_kw.options["TITLE"].active = True
            part_list1_kw.title = "myocardium_all"

            # Define part set for septum
            part_list2_kw = keywords.SetPartList(
                sid=2,
            )
            part_list2_kw.options["TITLE"].active = True
            part_list2_kw.title = "septum"
            part_list2_kw.parts._data = septum_part_ids

            self.kw_database.create_fiber.extend([part_list1_kw, part_list2_kw])

            # combine node sets endocardium uing *SET_SEGMENT_ADD:
            node_set_id_all_endocardium = self.get_unique_nodeset_id()
            set_add_kw = keywords.SetNodeAdd(sid=node_set_id_all_endocardium)

            set_add_kw.options["TITLE"].active = True
            set_add_kw.title = "all_endocardium_segments"
            set_add_kw.nodes._data = node_set_ids_endo

            self.kw_database.create_fiber.append(set_add_kw)

            # combine node sets epicardium:
            node_set_id_all_epicardium = self.get_unique_nodeset_id()
            set_add_kw = keywords.SetNodeAdd(sid=node_set_id_all_epicardium)

            set_add_kw.options["TITLE"].active = True
            set_add_kw.title = "all_epicardium_segments"
            set_add_kw.nodes._data = node_sets_ids_epi

            self.kw_database.create_fiber.append(set_add_kw)

            # combine node sets epicardium and septum:
            node_set_all_but_left_endocardium = self.get_unique_nodeset_id()
            set_add_kw = keywords.SetNodeAdd(sid=node_set_all_but_left_endocardium)

            set_add_kw.options["TITLE"].active = True
            set_add_kw.title = "all_but_left_endocardium"
            set_add_kw.nodes._data = node_set_ids_epi_and_rseptum

            self.kw_database.create_fiber.append(set_add_kw)

            node_set_id_base = self.get_unique_nodeset_id()
            node_set_id_apex = self.get_unique_nodeset_id() + 1
            # create node-sets for base and apex
            node_set_base_kw = create_node_set_keyword(
                node_ids=nodes_base + 1, node_set_id=node_set_id_base, title="base nodes"
            )
            node_set_apex_kw = create_node_set_keyword(
                node_ids=node_apex + 1, node_set_id=node_set_id_apex, title="apex node"
            )

            self.kw_database.create_fiber.extend([node_set_base_kw, node_set_apex_kw])

            # Set up *EM_EP_FIBERINITIAL keyword
            # apex > base
            self.kw_database.create_fiber.append(
                custom_keywords.EmEpFiberinitial(
                    id=1,
                    partid=1,  # set part id 1: myocardium
                    stype=2,  # set type 2 == nodes
                    ssid1=node_set_id_base,
                    ssid2=node_set_id_apex,
                )
            )

            # all epicardium > all endocardium
            self.kw_database.create_fiber.append(
                custom_keywords.EmEpFiberinitial(
                    id=2,
                    partid=1,  # set part id 1: myocardium
                    stype=2,  # set type 1 == segment set, set type 2 == node set
                    ssid1=node_set_id_all_epicardium,
                    ssid2=node_set_id_all_endocardium,
                )
            )

            # all epicardium > endocardium left ventricle
            self.kw_database.create_fiber.append(
                custom_keywords.EmEpFiberinitial(
                    id=3,
                    partid=2,  # set part id 2: septum
                    stype=2,  # set type 1 == segment set
                    ssid1=node_set_all_but_left_endocardium,
                    ssid2=node_set_id_lv_endo,
                )
            )

            # add *EM_EP_CREATEFIBERORIENTATION keywords
            self.kw_database.create_fiber.append(
                custom_keywords.EmEpCreatefiberorientation(
                    partsid=1, solvid1=1, solvid2=2, alpha=-101, beta=-102, wfile=1, prerun=1
                )
            )
            # add *EM_EP_CREATEFIBERORIENTATION keywords
            self.kw_database.create_fiber.append(
                custom_keywords.EmEpCreatefiberorientation(
                    partsid=2, solvid1=1, solvid2=3, alpha=-101, beta=-103, wfile=1, prerun=1
                )
            )

            # define functions:
            from ansys.heart.writer.define_function_strings import function1, function2, function3

            self.kw_database.create_fiber.append(
                keywords.DefineFunction(fid=101, function=function1)
            )
            self.kw_database.create_fiber.append(
                keywords.DefineFunction(fid=102, function=function2)
            )
            self.kw_database.create_fiber.append(
                keywords.DefineFunction(fid=103, function=function3)
            )

    def _update_main_db(self):
        self.kw_database.main.append(
            keywords.ControlTimeStep(dtinit=1.0, dt2ms=1.0, emscl=None, ihdo=None, rmscl=None)
        )

        self.kw_database.main.append(keywords.ControlTermination(endtim=10))

        self.kw_database.main.append(keywords.DatabaseBinaryD3Plot(dt=1.0))

        return


class PurkinjeGenerationDynaWriter(MechanicsDynaWriter):
    """Class for preparing the input for a Purkinje LS-DYNA simulation."""

    def __init__(self, model: HeartModel) -> None:
        super().__init__(model)

        self.kw_database = PurkinjeGenerationDecks()
        """Collection of keywords relevant for Purkinje generation."""

    def update(self):
        """Update keyword database - overwrites the inherited function."""
        ##
        self._update_main_db()  # needs updating

        self._update_node_db()  # can stay the same (could move to base class)
        if isinstance(self.model, (FourChamber, FullHeart)):
            self._keep_ventricles()

        self._update_parts_db()  # can stay the same (could move to base class++++++++++++++++++++)
        self._update_solid_elements_db(
            add_fibers=False
        )  # can stay the same (could move to base class)
        self._update_material_db()

        self._update_segmentsets_db()  # can stay the same
        self._update_nodesets_db()  # can stay the same

        # update ep settings
        self._update_ep_settings()
        self._update_create_Purkinje()

        self._get_list_of_includes()
        self._add_includes()

        return

    def export(self, export_directory: str):
        """Write the model to files."""
        tstart = time.time()
        LOGGER.debug("Writing all LS-DYNA .k files...")

        if not export_directory:
            export_directory = self.model.info.workdir

        if not os.path.isdir(export_directory):
            os.makedirs(export_directory)

        # export .k files
        self.export_databases(export_directory)

        tend = time.time()
        LOGGER.debug("Time spent writing files: {:.2f} s".format(tend - tstart))

        return

    def _update_material_db(self):
        """Add simple linear elastic material for each defined part."""
        for part in self.model.parts:
            part.element_ids
            em_mat_id = part.pid
            self.kw_database.material.extend(
                [
                    keywords.MatElastic(mid=em_mat_id, ro=1e-6, e=1),
                    custom_keywords.EmMat003(
                        mid=em_mat_id,
                        mtype=2,
                        sigma11=5.0e-4,
                        sigma22=1.0e-4,
                        sigma33=1.0e-4,
                        beta=0.14,
                        cm=0.01,
                        aopt=2.0,
                        a1=0,
                        a2=0,
                        a3=1,
                        d1=0,
                        d2=-1,
                        d3=0,
                    ),
                ]
            )

    def _update_ep_settings(self):
        """Add the settings for the electrophysiology solver."""
        self.kw_database.ep_settings.append(
            keywords.EmControl(
                emsol=11, numls=4, macrodt=1, dimtype=None, nperio=None, ncylbem=None
            )
        )

        self.kw_database.ep_settings.append(keywords.EmOutput(mats=1, matf=1, sols=1, solf=1))

        return

    def _update_create_Purkinje(self):
        """Update the keywords for Purkinje generation."""
        # collect relevant node and segment sets.
        # node set: apex, base
        # node set: endocardium, epicardium
        # NOTE: could be better if basal nodes are extracted in the preprocessor
        # since that would allow you to robustly extract these nodessets using the
        # input data
        # The below is relevant for all models.
        node_apex_left = np.empty(0, dtype=int)
        node_apex_right = np.empty(0, dtype=int)
        edge_id_start_left = np.empty(0, dtype=int)
        edge_id_start_right = np.empty(0, dtype=int)

        # apex_points[0]: endocardium, apex_points[1]: epicardium
        if isinstance(self.model, (LeftVentricle, BiVentricle, FourChamber, FullHeart)):
            node_apex_left = self.model.left_ventricle.apex_points[0].node_id
            segment_set_ids_endo_left = self.model.left_ventricle.endocardium.id

            # check whether point is on edge of endocardium - otherwise pick another node in
            # the same triangle
            endocardium = self.model.left_ventricle.endocardium
            endocardium.get_boundary_edges()
            if np.any(endocardium.boundary_edges == node_apex_left):
                element_id = np.argwhere(np.any(endocardium.faces == node_apex_left, axis=1))[0][0]

                node_apex_left = endocardium.faces[element_id, :][
                    np.argwhere(
                        np.isin(
                            endocardium.faces[element_id, :],
                            endocardium.boundary_edges,
                            invert=True,
                        )
                    )[0][0]
                ]
                LOGGER.warning(
                    "Node id {0} is on edge of {1}. Picking node id {2}".format(
                        self.model.left_ventricle.apex_points[0].node_id,
                        endocardium.name,
                        node_apex_left,
                    )
                )
                self.model.left_ventricle.apex_points[0].node_id = node_apex_left

        if isinstance(self.model, (BiVentricle, FourChamber, FullHeart)):
            node_apex_right = self.model.right_ventricle.apex_points[0].node_id
            segment_set_ids_endo_right = self.model.right_ventricle.endocardium.id

            # check whether point is on edge of endocardium - otherwise pick another node in
            # the same triangle
            endocardium = self.model.right_ventricle.endocardium
            endocardium.get_boundary_edges()
            if np.any(endocardium.boundary_edges == node_apex_right):
                element_id = np.argwhere(np.any(endocardium.faces == node_apex_right, axis=1))[0][0]

                node_apex_right = endocardium.faces[element_id, :][
                    np.argwhere(
                        np.isin(
                            endocardium.faces[element_id, :],
                            endocardium.boundary_edges,
                            invert=True,
                        )
                    )[0][0]
                ]
                LOGGER.warning(
                    "Node id {0} is on edge of {1}. Picking node id {2}".format(
                        self.model.right_ventricle.apex_points[0].node_id,
                        endocardium.name,
                        node_apex_right,
                    )
                )
                self.model.right_ventricle.apex_points[0].node_id = node_apex_right

        # check whether apical points are on the endge of the endocardium

        # NOTE: is this still relevant applicable with the new structure?
        # NOTE: validate node set by removing any nodes that do not occur in either ventricle
        # tet_ids_ventricles = np.empty((0), dtype=int)
        # for cavity in self.model._mesh._cavities:
        #     for element_set in cavity.element_sets:
        #         if "ventricle" in cavity.name:
        #             tet_ids_ventricles = np.append(tet_ids_ventricles, element_set["set"])
        # tetra_ventricles = self.volume_mesh["tetra"][tet_ids_ventricles, :]

        # # remove nodes that occur just in atrial part
        # mask = np.isin(nodes_base, tetra_ventricles, invert=True)
        # LOGGER.debug("Removing {0} nodes from base nodes".format(np.sum(mask)))
        # nodes_base = nodes_base[np.invert(mask)]

        node_set_id_apex_left = self.get_unique_nodeset_id()
        # create node-sets for apex
        node_set_apex_kw = create_node_set_keyword(
            node_ids=[node_apex_left + 1],
            node_set_id=node_set_id_apex_left,
            title="apex node left",
        )

        self.kw_database.node_sets.append(node_set_apex_kw)

        apex_left_coordinates = self.model.mesh.nodes[node_apex_left, :]

        node_id_start_left = (
            self.model.mesh.nodes.shape[0] + 1
        )  # TODO seek for max id rather than number of rows

        edge_id_start_left = self.model.mesh.tetrahedrons.shape[0] + 1

        # Purkinje generation parameters
        self.kw_database.main_left_ventricle.append(
            custom_keywords.EmEpPurkinjeNetwork(
                purkid=1,
                buildnet=1,
                ssid=segment_set_ids_endo_left,
                mid=25,
                pointstx=apex_left_coordinates[0],
                pointsty=apex_left_coordinates[1],
                pointstz=apex_left_coordinates[2],
                edgelen=2,
                ngen=50,
                nbrinit=8,
                nsplit=2,
                inodeid=node_id_start_left,
                iedgeid=edge_id_start_left,  # TODO check if beam elements exist in mesh
            )
        )

        # Add right purkinje only in biventricular or 4chamber models
        if isinstance(self.model, (BiVentricle, FourChamber, FullHeart)):
            LOGGER.warning("Model type %s in development " % self.model.info.model_type)

            node_set_id_apex_right = self.get_unique_nodeset_id()
            # create node-sets for apex
            node_set_apex_kw = create_node_set_keyword(
                node_ids=[node_apex_right + 1],
                node_set_id=node_set_id_apex_right,
                title="apex node right",
            )

            self.kw_database.node_sets.append(node_set_apex_kw)

            apex_right_coordinates = self.model.mesh.nodes[node_apex_right, :]

            node_id_start_right = (
                2 * self.model.mesh.nodes.shape[0]
            )  # TODO find a solution in dyna to better handle id definition

            edge_id_start_right = 2 * self.model.mesh.tetrahedrons.shape[0]

            # Purkinje generation parameters
            self.kw_database.main_right_ventricle.append(
                custom_keywords.EmEpPurkinjeNetwork(
                    purkid=2,
                    buildnet=1,
                    ssid=segment_set_ids_endo_right,
                    mid=26,
                    pointstx=apex_right_coordinates[0],
                    pointsty=apex_right_coordinates[1],
                    pointstz=apex_right_coordinates[2],
                    edgelen=2,
                    ngen=50,
                    nbrinit=8,
                    nsplit=2,
                    inodeid=node_id_start_right,  # TODO check if beam elements exist in mesh
                    iedgeid=edge_id_start_right,
                )
            )

    def _update_main_db(self):

        return

    def _get_list_of_includes(self):
        """Get a list of files to include in main.k. Omit any empty decks."""
        for deckname, deck in vars(self.kw_database).items():
            if deckname == "main_left_ventricle" or deckname == "main_right_ventricle":
                continue
            # skip if no keywords are present in the deck
            if len(deck.keywords) == 0:
                LOGGER.debug("No keywords in deck: {0}".format(deckname))
                continue
            self.include_files.append(deckname)
        return

    def _add_includes(self):
        """Add *INCLUDE keywords."""
        for include_file in self.include_files:
            filename_to_include = include_file + ".k"
            self.kw_database.main_left_ventricle.append(
                keywords.Include(filename=filename_to_include)
            )
            self.kw_database.main_right_ventricle.append(
                keywords.Include(filename=filename_to_include)
            )


class ElectrophysiologyDynaWriter(BaseDynaWriter):
    """Class for preparing the input for a Electrophysiology LS-DYNA simulation."""

    def __init__(self, model: HeartModel) -> None:
        super().__init__(model)

        self.kw_database = ElectrophysiologyDecks()
        """Collection of keywords relevant for Electrophysiology."""

    def update(self):
        """Update keyword database for Electrophysiology."""
        ##
        self._update_main_db()

        self._update_solution_controls()
        self._update_export_controls()
        self._update_node_db()

        self._update_parts_db()
        self._update_solid_elements_db()
        self._update_material_db()
        self._update_cellmodels()
        self._update_segmentsets_db()
        self._update_nodesets_db()

        # update ep settings
        self._update_ep_settings()

        self._get_list_of_includes()
        self._add_includes()

        return

    def export(self, export_directory: str):
        """Write the model to files."""
        tstart = time.time()
        LOGGER.debug("Writing all LS-DYNA .k files...")

        if not export_directory:
            export_directory = self.model.info.workdir

        if not os.path.isdir(export_directory):
            os.makedirs(export_directory)

        # export .k files
        self.export_databases(export_directory)

        tend = time.time()
        LOGGER.debug("Time spent writing files: {:.2f} s".format(tend - tstart))

        return

    def _update_material_db(self):
        """Add simple linear elastic material for each defined part."""
        for part in self.model.parts:
            ep_mid = part.pid
            self.kw_database.material.extend(
                [
                    keywords.MatElastic(mid=ep_mid, ro=1e-6, e=1),
                    custom_keywords.EmMat003(
                        mid=ep_mid,
                        mtype=2,
                        sigma11=5.0e-4,
                        sigma22=1.0e-4,
                        sigma33=1.0e-4,
                        beta=0.14,
                        cm=0.01,
                        aopt=2.0,
                        a1=0,
                        a2=0,
                        a3=1,
                        d1=0,
                        d2=-1,
                        d3=0,
                    ),
                ]
            )

    def _update_cellmodels(self):
        """Add simple linear elastic material for each defined part."""
        for part in self.model.parts:
            ep_mid = part.pid
            cell_kw = keywords.EmEpCellmodelTentusscher(
                mid=ep_mid,
                gas_constant=8314.472,
                t=310,
                faraday_constant=96485.3415,
                cm=0.185,
                vc=0.016404,
                vsr=0.001094,
                vss=0.00005468,
                pkna=0.03,
                ko=5.4,
                nao=140.0,
                cao=2.0,
                gk1=5.405,
                gkr=0.153,
                gks=0.392,
                gna=14.838,
                gbna=0.0002,
                gcal=0.0000398,
                gbca=0.000592,
                gto=0.294,
                gpca=0.1238,
                gpk=0.0146,
                pnak=2.724,
                km=1.0,
                kmna=40.0,
                knaca=1000.0,
                ksat=0.1,
                alpha=2.5,
                gamma=0.35,
                kmca=1.38,
                kmnai=87.5,
                kpca=0.0005,
                k1=0.15,
                k2=0.045,
                k3=0.06,
                k4=0.005,
                ec=1.5,
                maxsr=2.5,
                minsr=1.0,
                vrel=0.102,
                vleak=0.00036,
                vxfer=0.0038,
                vmaxup=0.006375,
                kup=0.00025,
                bufc=0.2,
                kbufc=0.001,
                bufsr=10.0,
                kbufsf=0.3,
                bufss=0.4,
                kbufss=0.00025,
                v=-85.23,
                ki=136.89,
                nai=8.604,
                cai=0.000126,
                cass=0.00036,
                casr=3.64,
                rpri=0.9073,
                xr1=0.00621,
                xr2=0.4712,
                xs=0.0095,
                m=0.00172,
                h=0.7444,
                j=0.7045,
                d=3.373e-5,
                f=0.7888,
                f2=0.9755,
                fcass=0.9953,
                s=0.999998,
                r=2.42e-8,
            )
            cell_kw.gas_constant = 8314.472
            cell_kw.faraday_constant = 96485.3415
            self.kw_database.cell_models.extend([cell_kw])

    def _update_ep_settings(self):
        """Add the settings for the electrophysiology solver."""
        self.kw_database.ep_settings.append(
            keywords.EmControl(
                emsol=11, numls=4, macrodt=1, dimtype=None, nperio=None, ncylbem=None
            )
        )

        # use defaults
        self.kw_database.ep_settings.append(custom_keywords.EmControlEp(numsplit=5))

        # max iter should be int
        self.kw_database.ep_settings.append(
            keywords.EmSolverFem(reltol=1e-6, maxite=int(1e4), precon=2)
        )

        self.kw_database.ep_settings.append(keywords.EmOutput(mats=1, matf=1, sols=1, solf=1))

        if isinstance(self.model, (BiVentricle, FourChamber, FullHeart)):
            node_apex_left = self.get_apex_left()
            node_apex_right = self.get_apex_right()

            node_set_id_apex_left = self.get_unique_nodeset_id()
            # create node-sets for apex left
            node_set_kw = create_node_set_keyword(
                node_ids=[node_apex_left + 1],
                node_set_id=node_set_id_apex_left,
                title="apex node left",
            )
            self.kw_database.node_sets.append(node_set_kw)

            node_set_id_apex_right = self.get_unique_nodeset_id()
            # create node-sets for apex right
            node_set_kw = create_node_set_keyword(
                node_ids=[node_apex_right + 1],
                node_set_id=node_set_id_apex_right,
                title="apex node right",
            )
            self.kw_database.node_sets.append(node_set_kw)
            # TODO add more nodes to initiate wave propagation !!!!
            node_set_id_stimulationnodes = self.get_unique_nodeset_id()
            # create node-sets for apex
            node_set_kw = create_node_set_keyword(
                node_ids=[node_apex_left + 1, node_apex_right + 1],
                node_set_id=node_set_id_stimulationnodes,
                title="Stim nodes",
            )

            self.kw_database.node_sets.append(node_set_kw)
            self.kw_database.ep_settings.append(
                custom_keywords.EmEpTentusscherStimulus(
                    stimid=1,
                    settype=2,
                    setid=node_set_id_stimulationnodes,
                    stimstrt=0.0,
                    stimt=1000.0,
                    stimdur=20.0,
                    stimamp=50.0,
                )
            )

        elif isinstance(self.model, (LeftVentricle)):
            node_apex_left = self.get_apex_left()

            node_set_id_apex_left = self.get_unique_nodeset_id()
            # create node-sets for apex left
            node_set_kw = create_node_set_keyword(
                node_ids=[node_apex_left + 1],
                node_set_id=node_set_id_apex_left,
                title="apex node left",
            )
            self.kw_database.node_sets.append(node_set_kw)

            # TODO add more nodes to initiate wave propagation !!!!
            node_set_id_stimulationnodes = self.get_unique_nodeset_id()
            # create node-sets for apex
            node_set_kw = create_node_set_keyword(
                node_ids=[node_apex_left + 1],
                node_set_id=node_set_id_stimulationnodes,
                title="Stim nodes",
            )

            self.kw_database.node_sets.append(node_set_kw)

            self.kw_database.ep_settings.append(
                custom_keywords.EmEpTentusscherStimulus(
                    stimid=1,
                    settype=2,
                    setid=node_set_id_stimulationnodes,
                    stimstrt=0.0,
                    stimt=1000.0,
                    stimdur=20.0,
                    stimamp=50.0,
                )
            )

    def _update_solution_controls(
        self,
        end_time: float = 800,
    ):
        """Add solution controls and other solver settings as keywords."""
        # add termination keywords
        self.kw_database.main.append(keywords.ControlTermination(endtim=end_time, dtmin=0.0))

        self.kw_database.main.append(keywords.ControlTimeStep(dtinit=1.0, dt2ms=1.0))
        return

    def _update_export_controls(self, dt_output_d3plot: float = 1.0):
        """Add solution controls to the main simulation.

        Parameters
        ----------
        dt_output_d3plot : float, optional
            Writes full D3PLOT results at this time-step spacing, by default 0.05
        dt_output_icvout : float, optional
            Writes control volume results at this time-step spacing, by default 0.001
        """
        # frequency of full results
        self.kw_database.main.append(keywords.DatabaseBinaryD3Plot(dt=dt_output_d3plot))

        return

    def _update_main_db(self):

        return

    def _get_list_of_includes(self):
        """Get a list of files to include in main.k. omit any empty decks."""
        for deckname, deck in vars(self.kw_database).items():
            if deckname == "main":
                continue
            # skip if no keywords are present in the deck
            if len(deck.keywords) == 0:
                LOGGER.debug("No keywords in deck: {0}".format(deckname))
                continue
            self.include_files.append(deckname)
        return

    def _add_includes(self):
        """Add *INCLUDE keywords."""
        for include_file in self.include_files:
            filename_to_include = include_file + ".k"
            self.kw_database.main.append(keywords.Include(filename=filename_to_include))

        return

    # def _update_use_Purkinje(self):
    #     """Updates the keywords for Purkinje generation."""

    #     # collect relevant node and segment sets.
    #     # node set: apex, base
    #     # node set: endocardium, epicardium
    #     # NOTE: could be better if basal nodes are extracted in the preprocessor
    #     # since that would allow you to robustly extract these nodessets using the
    #     # input data
    #     # The below is relevant for all models.
    #     nodes_base = np.empty(0, dtype=int)
    #     node_apex_left = np.empty(0, dtype=int)
    #     node_apex_right = np.empty(0, dtype=int)
    #     edge_id_start_left = np.empty(0, dtype=int)
    #     edge_id_start_right = np.empty(0, dtype=int)
    #     for cavity in self.model._mesh._cavities:
    #         if cavity.name == "Left ventricle":
    #             node_apex_left = cavity.apex_id["endocardium"]
    #             for segment_set in cavity.segment_sets:
    #                 if "endocardium" in segment_set["name"]:
    #                     segment_set_ids_endo_left = segment_set["id"]
    #         elif cavity.name == "Right ventricle":
    #             node_apex_right = cavity.apex_id["endocardium"]
    #             for segment_set in cavity.segment_sets:
    #                 if "endocardium" in segment_set["name"] and "septum" not
    #                       in segment_set["name"]:
    #                     segment_set_ids_endo_right = segment_set["id"]

    #     # validate node set by removing any nodes that do not occur in either ventricle
    #     # NOTE: can be much more consice
    #     tet_ids_ventricles = np.empty((0), dtype=int)
    #     for cavity in self.model._mesh._cavities:
    #         for element_set in cavity.element_sets:
    #             if "ventricle" in cavity.name:
    #                 tet_ids_ventricles = np.append(tet_ids_ventricles, element_set["set"])
    #     tetra_ventricles = self.volume_mesh["tetra"][tet_ids_ventricles, :]

    #     # remove nodes that occur just in atrial part
    #     mask = np.isin(nodes_base, tetra_ventricles, invert=True)
    #     LOGGER.debug("Removing {0} nodes from base nodes".format(np.sum(mask)))
    #     nodes_base = nodes_base[np.invert(mask)]

    #     node_set_id_apex_left = 201
    #     # create node-sets for apex
    #     node_set_apex_kw = create_node_set_keyword(
    #         node_ids=[node_apex_left + 1],
    #         node_set_id=node_set_id_apex_left,
    #         title="apex node left",
    #     )

    #     self.kw_database.node_sets.extend([node_set_apex_kw])

    #     apex_left_X = self.volume_mesh["nodes"][node_apex_left, 0]
    #     apex_left_Y = self.volume_mesh["nodes"][node_apex_left, 1]
    #     apex_left_Z = self.volume_mesh["nodes"][node_apex_left, 2]
    #     node_id_start_left = (
    #         self.volume_mesh["nodes"].shape[0] + 1
    #     )  # TODO seek for max id rather than number of rows

    #     edge_id_start_left = self.volume_mesh["tetra"].shape[0] + 1

    #     # Purkinje generation parameters
    #     self.kw_database.mainLEFT.append(
    #         custom_keywords.EmEpPurkinjeNetwork(
    #             purkid=1,
    #             buildnet=0,
    #             ssid=segment_set_ids_endo_left,
    #             mid=25,
    #             pointstx=apex_left_X,
    #             pointsty=apex_left_Y,
    #             pointstz=apex_left_Z,
    #             edgelen=2,
    #             ngen=50,
    #             nbrinit=8,
    #             nsplit=2,
    #             inodeid=node_id_start_left,
    #             iedgeid=edge_id_start_left,  # TODO check if beam elements exist in mesh
    #         )
    #     )

    #     # Add right purkinje only in biventricular or 4chamber models
    #     if self.model.info.model_type in ["BiVentricle", "FourChamber"]:
    #         LOGGER.warning("Model type %s in development " % self.model.info.model_type)

    #         node_set_id_apex_right = 202
    #         # create node-sets for apex
    #         node_set_apex_kw = create_node_set_keyword(
    #             node_ids=[node_apex_right + 1],
    #             node_set_id=node_set_id_apex_right,
    #             title="apex node right",
    #         )

    #         self.kw_database.node_sets.extend([node_set_apex_kw])

    #         apex_right_X = self.volume_mesh["nodes"][node_apex_right, 0]
    #         apex_right_Y = self.volume_mesh["nodes"][node_apex_right, 1]
    #         apex_right_Z = self.volume_mesh["nodes"][node_apex_right, 2]
    #         node_id_start_right = (
    #             2 * self.volume_mesh["nodes"].shape[0]
    #         )  # TODO find a solution in dyna to better handle id definition

    #         edge_id_start_right = 2 * self.volume_mesh["tetra"].shape[0]

    #         # Purkinje generation parameters
    #         self.kw_database.mainRIGHT.append(
    #             custom_keywords.EmEpPurkinjeNetwork(
    #                 purkid=2,
    #                 buildnet=0,
    #                 ssid=segment_set_ids_endo_right,
    #                 mid=26,
    #                 pointstx=apex_right_X,
    #                 pointsty=apex_right_Y,
    #                 pointstz=apex_right_Z,
    #                 edgelen=2,
    #                 ngen=50,
    #                 nbrinit=8,
    #                 nsplit=2,
    #                 inodeid=node_id_start_right,  # TODO check if beam elements exist in mesh
    #                 iedgeid=edge_id_start_right,
    #             )
    #         )

    def _update_solution_controls(
        self,
        end_time: float = 800,
    ):
        """Add solution controls, output controls and solver settings."""
        # add termination keywords
        self.kw_database.main.append(keywords.ControlTermination(endtim=end_time, dtmin=0.0))

        self.kw_database.main.append(
            keywords.ControlTimeStep(dtinit=1.0, dt2ms=1.0, emscl=None, ihdo=None, rmscl=None)
        )
        return

    def _update_export_controls(self, dt_output_d3plot: float = 1.0):
        """Add solution controls to the main simulation.

        Parameters
        ----------
        dt_output_d3plot : float, optional
            Writes full D3PLOT results at this time-step spacing, by default 0.05
        dt_output_icvout : float, optional
            Writes control volume results at this time-step spacing, by default 0.001

        """
        # frequency of full results
        self.kw_database.main.append(keywords.DatabaseBinaryD3Plot(dt=dt_output_d3plot))

        return

    def _update_main_db(self):

        return

    def _get_list_of_includes(self):
        """Get a list of files to include in main.k. Omit any empty decks."""
        for deckname, deck in vars(self.kw_database).items():
            if deckname == "main":
                continue
            # skip if no keywords are present in the deck
            if len(deck.keywords) == 0:
                LOGGER.debug("No keywords in deck: {0}".format(deckname))
                continue
            self.include_files.append(deckname)
        return

    def _add_includes(self):
        """Add *INCLUDE keywords."""
        for include_file in self.include_files:
            filename_to_include = include_file + ".k"
            self.kw_database.main.append(keywords.Include(filename=filename_to_include))

        return


if __name__ == "__main__":
    print("protected")<|MERGE_RESOLUTION|>--- conflicted
+++ resolved
@@ -1694,25 +1694,10 @@
         self._add_control_reference_configuration()
         #
         # # export dynain file
-<<<<<<< HEAD
-        # control_string = (
-        #     "*SET_PART_LIST_GENERATE\n"
-        #     "999\n"
-        #     "1,99999999\n"
-        #     "*INTERFACE_SPRINGBACK_LSDYNA\n"
-        #     "999, 999, 3,, , , 1\n"
-        #     "OPTCARD,, , , 1, 1, 1\n"
-        #     "*INTERFACE_SPRINGBACK_EXCLUDE\n"
-        #     "BOUNDARY_SPC_NODE"
-        # )
-        # self.kw_database.main.append(control_string)
-
-=======
         # NOTE: generates a new part-set. Use part-set id 999.
         # Please note that choosing 999 as the part-set id is arbitrary,
         # and defining a new part set adding this to the main database will
         # create a part-set id of 999+1
->>>>>>> bcc2b9c5
         self.kw_database.main.append(keywords.SetPartListGenerate(sid=999, b1beg=1, b1end=999999))
         self.kw_database.main.append(
             keywords.InterfaceSpringbackLsdyna(
