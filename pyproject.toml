[build-system]
requires = ["flit_core >=3.2,<4"]
build-backend = "flit_core.buildapi"

[project]
# Check https://flit.readthedocs.io/en/latest/pyproject_toml.html for all available sections
name = "pyansys-heart"
version = "0.10.dev0"
description = "Python framework for heart modeling using ANSYS tools."
readme = "README.rst"
requires-python = ">=3.10,<4"
license = { file = "LICENSE" }
authors = [{ name = "ANSYS, Inc.", email = "pyansys.core@ansys.com" }]
maintainers = [{ name = "ANSYS, Inc.", email = "pyansys.core@ansys.com" }]
classifiers = [
    "Development Status :: 4 - Beta",
    "Intended Audience :: Science/Research",
    "Topic :: Scientific/Engineering :: Information Analysis",
    "License :: OSI Approved :: MIT License",
    "Operating System :: OS Independent",
    "Programming Language :: Python :: 3.10",
    "Programming Language :: Python :: 3.11",
    "Programming Language :: Python :: 3.12",
]

dependencies = [
    "ansys-dpf-core==0.13.3",
<<<<<<< HEAD
    "ansys-fluent-core==0.28.2",
    "deprecated==1.2.14",
=======
    "ansys-fluent-core==0.26.0",
    "deprecated==1.2.18",
>>>>>>> 23090470
    "ansys.dyna.core==0.6.1",
    "h5py>=3.6.0",
    "importlib-metadata >=4.0",
    "Jinja2==3.1.2",
    "matplotlib==3.8.2",
    "meshio==5.3.4",
    "networkx==3.2.1",
    "numpy<=2.2.3",
    "pandas<=3.0.0",
    "pint==0.24.4",
    "pyvista==0.44.1",
    "scipy<=1.15.2",
    "tqdm==4.66.1",
    "validators==0.34.0",
    "vtk>=9.1.0, < 9.4",
    "wget==3.2",
    "natsort==8.4.0"
]

# Optional dependencies:
[project.optional-dependencies]
doc = [
    "ansys-sphinx-theme[autoapi]==1.3.2",
    "jupyter_sphinx==0.5.3",
    "myst-parser==4.0.1",
    "numpydoc==1.8.0",
    "nbsphinx==0.9.6",
    "sphinx==8.2.1",
    "sphinx-autodoc-typehints==3.1.0",
    "sphinx-copybutton==0.5.2",
    "sphinx-gallery==0.19.0",
    "sphinxcontrib-video",
]

tests = ["pytest==8.0.1"]

[project.urls]
Source = "https://github.com/ansys/pyansys-heart"
Issues = "https://github.com/ansys/pyansys-heart/issues"
Documentation = "https://heart.docs.pyansys.com/"
Releases = "https://github.com/ansys/pyansys-heart/releases"

[tool.flit.module]
name = "ansys.heart"

[tool.ruff]
line-length = 100
fix = true
extend-exclude = ["src/ansys/heart/writer/custom_dynalib_keywords/**"]

[tool.ruff.format]
quote-style = "double"
indent-style = "space"
docstring-code-format = true
docstring-code-line-length = "dynamic"

[tool.ruff.lint]
select = [
    "E",    # pycodestyle, see https://docs.astral.sh/ruff/rules/#pycodestyle-e-w
    "D",    # pydocstyle, see https://docs.astral.sh/ruff/rules/#pydocstyle-d
    "F",    # pyflakes, see https://docs.astral.sh/ruff/rules/#pyflakes-f
    "I",    # isort, see https://docs.astral.sh/ruff/rules/#isort-i
    "N",    # pep8-naming, see https://docs.astral.sh/ruff/rules/#pep8-naming-n
    "TD",   # flake8-todos, https://docs.astral.sh/ruff/rules/#flake8-todos-td
]
ignore = [
    "TD002", # Missing author in TODOs comment
    "TD003", # Missing links in TODOs comment
]

[tool.ruff.lint.per-file-ignores]
# Ignore `F401` (import violations) in all `__init__.py` files.
"__init__.py" = ["F401"]
# Ignore `D` rules everywhere except for the `src/` directory.
"!src/**.py" = ["D"]
# ignore "E402" for examples
"examples/**.py" = ["E402"]

[tool.ruff.lint.pydocstyle]
convention = "numpy"

[tool.ruff.lint.isort]
combine-as-imports = true
force-sort-within-sections = true
known-first-party = ["ansys.heart"]

[tool.coverage.run]
source = ["ansys.heart"]

[tool.coverage.report]
show_missing = true

[tool.pytest.ini_options]
pythonpath = ["."]
testpaths = ["tests"]
markers = ["extract_models", "requires_fluent", "k_file_writer", "local", "downloader"]
tmp_path_retention_count = 0                                      # do not keep the temporary path that is created
tmp_path_retention_policy = "none"                                # directories always removed, regardless of outcome<|MERGE_RESOLUTION|>--- conflicted
+++ resolved
@@ -25,13 +25,8 @@
 
 dependencies = [
     "ansys-dpf-core==0.13.3",
-<<<<<<< HEAD
     "ansys-fluent-core==0.28.2",
-    "deprecated==1.2.14",
-=======
-    "ansys-fluent-core==0.26.0",
     "deprecated==1.2.18",
->>>>>>> 23090470
     "ansys.dyna.core==0.6.1",
     "h5py>=3.6.0",
     "importlib-metadata >=4.0",
