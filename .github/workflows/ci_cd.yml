--- conflicted
+++ resolved
@@ -74,19 +74,9 @@
 
       - name: Run tests preprocessor module
         run: |
-<<<<<<< HEAD
-          python -m pytest tests/heart/test_fluent_mesh_reader.py
-          python -m pytest tests/heart/test_heart_model.py
-          python -m pytest tests/heart/test_downloader.py
-          python -m pytest tests/heart/preprocessor/input/test_input_model.py
-          python -m pytest tests/heart/preprocessor/test_vtk_methods.py          
-
-      - name: Run tests writer module
-        run: |
-          python -m pytest tests/heart/test_k_files_mechanics.py
-=======
           python -m pytest -v tests/heart/preprocessor/test_fluent_mesh_reader.py tests/heart/preprocessor/test_heart_model.py tests/heart/test_downloader.py
->>>>>>> e155d770
+          python -m pytest -v tests/heart/preprocessor/input/test_input_model.py
+          python -m pytest -v tests/heart/preprocessor/test_vtk_methods.py          
 
       - name: Run tests simulator module
         run: |
