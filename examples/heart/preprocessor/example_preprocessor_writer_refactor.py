"""Example to pre-process data from Strocchi2020 and Cristobal2021."""
import os
import pathlib

import ansys.heart.preprocessor.models as models
from ansys.heart.simulator.simulator import Simulator
from ansys.heart.simulator.support import run_preprocessor
import ansys.heart.writer.dynawriter as writers

if __name__ == "__main__":
    """Full Heart example.

    1. Extracts simulation mesh
    2. Writes files for mechanics, zero-pressure, fiber generation, and purkinje

    Please change paths
    """
    path_to_case = os.path.join(
        pathlib.Path(__file__).parents[3], "downloads\\Strocchi2020\\02\\02.case"
    )
    workdir = os.path.join(pathlib.Path(path_to_case).parent, "BiVentricleIssue112")

    path_to_model = os.path.join(workdir, "heart_model.pickle")

    use_preprocessor = False
<<<<<<< HEAD
    write_lsdyna_files = True
    use_simulator = False
=======
    write_lsdyna_files = False
    simulator = True
>>>>>>> 65d942cc

    if use_preprocessor:
        model = run_preprocessor(
            # model_type=models.FullHeart,
            model_type=models.BiVentricle,
            database="Strocchi2020",
            path_original_mesh=path_to_case,
            work_directory=workdir,
            path_to_model=path_to_model,
            mesh_size=2.0,
        )

    # write LS-DYNA files
    # Load model (e.g. when you skip the preprocessor):
    model = models.HeartModel.load_model(path_to_model)
    if not isinstance(model, models.HeartModel):
        exit()
    model.info.workdir = workdir

    if write_lsdyna_files:
        for writer in (
            writers.ElectrophysiologyDynaWriter(model),
            # writers.MechanicsDynaWriter(model, "ConstantPreloadWindkesselAfterload"),
            # writers.ZeroPressureMechanicsDynaWriter(model),
            # writers.FiberGenerationDynaWriter(model),
            # writers.PurkinjeGenerationDynaWriter(model),
        ):
            exportdir = os.path.join(
                writer.model.info.workdir,
                writer.__class__.__name__.lower().replace("dynawriter", ""),
            )

            writer.model.mesh.write_to_vtk(
                os.path.join(writer.model.info.workdir, "volume_mesh.vtk")
            )
            writer.update()
            writer.export(exportdir)

<<<<<<< HEAD
    if use_simulator:
        model = models.HeartModel.load_model(path_to_model)
        sim = Simulator(model)

        file_to_run = os.path.join(workdir, "purkinjegeneration", "main_left_ventricle.k")
        dynapath = "D:/Fortran/intelMPI/mppdyna_25AUG22"

        sim.run_lsdyna(sim_file=file_to_run, lsdynapath=dynapath, NCPU=1)
=======
    model = models.HeartModel.load_model(path_to_model)
    sim = Simulator(model)

    file_to_run = os.path.join(workdir, "purkinjegeneration", "main_left_ventricle.k")
    dynapath = "D:/Fortran/intelMPI/mppdyna_25AUG22"

    sim.run_lsdyna(sim_file=file_to_run, lsdynapath=dynapath, NCPU=1)
>>>>>>> 65d942cc

    pass<|MERGE_RESOLUTION|>--- conflicted
+++ resolved
@@ -16,20 +16,15 @@
     Please change paths
     """
     path_to_case = os.path.join(
-        pathlib.Path(__file__).parents[3], "downloads\\Strocchi2020\\02\\02.case"
+        pathlib.Path(__file__).parents[3], "downloads\\Strocchi2020\\01\\01.case"
     )
-    workdir = os.path.join(pathlib.Path(path_to_case).parent, "BiVentricleIssue112")
+    workdir = os.path.join(pathlib.Path(path_to_case).parent, "BiVentricle")
 
     path_to_model = os.path.join(workdir, "heart_model.pickle")
 
     use_preprocessor = False
-<<<<<<< HEAD
     write_lsdyna_files = True
     use_simulator = False
-=======
-    write_lsdyna_files = False
-    simulator = True
->>>>>>> 65d942cc
 
     if use_preprocessor:
         model = run_preprocessor(
@@ -52,10 +47,10 @@
     if write_lsdyna_files:
         for writer in (
             writers.ElectrophysiologyDynaWriter(model),
-            # writers.MechanicsDynaWriter(model, "ConstantPreloadWindkesselAfterload"),
-            # writers.ZeroPressureMechanicsDynaWriter(model),
-            # writers.FiberGenerationDynaWriter(model),
-            # writers.PurkinjeGenerationDynaWriter(model),
+            writers.MechanicsDynaWriter(model, "ConstantPreloadWindkesselAfterload"),
+            writers.ZeroPressureMechanicsDynaWriter(model),
+            writers.FiberGenerationDynaWriter(model),
+            writers.PurkinjeGenerationDynaWriter(model),
         ):
             exportdir = os.path.join(
                 writer.model.info.workdir,
@@ -68,7 +63,6 @@
             writer.update()
             writer.export(exportdir)
 
-<<<<<<< HEAD
     if use_simulator:
         model = models.HeartModel.load_model(path_to_model)
         sim = Simulator(model)
@@ -77,14 +71,5 @@
         dynapath = "D:/Fortran/intelMPI/mppdyna_25AUG22"
 
         sim.run_lsdyna(sim_file=file_to_run, lsdynapath=dynapath, NCPU=1)
-=======
-    model = models.HeartModel.load_model(path_to_model)
-    sim = Simulator(model)
-
-    file_to_run = os.path.join(workdir, "purkinjegeneration", "main_left_ventricle.k")
-    dynapath = "D:/Fortran/intelMPI/mppdyna_25AUG22"
-
-    sim.run_lsdyna(sim_file=file_to_run, lsdynapath=dynapath, NCPU=1)
->>>>>>> 65d942cc
 
     pass