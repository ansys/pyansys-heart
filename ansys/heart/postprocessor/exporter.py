--- conflicted
+++ resolved
@@ -40,8 +40,6 @@
 import numpy as np
 import pyvista as pv
 import vtk
-<<<<<<< HEAD
-=======
 
 
 class D3plotToVTKExporter:
@@ -104,7 +102,6 @@
             mesh.save(fname)
         # NOTE: the returned pv_object seems corrupted, I suspect it's a bug of pyvista
         return mesh
->>>>>>> ccc97356
 
 
 class LVContourExporter:
