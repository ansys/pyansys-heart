"""Contains class for writing dyna keywords based on the HeartModel
"""
import numpy as np
import pandas as pd
import os
import time
import json
from pathlib import Path
from tqdm import tqdm  # for progress bar

from ansys.heart.preprocessor.heart_model import HeartModel
from ansys.heart.preprocessor.cavity_module import ClosingCap

from ansys.heart.custom_logging import LOGGER
from ansys.heart.preprocessor.vtk_module import (
    get_tetra_info_from_unstructgrid,
    vtk_surface_filter,
    compute_surface_nodal_area,
)

from ansys.heart.writer.keyword_module import (
    add_nodes_to_kw,
    create_discrete_elements_kw,
    create_element_solid_ortho_keyword,
    create_element_shell_keyword,
    create_segment_set_keyword,
    create_node_set_keyword,
    create_discrete_elements_kw,
    create_define_curve_kw,
    create_define_sd_orientation_kw,
    fast_element_writer,
    get_list_of_used_ids,
)

# import commonly used material models
from ansys.heart.writer.material_keywords import (
    MaterialCap,
    MaterialHGOMyocardium,
    MaterialAtrium,
    active_curve,
)

from ansys.heart.writer.heart_decks import (
    BaseDecks,
    MechanicsDecks,
    FiberGenerationDecks,
    PurkinjeGenerationDecks,
)

from vtk.numpy_interface import dataset_adapter as dsa  # noqa

from ansys.dyna.keywords import keywords

# import missing keywords
from ansys.heart.writer import custom_dynalib_keywords as custom_keywords


class BaseDynaWriter:
    """BaseDynaWriter class which contains features essential
    for all relevant LS-DYNA heart models
    """

    def __init__(self, model: HeartModel) -> None:
        """Initializes writer by loading a HeartModel

        Parameters
        ----------
        model : HeartModel
            HeartModel object which contains the necessary
            information for the writer, such as nodes and elements.
        """

        self.model = model
        """Contains model information necessary for creating the LS-DYNA .k files"""

        self.kw_database = BaseDecks()

        # These are general attributes useful for keeping track of ids:
        self.max_node_id: int = 0
        """Max node id"""
        self.part_ids = []
        """List of used part ids"""
        self.section_ids = []
        """List of used section ids"""
        self.mat_ids = []
        """List of used mat ids"""

        self.volume_mesh = {
            "nodes": np.empty(0),
            "tetra": np.empty(0),
            "cell_data": {},
            "point_data": {},
        }
        """Volume mesh information"""

        # keeps track of some element id offsets
        self.id_offset = {
            "part": 0,
            "section": 0,
            "material": 0,
            "vector": 0,
            "element": {"solid": 0, "discrete": 0, "shell": 0},
        }
        """Id offset for several relevant keywords"""

        self.include_files = []
        """List of .k files to include in main. This is derived from the Decks classes"""

        # read mesh information into dictionary
        self._get_mesh_info()

        return

    def _get_mesh_info(self):
        """Gets nodes, element definition, cell data and point data from the
        volume mesh
        """
        nodes, tetra, cell_data, point_data = get_tetra_info_from_unstructgrid(
            self.model._mesh._vtk_volume
        )
        self.volume_mesh["nodes"] = nodes
        self.volume_mesh["tetra"] = tetra
        self.volume_mesh["cell_data"] = cell_data
        self.volume_mesh["point_data"] = point_data

        return

    def _get_list_of_includes(self):
        """Gets a list of files to include in main.k. Ommit any empty decks"""
        for deckname, deck in vars(self.kw_database).items():
            if deckname == "main":
                continue
            # skip if no keywords are present in the deck
            if len(deck.keywords) == 0:
                LOGGER.debug("No keywords in deck: {0}".format(deckname))
                continue
            self.include_files.append(deckname)
        return

    def _add_includes(self):
        """Adds *INCLUDE keywords"""
        for include_file in self.include_files:
            filename_to_include = include_file + ".k"
            self.kw_database.main.append(keywords.Include(filename=filename_to_include))

        return

    def export_databases(self, export_directory: str):
        """Exports each of non-empty databases to a specified directory"""

        if not export_directory:
            export_directory = self.model.info.working_directory

        for deckname, deck in vars(self.kw_database).items():
            # skip empty databases:
            if deck.keywords == []:
                continue

            filepath = os.path.join(export_directory, deckname + ".k")
            # use fast element writer for solid ortho elements
            if deckname == "solid_elements":

                element_kws = deck.get_kwds_by_type("ELEMENT")
                if os.path.isfile(filepath):
                    os.remove(filepath)

                for element_kw in element_kws:
                    fast_element_writer(element_kw, filepath)

                fid = open(filepath, "a")
                fid.write("*END")

            else:
                deck.export_file(filepath)
        return


class MechanicsDynaWriter(BaseDynaWriter):
    """Derived from BaseDynaWriter and derives all keywords relevant
    for simulations involving mechanics"""

    def __init__(self, model: HeartModel, system_model_name: str = "ClosedLoop") -> None:
        super().__init__(model)

        self.kw_database = MechanicsDecks()
        """Collection of keyword decks relevant for mechanics"""

        self.system_model_name = system_model_name
        """Name of system model to use"""

        # Depending on the system model specified give list of parameters

        return

    @property
    def system_model_name(self):
        """System model name. Valid options include:
        ["ConstantPreloadWindkesselAfterload",
        "ClosedLoop]"""
        return self._system_model

    @system_model_name.setter
    def system_model_name(self, value: str):
        if value not in [
            "ConstantPreloadWindkesselAfterload",
            "ClosedLoop",
        ]:
            raise ValueError("System model not valid")
        self._system_model = value

    def update(self):
        """Formats the keywords and stores these in the
        respective keyword databases
        """

        self._update_main_db()
        self._update_node_db()
        self._update_parts_db()
        self._update_solid_elements_db(add_fibers=True)
        self._update_segmentsets_db()
        self._update_nodesets_db()
        self._update_material_db(add_active=True)

        # for boundary conditions
        # self._update_boundary_conditions_db()
        self._add_cap_bc(bc_type="springs_caps")
        self._add_pericardium_bc()
        # self._add_pericardium_bc_usr()

        # for control volume
        self._update_cap_elements_db()
        self._update_controlvolume_db()
        self._update_system_model()

        # Approximate end-diastolic pressures
        pressure_lv = 2  # kPa
        pressure_rv = 0.5333  # kPa

        self._add_enddiastolic_pressure_bc(pressure_lv=pressure_lv, pressure_rv=pressure_rv)

        self._get_list_of_includes()
        self._add_includes()

        return

    def export(self, export_directory: str):
        """Writes the model to files"""
        tstart = time.time()
        LOGGER.debug("Writing all LS-DYNA .k files...")

        if not export_directory:
            export_directory = self.model.info.working_directory

        # export .k files
        self.export_databases(export_directory)

        # add system json in case of closed loop. For open-loop this is already
        # added in the control volume database
        if self.system_model_name == "ClosedLoop":
            # exports system model
            path_system_model_settings = os.path.join(
                export_directory, "system_model_settings.json"
            )
            with open(path_system_model_settings, "w") as outfile:
                json.dump(self.system_model_json, indent=4, fp=outfile)

        # export segment sets to separate file
        self._export_cavity_segmentsets(export_directory)

        tend = time.time()
        LOGGER.debug("Time spend writing files: {:.2f} s".format(tend - tstart))

        return

    def _update_main_db(self, add_damping: bool = True):
        """Updates the main .k file
        Note
        -----
        Consider using a settings (json?) file as input
        """
        LOGGER.debug("Updating main keywords...")

        self.kw_database.main.title = self.model.info.model_type

        self._add_solution_controls()
        self._add_export_controls()

        if add_damping:
            self._add_damping()

        return

    def _update_node_db(self):
        """Adds nodes to the Node database"""
        LOGGER.debug("Updating node keywords...")
        node_kw = keywords.Node()
        node_kw = add_nodes_to_kw(self.volume_mesh["nodes"], node_kw)

        self.kw_database.nodes.append(node_kw)

        return

    def _update_parts_db(self):
        """Creates database of PART keywords.
        Each element set within cavity defined as separate part. Each
        cavity associated with one material
        """

        LOGGER.debug("Updating part keywords...")
        # add parts with a dataframe
        part_ids = []
        part_id = 0
        mat_id = 0
        for cavity in self.model._mesh._cavities:
            mat_id = mat_id + 1
            for element_set in cavity.element_sets:
                part_id = part_id + 1
                part_name = " ".join([cavity.name, element_set["name"]])
                part = pd.DataFrame(
                    {"heading": [part_name], "pid": [part_id], "secid": [1], "mid": [mat_id]}
                )
                part_kw = keywords.Part()
                part_kw.parts = part

                self.kw_database.parts.append(part_kw)

                # store part id for future use
                element_set["id"] = part_id
                element_set["mid"] = mat_id
                part_ids.append(part_id)

        # set up section solid for cavity myocardium
        section_kw = keywords.SectionSolid(secid=1, elform=13)

        self.kw_database.parts.append(section_kw)

        return

    def _update_solid_elements_db(self, add_fibers: bool = True):
        """Creates Solid ortho elements for all cavities.
        Each cavity contains one myocardium which consists corresponds
        to one part.
        """
        LOGGER.debug("Updating solid element keywords...")
        cell_data_fields = self.volume_mesh["cell_data"].keys()
        if "fiber" not in cell_data_fields or "sheet" not in cell_data_fields:
            raise KeyError("Mechanics writer requires fiber and sheet fields")
            # logger.warning("Not writing fiber and sheet directions")
            # add_fibers = False

        # create elements for each separate cavity
        solid_element_count = 0  # keeps track of number of solid elements already defined

        for cavity in self.model._mesh._cavities:
            LOGGER.debug("Writing elements for myocardium" " attached to cavity: " + cavity.name)

            # get list of elements to write to the database. Create new keyword
            # for each part. Parts defined by element sets
            for element_set in cavity.element_sets:
                tetra_idx = element_set["set"]
                part_id = element_set["id"]

                tetra_to_write = self.volume_mesh["tetra"][tetra_idx, :] + 1

                num_elements = len(tetra_idx)

                element_ids = np.arange(1, num_elements + 1, 1) + solid_element_count
                part_ids = np.ones(num_elements, dtype=int) * part_id

                # format the element keywords
                if not add_fibers:
                    kw_elements = keywords.ElementSolid()
                    elements = pd.DataFrame(
                        {
                            "eid": element_ids,
                            "pid": part_ids,
                            "n1": tetra_to_write[:, 0],
                            "n2": tetra_to_write[:, 1],
                            "n3": tetra_to_write[:, 2],
                            "n4": tetra_to_write[:, 3],
                            "n5": tetra_to_write[:, 3],
                            "n6": tetra_to_write[:, 3],
                            "n7": tetra_to_write[:, 3],
                            "n8": tetra_to_write[:, 3],
                        }
                    )
                    kw_elements.elements = elements

                elif add_fibers:
                    fiber = self.volume_mesh["cell_data"]["fiber"][tetra_idx]
                    sheet = self.volume_mesh["cell_data"]["sheet"][tetra_idx]

                    # normalize fiber and sheet directions:
                    norm = np.linalg.norm(fiber, axis=1)
                    fiber = fiber / norm[:, None]
                    norm = np.linalg.norm(sheet, axis=1)
                    sheet = sheet / norm[:, None]
                    kw_elements = create_element_solid_ortho_keyword(
                        elements=tetra_to_write,
                        a_vec=fiber,
                        d_vec=sheet,
                        partid=part_id,
                        id_offset=solid_element_count,
                        element_type="tetra",
                    )

                # add elements to database
                self.kw_database.solid_elements.append(kw_elements)
                solid_element_count = solid_element_count + num_elements

        return

    def _add_solution_controls(
        self,
        end_time: float = 5,
        dtmin: float = 0.001,
        dtmax: float = 0.01,
        simulation_type: str = "quasi-static",
    ):
        """Adds solution controls, output controls and other solver settings
        as keywords
        """
        # add termination keywords
        self.kw_database.main.append(keywords.ControlTermination(endtim=end_time, dtmin=dtmin))

        # add implict controls
        if simulation_type == "quasi-static":
            imass = 1
            gamma = 0.6
            beta = 0.38
        elif simulation_type == "static":
            imass = 0
            gamma = 0.5
            beta = 0.25
        else:
            raise ValueError(
                "Simulation type not recoqnized: Please choose " "either quasi-static or static"
            )

        self.kw_database.main.append(
            keywords.ControlImplicitDynamics(imass=imass, gamma=gamma, beta=beta)
        )

        # add auto controls
        self.kw_database.main.append(
            keywords.ControlImplicitAuto(iauto=1, dtmin=dtmin, dtmax=dtmax)
        )

        # add general implicit controls
        self.kw_database.main.append(
            keywords.ControlImplicitGeneral(imflag=1, dt0=dtmin)
        )  # imflag=1 means implicit

        # add implicit solution controls: Defaults are OK?
        self.kw_database.main.append(keywords.ControlImplicitSolution())

        # add implicit solver controls
        self.kw_database.main.append(keywords.ControlImplicitSolver())
        return

    def _add_export_controls(self, dt_output_d3plot: float = 0.05, dt_output_icvout: float = 0.001):
        """Adds solution controls to the main simulation

        Parameters
        ----------
        dt_output_d3plot : float, optional
            Writes full D3PLOT results at this time-step spacing, by default 0.05
        dt_output_icvout : float, optional
            Writes control volume results at this time-step spacing, by default 0.001
        """
        # add output control
        self.kw_database.main.append(keywords.ControlOutput(npopt=1, neecho=1, ikedit=0, iflush=0))

        # add export controls
        self.kw_database.main.append(keywords.DatabaseIcvout(dt=dt_output_icvout, binary=2))
        self.kw_database.main.append(keywords.DatabaseAbstat(dt=dt_output_icvout, binary=2))

        self.kw_database.main.append(keywords.DatabaseElout(dt=0.1, binary=2))

        self.kw_database.main.append(keywords.DatabaseGlstat(dt=0.1, binary=2))

        self.kw_database.main.append(keywords.DatabaseMatsum(dt=0.1, binary=2))

        # frequency of full results
        self.kw_database.main.append(keywords.DatabaseBinaryD3Plot(dt=dt_output_d3plot))

        self.kw_database.main.append(keywords.DatabaseExtentBinary(neiph=27, strflg=1, maxint=0))

        return

    def _add_damping(self):
        """Adds damping to the main file"""
        lcid_damp = 3

        kw_damp = keywords.DampingGlobal(lcid=lcid_damp)

        kw_damp_curve = create_define_curve_kw(
            x=[0, 100], y=[500, 500], curve_name="damping", curve_id=lcid_damp, lcint=0,
        )
        self.kw_database.main.append(kw_damp)
        self.kw_database.main.append(kw_damp_curve)

        return

    def _update_segmentsets_db(self):
        """Updates the segment set database"""
        # write each segment set to the segment set database

        # NOTE 1: need to more robustly check segids that are already used?
        segment_set_id = 100
        for cavity in self.model._mesh._cavities:
            for segset in cavity.segment_sets:
                segset_name = " ".join([cavity.name, segset["name"]])
                kw = create_segment_set_keyword(
                    segments=segset["set"] + 1, segid=segment_set_id, title=segset_name,
                )
                # append this kw to the segment set database
                self.kw_database.segment_sets.append(kw)

                # add assigned segment set id to the model
                segset["id"] = segment_set_id
                segment_set_id = segment_set_id + 1

        return

    def _update_nodesets_db(self):
        """Updates the node set database"""
        # formats endo, epi- and septum nodeset keywords
        # do for all cavities and for all caps that are defined
        # append each of the keywords to the nodesets database
        nodeset_id = 1
        node_sets_visited = []
        for cavity in self.model._mesh._cavities:
            for nodeset in cavity.node_sets:
                set_name = " ".join([cavity.name, nodeset["name"]])
                kw = create_node_set_keyword(
                    nodeset["set"] + 1, node_set_id=nodeset_id, title=set_name
                )
                self.kw_database.node_sets.append(kw)
                # add assigned node set id to the model
                nodeset["id"] = nodeset_id
                nodeset_id = nodeset_id + 1

        nodeset_id_offset = 100
        # NOTE: could use same structure for nodeset as <class Cavity>
        set_id_visited = []
        for cavity in self.model._mesh._cavities:
            for cap in cavity.closing_caps:
                nodeset_id = cap.id + nodeset_id_offset
                if nodeset_id in set_id_visited:
                    # skip this node set
                    continue
                cap.nodeset_id = nodeset_id

                kw = create_node_set_keyword(
                    cap.node_ids_cap_edge + 1, cap.nodeset_id, title=cap.name
                )
                self.kw_database.node_sets.append(kw)
                set_id_visited.append(cap.nodeset_id)

    def _update_material_db(self, add_active: bool = True):
        """Updates the database of material keywords"""
        for cavity in self.model._mesh._cavities:
            # element set id of first element set
            # assumed correspond to material id (one material per cavity)
            # NOTE: in case of writing the zero-pressure input files the
            # active module should be off
            mat_id = cavity.element_sets[0]["mid"]

            # curve id for active module
            act_curve_id = 15

            if "ventricle" in cavity.name:
                # add ventricular materials
                myocardium_material_kw = MaterialHGOMyocardium(
                    mid=mat_id, add_anisotropy=True, add_active=add_active
                )
                myocardium_material_kw.acid = act_curve_id
                self.kw_database.material.append(myocardium_material_kw)

            if "atrium" in cavity.name:
                # add arterial material
                atrium_material = MaterialAtrium(mid=mat_id)
                self.kw_database.material.append(atrium_material)
                print("")

        if add_active:
            # write and add active curve to material database
            time_array, active_stress_array = active_curve("Strocchi2020")
            active_curve_kw = create_define_curve_kw(
                x=time_array,
                y=active_stress_array,
                curve_name="calcium_concentration",
                curve_id=act_curve_id,
                lcint=15000,
            )

            active_curve_kw.sfo = 4.35  # y scaling
            active_curve_kw.offa = 1.00  # x offset

            self.kw_database.material.append(active_curve_kw)

        return

    def _update_boundary_conditions_db(self):
        """Updates the boundary conditions keyword database"""

        # self._add_cap_bc(bc_type="fix_all_caps")
        pass
        return

    def _add_cap_bc(self, bc_type: str):
        """Adds boundary condition to the cap.

        Parameters
        ----------
        bc_type : str
            Boundary condition type. Valid bc's include: ["fix_caps", "springs_caps"].
        """
        valid_bcs = ["fix_caps", "springs_caps"]
        if bc_type not in valid_bcs:
            raise ValueError("Cap/Valve boundary condition must be of type: %r" % valid_bcs)

        # create list of cap names where to add the spring b.c
        caps_to_use = []
        if self.model.info.model_type in ["LeftVentricle", "BiVentricle"]:
            # use all caps:
            # for cavity in self.model._mesh._cavities:
            #     for cap in cavity.closing_caps:
            #         caps_to_use.append(cap.name)
            caps_to_use = [
                "Mitral valve plane",
                "Tricuspid valve plane",
            ]

        elif self.model.info.model_type in ["FourChamber"]:
            caps_to_use = [
                "Superior vena cava inlet",
                "Right inferior pulmonary vein inlet",
                "Right superior pulmonary vein inlet",
            ]

        if bc_type == "fix_caps":
            for cavity in self.model._mesh._cavities:
                for cap in cavity.closing_caps:
                    if cap.name in caps_to_use:
                        kw_fix = keywords.BoundarySpcSet()
                        kw_fix.nsid = cap.nodeset_id
                        kw_fix.dofx = 1
                        kw_fix.dofy = 1
                        kw_fix.dofz = 1

                        self.kw_database.boundary_conditions.append(kw_fix)

        # if bc type is springs -> add springs
        # NOTE add to boundary condition db or seperate spring db?
        elif bc_type == "springs_caps":

            # NOTE: Make dynamic and expose to user?

            # NOTE: Need to be made dynamic
            part_id = 200
            section_id = 200
            mat_id = 200

            # TODO: exposed to user/parameters?
            if self.model.info.model_type == "BiVentricle":
                spring_stiffness = 5  # kPa/mm
            elif self.model.info.model_type == "FourChamber":
                spring_stiffness = 20  # kPa/mm

            scale_factor_normal = 0.5
            scale_factor_radial = 1.0

            part_kw = keywords.Part()
            part = pd.DataFrame(
                {
                    "pid": [part_id],
                    "secid": [section_id],
                    "mid": [mat_id],
                    "heading": ["SupportSpring"],
                }
            )
            part_kw.parts = part

            section_kw = keywords.SectionDiscrete(secid=section_id, cdl=0, tdl=0)

            mat_kw = keywords.MatSpringElastic(mid=mat_id, k=spring_stiffness)

            self.kw_database.boundary_conditions.append(part_kw)
            self.kw_database.boundary_conditions.append(section_kw)
            self.kw_database.boundary_conditions.append(mat_kw)

            # add springs for each cap
            for cavity in self.model._mesh._cavities:
                for cap in cavity.closing_caps:
                    if cap.name in caps_to_use:
                        self._add_springs_cap_edge(
                            cap, part_id, scale_factor_normal, scale_factor_radial,
                        )

        return

    def _add_springs_cap_edge(
        self, cap: ClosingCap, part_id: int, scale_factor_normal: float, scale_factor_radial: float,
    ):
        """Adds springs to the cap nodes and appends these
        to the boundary condition database
        """
        # NOTE: may want to extent the node ids to include adjacent nodes
        num_nodes_edge = len(cap.node_ids_cap_edge)
        # -------------------------------------------------------------------

        # compute nodal areas:
        vtk_surface = vtk_surface_filter(self.model._mesh._vtk_volume, True)
        nodal_areas = compute_surface_nodal_area(vtk_surface)
        surface_obj = dsa.WrapDataObject(vtk_surface)
        surface_global_node_ids = surface_obj.PointData["GlobalPointIds"]

        # select only those nodal areas which match the cap node ids
        idx_select = np.isin(surface_global_node_ids, cap.node_ids_cap_edge)
        nodal_areas = nodal_areas[idx_select]

        # scaled spring stiffness by nodal area
        scale_factor_normal *= nodal_areas
        scale_factor_radial *= nodal_areas

        # -------------------------------------------------------------------
        LOGGER.debug("Adding spring b.c. for cap: %s" % cap.name)

        # add part, section discrete, mat spring, sd_orientiation
        # element discrete

        # compute the radial components
        sd_orientations_radial = cap.nodes_cap_edge - cap.centroid

        # normalize
        norms = np.linalg.norm(sd_orientations_radial, axis=1)
        sd_orientations_radial = sd_orientations_radial / norms[:, None]

        # add sd direction normal to plane
        vector_id_normal = self.id_offset["vector"]
        sd_orientation_normal_kw = create_define_sd_orientation_kw(
            vectors=cap.normal, vector_id_offset=vector_id_normal, iop=0
        )
        vector_id_normal += 1
        self.id_offset["vector"] += 1

        # add sd direction radial to nodes
        sd_orientation_radial_kw = create_define_sd_orientation_kw(
            vectors=sd_orientations_radial, vector_id_offset=self.id_offset["vector"], iop=0,
        )

        vector_ids_radial = sd_orientation_radial_kw.vectors["vid"].to_numpy()
        self.id_offset["vector"] = vector_ids_radial[-1]

        # create discrete elements for normal direction
        nodes_discrete_elements = np.array(
            [cap.node_ids_cap_edge + 1, np.zeros(num_nodes_edge)], dtype=int
        ).T
        vector_ids_normal = np.ones(num_nodes_edge, dtype=int) * vector_id_normal

        discrete_element_normal_kw = create_discrete_elements_kw(
            nodes=nodes_discrete_elements,
            part_id=part_id,
            vector_ids=vector_ids_normal,
            scale_factor=scale_factor_normal,
            element_id_offset=self.id_offset["element"]["discrete"],
        )

        self.id_offset["element"]["discrete"] = discrete_element_normal_kw.elements[
            "eid"
        ].to_numpy()[-1]

        # discrete elements for radial direction
        discrete_element_radial_kw = create_discrete_elements_kw(
            nodes=nodes_discrete_elements,
            part_id=part_id,
            vector_ids=vector_ids_radial,
            scale_factor=scale_factor_radial,
            element_id_offset=self.id_offset["element"]["discrete"],
        )

        self.id_offset["element"]["discrete"] = discrete_element_radial_kw.elements[
            "eid"
        ].to_numpy()[-1]

        # append to the database
        self.kw_database.boundary_conditions.append(sd_orientation_normal_kw)
        self.kw_database.boundary_conditions.append(sd_orientation_radial_kw)

        self.kw_database.boundary_conditions.append(discrete_element_normal_kw)
        self.kw_database.boundary_conditions.append(discrete_element_radial_kw)

        return

    def _add_pericardium_bc(self):
        """Adds the pericardium. Uses the universal ventricular longitudinal coordinate
        and a sigmoid penalty function. Strocchi et al 2020 doi: 10.1016/j.jbiomech.2020.109645.
        """

        def _sigmoid(z):
            """sigmoid function to scale spring coefficient"""
            return 1 / (1 + np.exp(-z))

        # compute penalty function
        uvc_l = self.volume_mesh["point_data"]["uvc_longitudinal"]

        if np.any(uvc_l < 0):
            LOGGER.warning(
                "Negative normalized longitudinal coordinate detected."
                "Changing {0} negative uvc_l values to 1".format(np.sum((uvc_l < 0))),
            )

        uvc_l[uvc_l < 0] = 1
        penalty = -_sigmoid((abs(uvc_l) - 0.1) * 25) + 1

        # collect all pericardium nodes:
        epicardium_nodes = np.empty(0, dtype=int)
        LOGGER.debug("Collecting epicardium nodesets:")
        for cavity in self.model._mesh._cavities:
            if cavity.name == "Right ventricle" or cavity.name == "Left ventricle":
                for nodeset in cavity.node_sets:
                    if nodeset["name"] == "epicardium":
                        LOGGER.debug("\t{0} {1}".format(cavity.name, nodeset["name"]))
                        epicardium_nodes = np.append(epicardium_nodes, nodeset["set"])

        # select only nodes that are on the epicardium and penalty factor > 0.1
        pericardium_nodes = epicardium_nodes[penalty[epicardium_nodes] > 0.001]
        # coord = self.volume_mesh["nodes"][pericardium_nodes]
        # np.savetxt(r"pericardium.txt",
        #            np.concatenate((coord,penalty[pericardium_nodes].reshape(-1,1)),axis=1))

        # TODO: exposed to user/parameters?
        spring_stiffness = 50  # kPA/mm
        # compute nodal areas:
        vtk_surface = vtk_surface_filter(self.model._mesh._vtk_volume, True)
        nodal_areas = compute_surface_nodal_area(vtk_surface)

        surface_obj = dsa.WrapDataObject(vtk_surface)
        surface_global_node_ids = surface_obj.PointData["GlobalPointIds"]

        # select only those nodal areas which match the pericardium node ids
        idx_select = np.isin(surface_global_node_ids, pericardium_nodes)
        nodal_areas = nodal_areas[idx_select]

        # compute scale factor
        scale_factors = nodal_areas * penalty[pericardium_nodes]

        # keywords
        # NOTE: Need to be made dynamic
        part_id = 201
        section_id = 201
        mat_id = 201

        part_kw = keywords.Part()
        part_kw.parts = pd.DataFrame(
            {"heading": ["Pericardium"], "pid": [part_id], "secid": [section_id], "mid": [mat_id]}
        )
        section_kw = keywords.SectionDiscrete(secid=section_id, cdl=0, tdl=0)
        mat_kw = keywords.MatSpringElastic(mid=mat_id, k=spring_stiffness)

        # 1: "omni-directional": equal springs in x,y, and z
        # 2: "apex-mitral-drection": one spring in apex-mitral valve direction
        spring_types = ["omni-directional", "apex-mitral-direction"]
        spring_type = "apex-mitral-direction"
        if spring_type == "omni-directional":
            # create three unit vectors
            sd_orientation_kw = create_define_sd_orientation_kw(
                vectors=np.eye(3), vector_id_offset=self.id_offset["vector"]
            )

            self.id_offset["vector"] = sd_orientation_kw.vectors["vid"].to_numpy()[-1]
            # create discrete elements for each node and for each direction
            vector_ids = sd_orientation_kw.vectors["vid"].to_numpy()
            num_nodes = len(pericardium_nodes)
            vector_ids = np.tile(vector_ids, num_nodes)
            nodes = np.repeat(pericardium_nodes + 1, 3)
            nodes = np.vstack([nodes, np.zeros(len(nodes))])
            nodes = nodes.T
            scale_factors = np.repeat(scale_factors, 3)

        elif spring_type == "apex-mitral-direction":
            # get center of mitral valve
            for cavity in self.model._mesh._cavities:
                if cavity.name == "Left ventricle":
                    apex_node_id = cavity.apex_id["epicardium"]
                    apex1 = self.volume_mesh["nodes"][apex_node_id, :]
                    for cap in cavity.closing_caps:
                        if cap.name == "Mitral valve plane":
                            center1 = cap.centroid
                        elif cap.name == "Aortic valve plane":
                            center2 = cap.centroid
            # Change orientation as apex- center of 2 valves plane
            center = (center2 + center1) / 2
            # define spring orientation from apex to mitral valve
            orientation = center - apex1
            orientation /= np.linalg.norm(orientation)

            sd_orientation_kw = create_define_sd_orientation_kw(
                vectors=orientation, vector_id_offset=self.id_offset["vector"]
            )
            self.id_offset["vector"] = sd_orientation_kw.vectors["vid"].to_numpy()[-1]

            vector_ids = sd_orientation_kw.vectors["vid"].to_numpy()
            num_nodes = len(pericardium_nodes)
            vector_ids = np.tile(vector_ids, num_nodes)
            nodes = pericardium_nodes + 1
            nodes = np.vstack([nodes, np.zeros(len(nodes))])
            nodes = nodes.T

        # create discrete elements
        discrete_element_kw = create_discrete_elements_kw(
            nodes=nodes,
            part_id=part_id,
            vector_ids=vector_ids,
            scale_factor=scale_factors,
            element_id_offset=self.id_offset["element"]["discrete"],
        )
        # add offset
        self.id_offset["element"]["discrete"] = discrete_element_kw.elements["eid"].to_numpy()[-1]

        # add keywords to database
        self.kw_database.pericardium.append(part_kw)
        self.kw_database.pericardium.append(section_kw)
        self.kw_database.pericardium.append(mat_kw)
        self.kw_database.pericardium.append(sd_orientation_kw)
        self.kw_database.pericardium.append(discrete_element_kw)

        return

    def _add_pericardium_bc_usr(self):
        """Adds the pericardium.
        Same with _add_pericardium_bc but using *user_load, need customized LSDYNA exe!!
        """

        def _sigmoid(z):
            """sigmoid function to scale spring coefficient"""
            return 1 / (1 + np.exp(-z))

        # compute penalty function
        uvc_l = self.volume_mesh["point_data"]["uvc_longitudinal"]

        if np.any(uvc_l < 0):
            LOGGER.warning(
                "Negative normalized longitudinal coordinate detected. Changing {0}"
                "negative uvc_l values to 1".format(np.sum((uvc_l < 0))),
            )

        uvc_l[uvc_l < 0] = 1
        penalty = -_sigmoid((abs(uvc_l) - 0.15) * 25) + 1  # for all volume nodes

        # collect all pericardium nodes:
        epicardium_segment = np.empty((0, 3), dtype=int)

        LOGGER.debug("Collecting epicardium nodesets:")
        for cavity in self.model._mesh._cavities:
            if cavity.name == "Right ventricle" or cavity.name == "Left ventricle":
                for sgm_set in cavity.segment_sets:
                    if sgm_set["name"] == "epicardium":
                        LOGGER.debug("\t{0} {1}".format(cavity.name, sgm_set["name"]))
                        epicardium_segment = np.vstack((epicardium_segment, sgm_set["set"]))

        penalty = np.mean(
            penalty[epicardium_segment], axis=1
        )  # averaged for all pericardium segments

        # # debug code
        # # export pericardium segment center and also the penalty factor, can be opened in Paraview
        # coord = self.volume_mesh["nodes"][epicardium_segment]
        # center = np.mean(coord, axis=1)
        # result = np.concatenate((center,penalty.reshape(-1,1)),axis=1)
        # np.savetxt('pericardium.txt',result[result[:,3]>0.01])
        # # exit()
        # # end debug code

        # create load curve to control when pericardium is active
        load_curve_kw = keywords.DefineCurve(lcid=4)
        load_curve_kw.options["TITLE"].active = True
        load_curve_kw.title = "pericardium activation curve"
        load_curve_kw.curves = pd.DataFrame(
            {"a1": np.array([0, 1, 100]), "o1": np.array([1, 1, 1])}
        )
        self.kw_database.pericardium.append(load_curve_kw)

        cnt = 0
        load_sgm_kws = []
        segment_ids = []
        LOGGER.debug("Creating segment sets for epicardium b.c.:")

        penalty_threshold = 0.01
        for isg, sgmt in enumerate(tqdm(epicardium_segment, ascii=True)):
            if penalty[isg] > penalty_threshold:
                cnt += 1

                # coord = self.volume_mesh["nodes"][sgmt]
                # center = np.mean(coord, axis=0)
                # normal = np.cross(coord[1] - coord[0], coord[2] - coord[0])
                # normal /= np.linalg.norm(normal)
                # cs_kw = keywords.DefineCoordinateSystem(
                #     cid=cnt,
                #     xo=center[0],
                #     yo=center[1],
                #     zo=center[2],
                #     xl=center[0] + normal[0],
                #     yl=center[1] + normal[1],
                #     zl=center[2] + normal[2],
                #     xp=coord[0, 0],
                #     yp=coord[0, 1],
                #     zp=coord[0, 2],
                # )

                segment_id = 1000 + cnt
                segment_ids.append(segment_id)

                load_sgm_kw = create_segment_set_keyword(
                    segments=sgmt.reshape(1, -1) + 1, segid=segment_id
                )  # todo: auto counter

                load_sgm_kws.append(load_sgm_kw)

        self.kw_database.pericardium.extend(load_sgm_kws)

        # create user loadset keyword
        # segment_ids = 1000 + np.arange(0, np.sum( penalty > 0.01 ), 1)
        user_loadset_kw = custom_keywords.UserLoadingSet()

        # NOTE: can assign mixed scalar/array values to dataframe - scalars are assigned to each row
        user_loadset_kw.load_sets = pd.DataFrame(
            {
                "sid": segment_ids,
                "ltype": "PRESSS",
                "lcid": 4,
                "sf1": penalty[penalty > penalty_threshold],
                "iduls": 100,
            }
        )
        user_load_kw = custom_keywords.UserLoading(parm1=10.0)

        # add to pericardium deck
        self.kw_database.pericardium.extend([user_loadset_kw, user_load_kw])

        return

    def _update_cap_elements_db(self):
        """Updates the database of shell elements. Loops over all
        the defined caps/valves
        """
        # create part for each closing cap
        used_partids = get_list_of_used_ids(self.kw_database.parts, "PART")
        used_secids = get_list_of_used_ids(self.kw_database.parts, "SECTION")
        used_segids = get_list_of_used_ids(self.kw_database.segment_sets, "SET_SEGMENT")

        part_id = np.max(used_partids) + 1
        section_id = np.max(used_secids) + 1

        # NOTE should be dynamic
        mat_null_id = 100

        # material_kw = MaterialCap(mid=mat_null_id)

        material_kw = MaterialAtrium(mid=mat_null_id, rho=1e-6, poisson_ratio=0.499, c10=1000)

        section_kw = keywords.SectionShell(
            secid=section_id, elform=4, shrf=0.8333, nip=3, t1=5, t2=5, t3=5, t4=5,
        )

        self.kw_database.cap_elements.append(material_kw)
        self.kw_database.cap_elements.append(section_kw)

        # create new part for each cap
        for cavity in self.model._mesh._cavities:
            for cap in cavity.closing_caps:
                cap.part_id = part_id
                part_kw = keywords.Part()
                part_info = pd.DataFrame(
                    {
                        "heading": [cap.name],
                        "pid": [cap.part_id],
                        "secid": [section_id],
                        "mid": [mat_null_id],
                    }
                )
                part_kw.parts = part_info

                self.kw_database.cap_elements.append(part_kw)

                part_id = part_id + 1

        # create closing triangles for each cap
        # assumes there are no shells written yet since offset = 0
        shell_id_offset = 0
        for cavity in self.model._mesh._cavities:
            for cap in cavity.closing_caps:
                shell_kw = create_element_shell_keyword(
                    shells=cap.closing_triangles + 1,
                    part_id=cap.part_id,
                    id_offset=shell_id_offset,
                )

                self.kw_database.cap_elements.append(shell_kw)

                shell_id_offset = shell_id_offset + cap.closing_triangles.shape[0]

        # create corresponding segment sets. Store in new file?
        segset_id = np.max(used_segids) + 1

        for cavity in self.model._mesh._cavities:
            for cap in cavity.closing_caps:
                segset_kw = create_segment_set_keyword(
                    segments=cap.closing_triangles + 1, segid=segset_id, title=cap.name,
                )

                self.kw_database.cap_elements.append(segset_kw)

                cap.segset_id = segset_id
                segset_id = segset_id + 1

        return

    def _update_controlvolume_db(self):
        """Prepares the keywords for the control volume feature"""
        # NOTE: Assumes cavity id is reseverd for combined
        # segment set

        # set up control volume keywords and interaction of
        # cavity with ambient. Only do for ventricles
        for cavity in self.model._mesh._cavities:
            if "atrium" in cavity.name:
                continue

            cv_kw = keywords.DefineControlVolume()
            cv_kw.id = cavity.id
            cv_kw.sid = cavity.id

            self.kw_database.control_volume.append(cv_kw)

        for cavity in self.model._mesh._cavities:
            if "atrium" in cavity.name:
                continue

            cvi_kw = keywords.DefineControlVolumeInteraction()
            cvi_kw.id = cavity.id
            cvi_kw.cvid1 = cavity.id
            cvi_kw.cvid2 = 0  # ambient

            # NOTE: static for the moment. Maximum of 2 cavities supported
            # but this is valid for the LeftVentricle, BiVentricle and FourChamber models
            if self.system_model_name == "ClosedLoop":
                if "Left ventricle" in cavity.name:
                    cvi_kw.lcid_ = -10
                elif "Right ventricle" in cavity.name:
                    cvi_kw.lcid_ = -11

            elif self.system_model_name == "ConstantPreloadWindkesselAfterload":
                if "Left ventricle" in cavity.name:
                    cvi_kw.lcid_ = 10
                if "Right ventricle" in cavity.name:
                    cvi_kw.lcid_ = 11

            self.kw_database.control_volume.append(cvi_kw)

        return

    def _update_system_model(self):
        """Updates json system model settings"""
        model_type = self.model.info.model_type

        # closed loop uses a custom executable
        if self.system_model_name == "ClosedLoop":
<<<<<<< HEAD
            logger.warning(
=======
            LOGGER.warning(
>>>>>>> a3f936ed
                "Note that this model type requires a custom executable that supports the Closed Loop circulation model!"
            )
            if model_type in ["FourChamber", "BiVentricle"]:
                file_path = os.path.join(
                    Path(__file__).parent.absolute(), "templates", "system_model_settings_bv.json",
                )

            elif model_type in ["LeftVentricle"]:
                file_path = os.path.join(
                    Path(__file__).parent.absolute(), "templates", "system_model_settings_lv.json",
                )

            fid = open(file_path)
            sys_settings = json.load(fid)

            # update the volumes
            for cavity in self.model._mesh._cavities:
                if "Left ventricle" in cavity.name:
                    sys_settings["SystemModelInitialValues"]["UnstressedVolumes"][
                        "lv"
                    ] = cavity.volume
                elif "Right ventricle" in cavity.name:
                    sys_settings["SystemModelInitialValues"]["UnstressedVolumes"][
                        "rv"
                    ] = cavity.volume

            self.system_model_json = sys_settings

        # otherwise add the define function
        elif self.system_model_name == "ConstantPreloadWindkesselAfterload":
            from ansys.heart.writer.system_models import define_function_windkessel

            for cavity in self.model._mesh._cavities:
                if "Left ventricle" in cavity.name:
                    constants: dict = {
                        "Rv": 5.0e-6,
                        "Ra": 1.0e-5,
                        "Rp": 1.2e-4,
                        "Ca": 2.5e4,
                        "Pven": 2,
                    }
                    initial = {"part_init": 8}
                    define_function_wk = define_function_windkessel(
                        function_id=10,
                        function_name="constant_preload_windkessel_afterload_left",
                        implicit=True,
                        constants=constants,
                        initialvalues=initial,
                    )
                    self.kw_database.control_volume.append(define_function_wk)

                elif "Right ventricle" in cavity.name:
                    constants: dict = {
                        "Rv": 5.0e-6 * 0.5,
                        "Ra": 1.0e-5 * 0.35,
                        "Rp": 1.2e-4 * 0.125,
                        "Ca": 2.5e4 * 4.5,
                        "Pven": 0.53333,
                    }
                    initial = {"part_init": 2}
                    define_function_wk = define_function_windkessel(
                        function_id=11,
                        function_name="constant_preload_windkessel_afterload_right",
                        implicit=True,
                        constants=constants,
                        initialvalues=initial,
                    )
                    self.kw_database.control_volume.append(define_function_wk)

        return

    def _export_cavity_segmentsets(self, export_directory: str):
        """Exports the actual cavity segment sets to separate files"""

        for cavity in self.model._mesh._cavities:
            filename = "cavity_" + "_".join(cavity.name.lower().split()) + ".segment"
            filepath = os.path.join(export_directory, filename)

            segments = np.empty((0, 3), dtype=int)

            # collect segment sets
            for segset in cavity.segment_sets:
                if segset["name"] in ["endocardium", "endocardium-septum"]:
                    segments = np.vstack([segments, segset["set"]])

            # append cap segments:
            for cap in cavity.closing_caps:
                segments = np.vstack([segments, cap.closing_triangles])

            # combine segment sets
            np.savetxt(filepath, segments, delimiter=",", fmt="%d")

        return

    def _add_enddiastolic_pressure_bc(self, pressure_lv: float = 1, pressure_rv: float = 1):
        """Adds end diastolic pressure boundary condition on the left and right endocardium"""

        # collect segment set ids to combine
        for cavity in self.model._mesh._cavities:
            seg_ids_to_combine = []
            # find id of endocardium
            for segset in cavity.segment_sets:
                if "endocardium" in segset["name"]:
                    seg_ids_to_combine.append(segset["id"])

            for cap in cavity.closing_caps:
                seg_ids_to_combine.append(cap.segset_id)

            # add segment set add keyword
            segadd_kw = keywords.SetSegmentAdd(sid=cavity.id)
            segadd_kw.sets._data = seg_ids_to_combine
            segadd_kw.options["TITLE"].active = True
            segadd_kw.title = cavity.name

            self.kw_database.main.append(segadd_kw)

        # create unit load curve
        load_curve_id = 2
        load_curve_kw = create_define_curve_kw(
            [0, 1, 1.001], [0, 1, 0], "unit load curve", load_curve_id, 100
        )

        # append unit curve to main.k
        self.kw_database.main.append(load_curve_kw)

        # create *LOAD_SEGMENT_SETS for each ventricular cavity
        for cavity in self.model._mesh._cavities:

            if "atrium" in cavity.name:
                continue

            if cavity.name == "Left ventricle":
                scale_factor = pressure_lv
                seg_id = 1
            elif cavity.name == "Right ventricle":
                scale_factor = pressure_rv
                seg_id = 2
            load_segset_kw = keywords.LoadSegmentSet(
                ssid=seg_id, lcid=load_curve_id, sf=scale_factor
            )
            self.kw_database.main.append(load_segset_kw)

            # logger.debug(
            #     "Adding end-diastolic pressure of {0} to {1}".format(scale_factor, cavity.name)
            # )
            #
            # seg_ids_to_use = []
            # # find id of endocardium
            # for segset in cavity.segment_sets:
            #     if "endocardium" in segset["name"]:
            #         seg_ids_to_use.append(segset["id"])
            #
            # # create load segment set for each endocardium segment
            # for seg_id in [1,2]:
            #     load_segset_kw = keywords.LoadSegmentSet(
            #         ssid=seg_id, lcid=load_curve_id, sf=scale_factor
            #     )
            #
            #     # append to main.k
            #     self.kw_database.main.append(load_segset_kw)


class ZeroPressureMechanicsDynaWriter(MechanicsDynaWriter):
    """Derived from MechanicsDynaWriter and consequently derives all keywords relevant
    for simulations involving mechanics. This class does not use write the
    control volume keywords but adds the keyword for computing the stress
    free configuration based on left/right cavity pressures instead"""

    def __init__(self, model: HeartModel) -> None:
        super().__init__(model)

        self.kw_database = MechanicsDecks()
        """Collection of keyword decks relevant for mechanics"""

        return

    def update(self):
        """Formats the keywords and stores these in the
        respective keyword databases. Overwrites the update method
        of MechanicsDynaWriter such that it yields a valid input deck
        for a zero-pressure simulation
        """

        self._update_main_db(add_damping=False)

        self.kw_database.main.title = self.model.info.model_type + " zero-pressure"

        self._update_node_db()
        self._update_parts_db()
        self._update_solid_elements_db()
        self._update_segmentsets_db()
        self._update_nodesets_db()
        self._update_material_db(add_active=False)

        # for boundary conditions
        # self._update_boundary_conditions_db()
        self._add_cap_bc(bc_type="fix_caps")
        self._add_pericardium_bc()

        self._update_cap_elements_db()

        # # Approximate end-diastolic pressures
        # pressure_lv = 2  # kPa
        # pressure_rv = 0.5333  # kPa
        # self._add_enddiastolic_pressure_bc(pressure_lv=pressure_lv, pressure_rv=pressure_rv)

        # zerop key words
        self._add_control_reference_configuration()

        self._get_list_of_includes()
        self._add_includes()

        return

    def export(self, export_directory: str):
        """Writes the model to files"""
        tstart = time.time()
        LOGGER.debug("Writing all LS-DYNA .k files...")

        if not export_directory:
            export_directory = self.model.info.working_directory

        # export .k files
        self.export_databases(export_directory)

        tend = time.time()
        LOGGER.debug("Time spend writing files: {:.2f} s".format(tend - tstart))

        return

    def _add_export_controls(self, dt_output_d3plot: float = 0.5):
        """Rewrite method for zerop export

        Parameters
        ----------
        dt_output_d3plot : float, optional
            Writes full D3PLOT results at this time-step spacing, by default 0.5
        """
        # add output control
        self.kw_database.main.append(keywords.ControlOutput(npopt=1, neecho=1, ikedit=0, iflush=0))

        # add export controls
        # self.kw_database.main.append(keywords.DatabaseElout(dt=0.1, binary=2))
        #
        # self.kw_database.main.append(keywords.DatabaseGlstat(dt=0.1, binary=2))
        #
        # self.kw_database.main.append(keywords.DatabaseMatsum(dt=0.1, binary=2))

        # frequency of full results
        self.kw_database.main.append(keywords.DatabaseBinaryD3Plot(dt=dt_output_d3plot))

        # self.kw_database.main.append(keywords.DatabaseExtentBinary(neiph=27, strflg=1, maxint=0))

        return

    def _add_solution_controls(self):
        """
        Rewrite method for the zerop simulation
        Returns
        -------

        """
        self.kw_database.main.append(keywords.ControlTermination(endtim=1.0))
        # self.kw_database.main.append(keywords.ControlImplicitDynamics(imass=0))

        self.kw_database.main.append(
            keywords.ControlImplicitDynamics(imass=1, gamma=0.6, beta=0.38)
        )

        # add auto controls
        self.kw_database.main.append(keywords.ControlImplicitAuto(iauto=1, dtmin=0.01, dtmax=0.1))

        # add general implicit controls
        self.kw_database.main.append(keywords.ControlImplicitGeneral(imflag=1, dt0=0.1))

        # add implicit solution controls: Defaults are OK?
        self.kw_database.main.append(keywords.ControlImplicitSolution())

        # add implicit solver controls
        self.kw_database.main.append(keywords.ControlImplicitSolver())

        # add binout for post-process
        self.kw_database.main.append(keywords.DatabaseNodout(dt=0.5, binary=1))
        x = keywords.SetNodeGeneral(option="part", sid=999, e1=1, e2=2, e3=3, e4=4)
        self.kw_database.main.append(x)
        self.kw_database.main.append("*DATABASE_HISTORY_NODE_SET\n999")
        return

    def _add_control_reference_configuration(self):
        """Adds control reference configuration keyword to main"""
        LOGGER.debug("Adding *CONTROL_REFERENCE_CONFIGURATION to main.k")
        kw = keywords.ControlReferenceConfiguration(maxiter=3, target="nodes.k", method=2, tol=5)

        self.kw_database.main.append(kw)

        return

    def _add_enddiastolic_pressure_bc(self, pressure_lv: float = 1, pressure_rv: float = 1):
        """Adds end diastolic pressure boundary condition on the left and right endocardium"""

        # create unit load curve
        load_curve_id = 2
        load_curve_kw = create_define_curve_kw(
            [0, 1], [0, 1], "unit load curve", load_curve_id, 100
        )

        # append unit curve to main.k
        self.kw_database.main.append(load_curve_kw)

        # create *LOAD_SEGMENT_SETS for each ventricular cavity
        for cavity in self.model._mesh._cavities:

            if "atrium" in cavity.name:
                continue

            if cavity.name == "Left ventricle":
                scale_factor = pressure_lv
            elif cavity.name == "Right ventricle":
                scale_factor = pressure_rv

            LOGGER.debug(
                "Adding end-diastolic pressure of {0} to {1}".format(scale_factor, cavity.name)
            )

            seg_ids_to_use = []
            # find id of endocardium
            for segset in cavity.segment_sets:
                if "endocardium" in segset["name"]:
                    seg_ids_to_use.append(segset["id"])

            # create load segment set for each endocardium segment
            for seg_id in seg_ids_to_use:
                load_segset_kw = keywords.LoadSegmentSet(
                    ssid=seg_id, lcid=load_curve_id, sf=scale_factor
                )

                # append to main.k
                self.kw_database.main.append(load_segset_kw)


class FiberGenerationDynaWriter(MechanicsDynaWriter):
    def __init__(self, model: HeartModel) -> None:
        super().__init__(model)

        self.kw_database = FiberGenerationDecks()
        """Collection of keywords relevant for fiber generation
        """

    def update(self):
        """Updates keyword database for Fiber generation: overwrites the inherited function"""

        ##
        self._update_main_db()  # needs updating

        self._update_node_db()  # can stay the same (could move to base class)
        if self.model.info.model_type == "FourChamber":
            self._keep_ventricles()

        self._update_parts_db()  # can stay the same (could move to base class++++++++++++++++++++)
        self._update_solid_elements_db(
            add_fibers=False
        )  # can stay the same (could move to base class)
        self._update_material_db()

        self._update_segmentsets_db()  # can stay the same
        self._update_nodesets_db()  # can stay the same

        # update ep settings
        self._update_ep_settings()
        self._update_create_fibers()

        self._get_list_of_includes()
        self._add_includes()

        return

    def export(self, export_directory: str):
        """Writes the model to files"""
        tstart = time.time()
        LOGGER.debug("Writing all LS-DYNA .k files...")

        if not export_directory:
            export_directory = self.model.info.working_directory

        # export .k files
        self.export_databases(export_directory)

        tend = time.time()
        LOGGER.debug("Time spend writing files: {:.2f} s".format(tend - tstart))

        return

    def _keep_ventricles(self):
        """Removes any cavity except the ventricular cavities"""
        # just keep ventricles in case of four chamber model
        LOGGER.warning("Just keeping ventricular-parts for fiber generation")
        cavities_to_keep = []
        for ii, cavity in enumerate(self.model._mesh._cavities):
            if "ventricle" in cavity.name:
                cavities_to_keep.append(cavity)

        self.model._mesh._cavities = cavities_to_keep
        return

    def _update_material_db(self):
        """Adds simple linear elastic material for each defined part"""
        for cavity in self.model._mesh._cavities:
            for element_set in cavity.element_sets:
                kw = keywords.MatElastic(mid=element_set["id"], ro=1e-6, e=1)
                self.kw_database.material.append(kw)

    def _update_ep_settings(self):
        """Adds the settings for the electrophysiology solver"""

        self.kw_database.ep_settings.append(keywords.DatabaseBinaryD3Plot(dt=1.0))

        self.kw_database.ep_settings.append(keywords.ControlTimestep(dtinit=1.0, dt2ms=1))

        self.kw_database.ep_settings.append(keywords.ControlTermination(endtim=10))

        self.kw_database.ep_settings.append(
            keywords.EmControl(
                emsol=11, numls=4, macrodt=1, dimtype=None, nperio=None, ncylbem=None
            )
        )

        self.kw_database.ep_settings.append(
            keywords.EmControl(
                emsol=11, numls=4, macrodt=1, dimtype=None, nperio=None, ncylbem=None
            )
        )

        # use defaults
        self.kw_database.ep_settings.append(custom_keywords.EmControlEp())

        # max iter should be int
        self.kw_database.ep_settings.append(
            keywords.EmSolverFem(reltol=1e-6, maxite=int(1e4), precon=2)
        )

        # NOTE: material id should be same as target myocardium
        # create one material per cavity
        for cavity in self.model._mesh._cavities:
            for element_set in cavity.element_sets:
                em_mat_id = element_set["id"]
                self.kw_database.ep_settings.extend(
                    [
                        custom_keywords.EmMat003(
                            mid=em_mat_id,
                            mtype=2,
                            sigma11=5.0e-4,
                            sigma22=1.0e-4,
                            sigma33=1.0e-4,
                            beta=0.14,
                            cm=0.01,
                            aopt=2.0,
                            lambda_=0.5,
                            a1=0,
                            a2=0,
                            a3=0,
                            d1=0,
                            d2=-1,
                            d3=0,
                        ),
                        custom_keywords.EmEpCellmodelTomek(mid=em_mat_id),
                    ]
                )

        self.kw_database.ep_settings.append(keywords.EmOutput(mats=1, matf=1, sols=1, solf=1))

        return

    def _update_create_fibers(self):
        """Updates the keywords for fiber generation"""

        # collect relevant node and segment sets.
        # node set: apex, base
        # node set: endocardium, epicardium
        # NOTE: could be better if basal nodes are extracted in the preprocessor
        # since that would allow you to robustly extract these nodessets using the
        # input data
        # The below is relevant for all models.
        nodes_base = np.empty(0, dtype=int)
        node_set_ids_endo = []
        node_sets_ids_epi = []
        node_set_ids_epi_and_rseptum = []

        node_set_id_lv_endo = 0

        for cavity in self.model._mesh._cavities:
            if "atrium" in cavity.name:
                continue

            for cap in cavity.closing_caps:
                nodes_base = np.append(nodes_base, cap.node_ids_cap_edge)

            for node_set in cavity.node_sets:
                if "endocardium" in node_set["name"]:
                    node_set_ids_endo.append(node_set["id"])
                    if "septum" in node_set["name"]:
                        node_set_ids_epi_and_rseptum.append(node_set["id"])
                    if cavity.name == "Left ventricle":
                        node_set_id_lv_endo = node_set["id"]
                elif "epicardium" in node_set["name"]:
                    node_sets_ids_epi.append(node_set["id"])
                    node_set_ids_epi_and_rseptum.append(node_set["id"])

            if cavity.name == "Left ventricle":
                node_apex = np.array([cavity.apex_id["epicardium"]])

        # validate node set by removing any nodes that do not occur in either ventricle
        # NOTE: can be much more consice
        tet_ids_ventricles = np.empty((0), dtype=int)
        for cavity in self.model._mesh._cavities:
            for element_set in cavity.element_sets:
                if "ventricle" in cavity.name:
                    tet_ids_ventricles = np.append(tet_ids_ventricles, element_set["set"])
        tetra_ventricles = self.volume_mesh["tetra"][tet_ids_ventricles, :]

        # remove nodes that occur just in atrial part
        mask = np.isin(nodes_base, tetra_ventricles, invert=True)
        LOGGER.debug("Removing {0} nodes from base nodes".format(np.sum(mask)))
        nodes_base = nodes_base[np.invert(mask)]

        # create set parts for lv and rv myocardium
        myocardium_part_ids = []
        septum_part_ids = []
        for cavity in self.model._mesh._cavities:
            if "atrium" in cavity.name:
                continue
            for segset in cavity.element_sets:
                if segset["name"] == "myocardium":
                    myocardium_part_ids.append(segset["id"])

                if segset["name"] == "septum":
                    septum_part_ids.append(segset["id"])

        # switch between the various models to generate valid input decks
        if self.model.info.model_type in ["LeftVentricle"]:
            LOGGER.warning("Model type %s in development " % self.model.info.model_type)

            # Define part set for myocardium
            part_list1_kw = keywords.SetPartList(sid=1,)
            part_list1_kw.parts._data = myocardium_part_ids
            part_list1_kw.options["TITLE"].active = True
            part_list1_kw.title = "myocardium_all"

            self.kw_database.create_fiber.extend(
                [part_list1_kw,]
            )

            # combine node sets endocardium uing *SET_NODE_ADD:
            node_set_id_all_endocardium = 1000
            set_add_kw = keywords.SetNodeAdd(sid=node_set_id_all_endocardium)
            set_add_kw.options["TITLE"].active = True
            set_add_kw.title = "all_endocardium_segments"
            set_add_kw.nodes._data = node_set_ids_endo

            self.kw_database.create_fiber.append(set_add_kw)

            # combine node sets epicardium:
            node_set_id_all_epicardium = 1001
            set_add_kw = keywords.SetNodeAdd(sid=node_set_id_all_epicardium)
            set_add_kw.options["TITLE"].active = True
            set_add_kw.title = "all_epicardium_segments"
            set_add_kw.nodes._data = node_sets_ids_epi

            self.kw_database.create_fiber.append(set_add_kw)

            node_set_id_base = 200
            node_set_id_apex = 201
            # create node-sets for base and apex
            node_set_base_kw = create_node_set_keyword(
                node_ids=nodes_base + 1, node_set_id=node_set_id_base, title="base nodes"
            )
            node_set_apex_kw = create_node_set_keyword(
                node_ids=node_apex + 1, node_set_id=node_set_id_apex, title="apex node"
            )

            self.kw_database.create_fiber.extend([node_set_base_kw, node_set_apex_kw])

            # Set up *EM_EP_FIBERINITIAL keyword
            # apex > base
            self.kw_database.create_fiber.append(
                custom_keywords.EmEpFiberinitial(
                    id=1,
                    partid=1,  # set part id 1: myocardium
                    stype=2,  # set type 2 == nodes
                    ssid1=node_set_id_base,
                    ssid2=node_set_id_apex,
                )
            )

            # all epicardium > all endocardium
            self.kw_database.create_fiber.append(
                custom_keywords.EmEpFiberinitial(
                    id=2,
                    partid=1,  # set part id 1: myocardium
                    stype=2,  # set type 1 == segment set, set type 2 == node set
                    ssid1=node_set_id_all_epicardium,
                    ssid2=node_set_id_all_endocardium,
                )
            )

            # add *EM_EP_CREATEFIBERORIENTATION keywords
            self.kw_database.create_fiber.append(
                custom_keywords.EmEpCreatefiberorientation(
                    partsid=1, solvid1=1, solvid2=2, alpha=-101, beta=-102, wfile=1, prerun=1
                )
            )

            # define functions:
            from ansys.heart.writer.define_function_strings import function1, function2, function3

            self.kw_database.create_fiber.append(
                keywords.DefineFunction(fid=101, function=function1)
            )
            self.kw_database.create_fiber.append(
                keywords.DefineFunction(fid=102, function=function2)
            )

        elif self.model.info.model_type in ["BiVentricle", "FourChamber"]:
            LOGGER.warning("Model type %s under development " % self.model.info.model_type)

            # Define part set for myocardium
            part_list1_kw = keywords.SetPartList(sid=1,)
            part_list1_kw.parts._data = myocardium_part_ids
            part_list1_kw.options["TITLE"].active = True
            part_list1_kw.title = "myocardium_all"

            # Define part set for septum
            part_list2_kw = keywords.SetPartList(sid=2,)
            part_list2_kw.options["TITLE"].active = True
            part_list2_kw.title = "septum"
            part_list2_kw.parts._data = septum_part_ids

            self.kw_database.create_fiber.extend([part_list1_kw, part_list2_kw])

            # combine node sets endocardium uing *SET_SEGMENT_ADD:
            node_set_id_all_endocardium = 1000
            set_add_kw = keywords.SetNodeAdd(sid=node_set_id_all_endocardium)

            set_add_kw.options["TITLE"].active = True
            set_add_kw.title = "all_endocardium_segments"
            set_add_kw.nodes._data = node_set_ids_endo

            self.kw_database.create_fiber.append(set_add_kw)

            # combine node sets epicardium:
            node_set_id_all_epicardium = 1001
            set_add_kw = keywords.SetNodeAdd(sid=node_set_id_all_epicardium)

            set_add_kw.options["TITLE"].active = True
            set_add_kw.title = "all_epicardium_segments"
            set_add_kw.nodes._data = node_sets_ids_epi

            self.kw_database.create_fiber.append(set_add_kw)

            # combine node sets epicardium and septum:
            node_set_all_but_left_endocardium = 1002
            set_add_kw = keywords.SetNodeAdd(sid=node_set_all_but_left_endocardium)

            set_add_kw.options["TITLE"].active = True
            set_add_kw.title = "all_but_left_endocardium"
            set_add_kw.nodes._data = node_set_ids_epi_and_rseptum

            self.kw_database.create_fiber.append(set_add_kw)

            node_set_id_base = 200
            node_set_id_apex = 201
            # create node-sets for base and apex
            node_set_base_kw = create_node_set_keyword(
                node_ids=nodes_base + 1, node_set_id=node_set_id_base, title="base nodes"
            )
            node_set_apex_kw = create_node_set_keyword(
                node_ids=node_apex + 1, node_set_id=node_set_id_apex, title="apex node"
            )

            self.kw_database.create_fiber.extend([node_set_base_kw, node_set_apex_kw])

            # Set up *EM_EP_FIBERINITIAL keyword
            # apex > base
            self.kw_database.create_fiber.append(
                custom_keywords.EmEpFiberinitial(
                    id=1,
                    partid=1,  # set part id 1: myocardium
                    stype=2,  # set type 2 == nodes
                    ssid1=node_set_id_base,
                    ssid2=node_set_id_apex,
                )
            )

            # all epicardium > all endocardium
            self.kw_database.create_fiber.append(
                custom_keywords.EmEpFiberinitial(
                    id=2,
                    partid=1,  # set part id 1: myocardium
                    stype=2,  # set type 1 == segment set, set type 2 == node set
                    ssid1=node_set_id_all_epicardium,
                    ssid2=node_set_id_all_endocardium,
                )
            )

            # all epicardium > endocardium left ventricle
            self.kw_database.create_fiber.append(
                custom_keywords.EmEpFiberinitial(
                    id=3,
                    partid=2,  # set part id 2: septum
                    stype=2,  # set type 1 == segment set
                    ssid1=node_set_all_but_left_endocardium,
                    ssid2=node_set_id_lv_endo,
                )
            )

            # add *EM_EP_CREATEFIBERORIENTATION keywords
            self.kw_database.create_fiber.append(
                custom_keywords.EmEpCreatefiberorientation(
                    partsid=1, solvid1=1, solvid2=2, alpha=-101, beta=-102, wfile=1, prerun=1
                )
            )
            # add *EM_EP_CREATEFIBERORIENTATION keywords
            self.kw_database.create_fiber.append(
                custom_keywords.EmEpCreatefiberorientation(
                    partsid=2, solvid1=1, solvid2=3, alpha=-101, beta=-103, wfile=1, prerun=1
                )
            )

            # define functions:
            from ansys.heart.writer.define_function_strings import function1, function2, function3

            self.kw_database.create_fiber.append(
                keywords.DefineFunction(fid=101, function=function1)
            )
            self.kw_database.create_fiber.append(
                keywords.DefineFunction(fid=102, function=function2)
            )
            self.kw_database.create_fiber.append(
                keywords.DefineFunction(fid=103, function=function3)
            )

    def _update_main_db(self):

        return


class PurkinjeGenerationDynaWriter(MechanicsDynaWriter):
    def __init__(self, model: HeartModel) -> None:
        super().__init__(model)

        self.kw_database = PurkinjeGenerationDecks()
        """Collection of keywords relevant for Purkinje generation
        """

    def update(self):
        """Updates keyword database for Purkinje generation: overwrites the inherited function"""

        ##
        self._update_main_db()  # needs updating

        self._update_node_db()  # can stay the same (could move to base class)
        if self.model.info.model_type == "FourChamber":
            self._keep_ventricles()

        self._update_parts_db()  # can stay the same (could move to base class++++++++++++++++++++)
        self._update_solid_elements_db(
            add_fibers=False
        )  # can stay the same (could move to base class)
        self._update_material_db()

        self._update_segmentsets_db()  # can stay the same
        self._update_nodesets_db()  # can stay the same

        # update ep settings
        self._update_ep_settings()
        self._update_create_Purkinje()

        self._get_list_of_includes()
        self._add_includes()

        return

    def export(self, export_directory: str):
        """Writes the model to files"""
        tstart = time.time()
        logger.debug("Writing all LS-DYNA .k files...")

        if not export_directory:
            export_directory = self.model.info.working_directory

        # export .k files
        self.export_databases(export_directory)

        tend = time.time()
        logger.debug("Time spend writing files: {:.2f} s".format(tend - tstart))

        return

    def _keep_ventricles(self):
        """Removes any cavity except the ventricular cavities"""
        # just keep ventricles in case of four chamber model
        logger.warning("Just keeping ventricular-parts for Purkinje generation")
        cavities_to_keep = []
        for ii, cavity in enumerate(self.model._mesh._cavities):
            if "ventricle" in cavity.name:
                cavities_to_keep.append(cavity)

        self.model._mesh._cavities = cavities_to_keep
        return

    def _update_material_db(self):
        """Adds simple linear elastic material for each defined part"""
        for cavity in self.model._mesh._cavities:
            for element_set in cavity.element_sets:
                kw = keywords.MatElastic(mid=element_set["id"], ro=1e-6, e=1)
                self.kw_database.material.append(kw)

    def _update_ep_settings(self):
        """Adds the settings for the electrophysiology solver"""

        self.kw_database.ep_settings.append(keywords.ControlTimestep(dtinit=1.0, dt2ms=1))

        self.kw_database.ep_settings.append(keywords.ControlTermination(endtim=10))

        self.kw_database.ep_settings.append(
            keywords.EmControl(
                emsol=11, numls=4, macrodt=1, dimtype=None, nperio=None, ncylbem=None
            )
        )

        # NOTE: material id should be same as target myocardium
        # create one material per cavity
        for cavity in self.model._mesh._cavities:
            for element_set in cavity.element_sets:
                em_mat_id = element_set["id"]
                self.kw_database.ep_settings.extend(
                    [
                        custom_keywords.EmMat003(
                            mid=em_mat_id,
                            mtype=2,
                            sigma11=5.0e-4,
                            sigma22=1.0e-4,
                            sigma33=1.0e-4,
                            beta=0.14,
                            cm=0.01,
                            aopt=2.0,
                            lambda_=0.5,
                            a1=0,
                            a2=0,
                            a3=0,
                            d1=0,
                            d2=-1,
                            d3=0,
                        ),
                        custom_keywords.EmEpCellmodelTomek(mid=em_mat_id),
                    ]
                )

        self.kw_database.ep_settings.append(keywords.EmOutput(mats=1, matf=1, sols=1, solf=1))

        return

    def _update_create_Purkinje(self):
        """Updates the keywords for Purkinje generation"""

        # collect relevant node and segment sets.
        # node set: apex, base
        # node set: endocardium, epicardium
        # NOTE: could be better if basal nodes are extracted in the preprocessor
        # since that would allow you to robustly extract these nodessets using the
        # input data
        # The below is relevant for all models.
        nodes_base = np.empty(0, dtype=int)
        segment_set_ids_endo_left = []
        segment_set_ids_endo_right = []
        node_apex_left = np.empty(0, dtype=int)
        node_apex_right = np.empty(0, dtype=int)
        for cavity in self.model._mesh._cavities:
            if cavity.name == "Left ventricle":
                node_apex_left = np.array([cavity.apex_id["endocardium"]])
                for segment_set in cavity.segment_sets:
                    if "endocardium" in segment_set["name"]:
                        segment_set_ids_endo_left.append(segment_set["id"])
            elif cavity.name == "Right ventricle":
                node_apex_right = np.array([cavity.apex_id["endocardium"]])
                for segment_set in cavity.segment_sets:
                    if "endocardium" in segment_set["name"]:
                        segment_set_ids_endo_right.append(segment_set["id"])

        # validate node set by removing any nodes that do not occur in either ventricle
        # NOTE: can be much more consice
        tet_ids_ventricles = np.empty((0), dtype=int)
        for cavity in self.model._mesh._cavities:
            for element_set in cavity.element_sets:
                if "ventricle" in cavity.name:
                    tet_ids_ventricles = np.append(tet_ids_ventricles, element_set["set"])
        tetra_ventricles = self.volume_mesh["tetra"][tet_ids_ventricles, :]

        # remove nodes that occur just in atrial part
        mask = np.isin(nodes_base, tetra_ventricles, invert=True)
        logger.debug("Removing {0} nodes from base nodes".format(np.sum(mask)))
        nodes_base = nodes_base[np.invert(mask)]

        # switch between the various models to generate valid input decks
        if self.model.info.model_type in ["LeftVentricle"]:
            logger.warning("Model type %s in development " % self.model.info.model_type)

            node_set_id_apex_left = 201
            # create node-sets for apex
            node_set_apex_kw = create_node_set_keyword(
                node_ids=node_apex_left + 1,
                node_set_id=node_set_id_apex_left,
                title="apex node left",
            )

            self.kw_database.create_purkinje.extend([node_set_apex_kw])

            apex_left_X = self.volume_mesh["nodes"][node_apex_left, 0]
            apex_left_Y = self.volume_mesh["nodes"][node_apex_left, 1]
            apex_left_Z = self.volume_mesh["nodes"][node_apex_left, 2]
            node_id_start_left = (
                self.volume_mesh["nodes"].shape[0]
            ) + 1  # TODO seek for max id rather than number of rows

            # Purkinje generation parameters
            self.kw_database.create_purkinje.append(
                custom_keywords.EmEpPurkinjeNetwork(
                    purkid=1,
                    buildnet=1,
                    ssid=segment_set_ids_endo_left,
                    mid=25,
                    pointstx=apex_left_X,
                    pointsty=apex_left_Y,
                    pointstz=apex_left_Z,
                    edgelen=2,
                    ngen=30,
                    nbrinit=8,
                    nsplit=2,
                    inodeid=node_id_start_left,
                    iedgeid=1,  # TODO check if beam elements exist in mesh
                )
            )
        elif self.model.info.model_type in ["BiVentricle", "FourChamber"]:
            logger.warning("Model type %s in development " % self.model.info.model_type)

            node_set_id_apex_left = 201
            # create node-sets for apex
            node_set_apex_kw = create_node_set_keyword(
                node_ids=node_apex_left + 1,
                node_set_id=node_set_id_apex_left,
                title="apex node left",
            )

            self.kw_database.create_purkinje.extend([node_set_apex_kw])

            apex_left_X = self.volume_mesh["nodes"][node_apex_left, 0]
            apex_left_Y = self.volume_mesh["nodes"][node_apex_left, 1]
            apex_left_Z = self.volume_mesh["nodes"][node_apex_left, 2]
            node_id_start_left = self.volume_mesh["nodes"].shape[
                0
            ]  # TODO seek for max id rather than number of rows

            # Purkinje generation parameters
            self.kw_database.create_purkinje.append(
                custom_keywords.EmEpPurkinjeNetwork(
                    purkid=1,
                    buildnet=1,
                    ssid=segment_set_ids_endo_left,
                    mid=25,
                    pointstx=apex_left_X,
                    pointsty=apex_left_Y,
                    pointstz=apex_left_Z,
                    edgelen=2,
                    ngen=30,
                    nbrinit=8,
                    nsplit=2,
                    inodeid=node_id_start_left,
                    iedgeid=1,  # TODO check if beam elements exist in mesh
                )
            )
        return

    def _update_main_db(self):

        return


if __name__ == "__main__":
    print("protected")<|MERGE_RESOLUTION|>--- conflicted
+++ resolved
@@ -1168,11 +1168,7 @@
 
         # closed loop uses a custom executable
         if self.system_model_name == "ClosedLoop":
-<<<<<<< HEAD
-            logger.warning(
-=======
             LOGGER.warning(
->>>>>>> a3f936ed
                 "Note that this model type requires a custom executable that supports the Closed Loop circulation model!"
             )
             if model_type in ["FourChamber", "BiVentricle"]:
@@ -1957,7 +1953,7 @@
     def export(self, export_directory: str):
         """Writes the model to files"""
         tstart = time.time()
-        logger.debug("Writing all LS-DYNA .k files...")
+        LOGGER.debug("Writing all LS-DYNA .k files...")
 
         if not export_directory:
             export_directory = self.model.info.working_directory
@@ -1966,14 +1962,14 @@
         self.export_databases(export_directory)
 
         tend = time.time()
-        logger.debug("Time spend writing files: {:.2f} s".format(tend - tstart))
+        LOGGER.debug("Time spend writing files: {:.2f} s".format(tend - tstart))
 
         return
 
     def _keep_ventricles(self):
         """Removes any cavity except the ventricular cavities"""
         # just keep ventricles in case of four chamber model
-        logger.warning("Just keeping ventricular-parts for Purkinje generation")
+        LOGGER.warning("Just keeping ventricular-parts for Purkinje generation")
         cavities_to_keep = []
         for ii, cavity in enumerate(self.model._mesh._cavities):
             if "ventricle" in cavity.name:
@@ -2072,12 +2068,12 @@
 
         # remove nodes that occur just in atrial part
         mask = np.isin(nodes_base, tetra_ventricles, invert=True)
-        logger.debug("Removing {0} nodes from base nodes".format(np.sum(mask)))
+        LOGGER.debug("Removing {0} nodes from base nodes".format(np.sum(mask)))
         nodes_base = nodes_base[np.invert(mask)]
 
         # switch between the various models to generate valid input decks
         if self.model.info.model_type in ["LeftVentricle"]:
-            logger.warning("Model type %s in development " % self.model.info.model_type)
+            LOGGER.warning("Model type %s in development " % self.model.info.model_type)
 
             node_set_id_apex_left = 201
             # create node-sets for apex
@@ -2115,7 +2111,7 @@
                 )
             )
         elif self.model.info.model_type in ["BiVentricle", "FourChamber"]:
-            logger.warning("Model type %s in development " % self.model.info.model_type)
+            LOGGER.warning("Model type %s in development " % self.model.info.model_type)
 
             node_set_id_apex_left = 201
             # create node-sets for apex
