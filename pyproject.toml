--- conflicted
+++ resolved
@@ -61,11 +61,7 @@
     "sphinx-jinja==2.0.2",
 ]
 
-<<<<<<< HEAD
-tests = ["pytest==8.1.1"]
-=======
 tests = ["pytest==8.0.1", "dynalib==0.1.0"]
->>>>>>> fe98a110
 
 [project.urls]
 Source = "https://github.com/ansys/pyansys-heart"
