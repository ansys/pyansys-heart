"""

UHC example
--------------------
This example shows how to compute universal heart coordinate for a BiVentricle heart model.
"""
###############################################################################
# Perform the required imports
# ~~~~~~~~~~~~~~~~~~~~~~~~~~~~
# Import the required modules and set relevant paths, including that of the working
# directory, model, and ls-dyna executable.

# sphinx_gallery_start_ignore
# Note that we need to put the thumbnail here to avoid weird rendering in the html page.
# sphinx_gallery_thumbnail_path = '_static/images/thumbnails/uvc.png'
# sphinx_gallery_end_ignore

import copy
import os
from pathlib import Path

import ansys.heart.preprocessor.models as models
from ansys.heart.simulator.simulator import BaseSimulator
import pyvista as pv

# set working directory and path to model.
workdir = Path(
    Path(__file__).resolve().parents[2], "downloads", "Strocchi2020", "01", "FourChamber"
)

path_to_model = os.path.join(workdir, "heart_model.pickle")

if not os.path.isfile(path_to_model):
    raise FileExistsError(f"{path_to_model} not found")

# specify LS-DYNA path
<<<<<<< HEAD
lsdyna_path = Path(Path(__file__).parents[4], "dyna-versions", "ls-dyna_msmpi_d.exe")
=======
lsdyna_path = "ls-dyna_smp_d.exe"

>>>>>>> 13c08f08

if not os.path.isfile(lsdyna_path):
    raise FileExistsError(f"{lsdyna_path} not found.")

# load heart model.
model: models.BiVentricle = models.HeartModel.load_model(path_to_model)

# set base working directory
model.info.workdir = str(workdir)

###############################################################################
# Instantiate the simulator object
# ~~~~~~~~~~~~~~~~~~~~~~~~~~~~~~~~
# instantiate simulator. Change options where necessary.

simulator = BaseSimulator(
    model=model,
    lsdynapath=lsdyna_path,
    dynatype="msmpi",
    num_cpus=1,
    simulation_directory=os.path.join(workdir, "simulation"),
    platform="windows",
)

###############################################################################
# Compute UHC
# ~~~~~~~~~~~
# Compute UHC using Laplace Dirichlet method.

simulator.compute_uvc()

###############################################################################
# .. note::
#    There are several definitions for UHC (see https://github.com/KIT-IBT/Cobiveco).
#    Here, a simple approach is taken and the
#    Dirichlet conditions are shown below. At rotational direction, the start (pi), end (-pi)
#    and middle (0) points are defined from 4CV long axis cut view.

###############################################################################
# .. image:: /_static/images/uvc_bc.png
#   :width: 600pt
#   :align: center

###############################################################################
# Visualization of UVCs
# ~~~~~~~~~~~~~~~~~~~~~

data_ventricles = pv.read(os.path.join(workdir, "simulation", "uvc", "uvc.vtk"))

plotter = pv.Plotter(shape=(1, 3))

plotter.subplot(0, 0)
plotter.add_mesh(data_ventricles, scalars="apico-basal")

plotter.subplot(0, 1)
plotter.add_mesh(copy.copy(data_ventricles), scalars="transmural")

plotter.subplot(0, 2)
plotter.add_mesh(copy.copy(data_ventricles), scalars="rotational")
plotter.show()

###############################################################################
# .. image:: /_static/images/uvc_result.png
#   :width: 600pt
#   :align: center<|MERGE_RESOLUTION|>--- conflicted
+++ resolved
@@ -34,12 +34,8 @@
     raise FileExistsError(f"{path_to_model} not found")
 
 # specify LS-DYNA path
-<<<<<<< HEAD
-lsdyna_path = Path(Path(__file__).parents[4], "dyna-versions", "ls-dyna_msmpi_d.exe")
-=======
 lsdyna_path = "ls-dyna_smp_d.exe"
 
->>>>>>> 13c08f08
 
 if not os.path.isfile(lsdyna_path):
     raise FileExistsError(f"{lsdyna_path} not found.")
@@ -58,7 +54,7 @@
 simulator = BaseSimulator(
     model=model,
     lsdynapath=lsdyna_path,
-    dynatype="msmpi",
+    dynatype="smp",
     num_cpus=1,
     simulation_directory=os.path.join(workdir, "simulation"),
     platform="windows",
