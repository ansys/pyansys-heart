--- conflicted
+++ resolved
@@ -138,15 +138,9 @@
             continue
 
         ref_volume = ref_volumes["cavity_volumes"][part.name]
-<<<<<<< HEAD
         assert (
             abs(part.cavity.surface.volume - ref_volume) < 1e-2 * ref_volume
-        ), f"Difference in cavity volume of part {part.name} exceeds 1%"
-=======
-        assert abs(part.cavity.surface.volume - ref_volume) < 1e-2 * ref_volume, (
-            "Difference in cavity volume of model %s exceeds 1 percent" % part.name
-        )
->>>>>>> 900a1242
+        ), f"Difference in cavity volume of part {part.name} exceeds 1 percent"
 
     pass
 
