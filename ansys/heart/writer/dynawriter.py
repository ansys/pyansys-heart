"""Module contain. classes for writing LS-DYNA keywords based.

Note
----
Uses a HeartModel (from ansys.heart.preprocessor.models).

"""

import copy
import json

# import missing keywords
import logging
import os
import time
from typing import List, Literal

from ansys.dyna.keywords import keywords

LOGGER = logging.getLogger("pyheart_global.writer")
# from importlib.resources import files
from importlib.resources import path as resource_path

from ansys.heart.preprocessor.mesh.objects import Cap
import ansys.heart.preprocessor.mesh.vtkmethods as vtkmethods
from ansys.heart.simulator.settings.material.material import (
    ACTIVE,
    MAT295,
    ActiveModel,
    MechanicalMaterialModel,
    NeoHookean,
)

global heart_version
heart_version = os.getenv("ANSYS_HEART_MODEL_VERSION")
if not heart_version:
    heart_version = "v0.1"

if heart_version == "v0.2":
    from ansys.heart.preprocessor.models.v0_2.models import (
        BiVentricle,
        FourChamber,
        FullHeart,
        HeartModel,
        LeftVentricle,
    )
elif heart_version == "v0.1":
    from ansys.heart.preprocessor.models.v0_1.models import (
        BiVentricle,
        FourChamber,
        FullHeart,
        HeartModel,
        LeftVentricle,
    )

from ansys.heart.simulator.settings.settings import SimulationSettings
from ansys.heart.writer import custom_dynalib_keywords as custom_keywords
from ansys.heart.writer.heart_decks import (
    BaseDecks,
    ElectroMechanicsDecks,
    ElectrophysiologyDecks,
    FiberGenerationDecks,
    MechanicsDecks,
    PurkinjeGenerationDecks,
)
from ansys.heart.writer.keyword_module import (
    add_beams_to_kw,
    add_nodes_to_kw,
    create_define_curve_kw,
    create_define_sd_orientation_kw,
    create_discrete_elements_kw,
    create_element_shell_keyword,
    create_element_solid_ortho_keyword,
    create_elemetn_solid_keyword,
    create_node_keyword,
    create_node_set_keyword,
    create_segment_set_keyword,
    fast_element_writer,
    get_list_of_used_ids,
)
from ansys.heart.writer.material_keywords import (
    MaterialHGOMyocardium,
    MaterialNeoHook,
    active_curve,
)
from ansys.heart.writer.system_models import _ed_load_template, define_function_windkessel
import numpy as np
import pandas as pd
import pyvista as pv


class BaseDynaWriter:
    """Base class that contains essential features for all LS-DYNA heart models."""

    def __init__(self, model: HeartModel, settings: SimulationSettings = None) -> None:
        """Initialize writer by loading a HearModel and the desired settings.

        Parameters
        ----------
        model : HeartModel
            HeartModel object which contains the necessary information for the writer,
            such as nodes, elements, and parts
        settings : SimulationSettings, optional
            Simulation settings used to create the LS-DYNA model.
            Loads defaults if None, by default None

        Example
        -------
        <Example to be added>
        """
        self.model = model
        """Model information necessary for creating the LS-DYNA .k files."""

        self.kw_database = BaseDecks()

        # These are general attributes useful for keeping track of ids:
        self.max_node_id: int = 0
        """Max node id."""
        self._used_part_ids: List[int] = []

        self.section_ids = []
        """List of used section ids."""
        self.mat_ids = []
        """List of used mat ids."""
        # self.volume_mesh = {
        #     "nodes": np.empty(0),
        #     "tetra": np.empty(0),
        #     "cell_data": {},
        #     "point_data": {},
        # }
        self.volume_mesh = model.mesh
        """Volume mesh information."""

        # keeps track of some element id offsets
        self.id_offset = {
            "part": 0,
            "section": 0,
            "material": 0,
            "vector": 0,
            "element": {"solid": 0, "discrete": 0, "shell": 0},
        }
        """Id offset for several relevant keywords."""

        id = self.id_offset["part"]
        for part in self.model.parts:
            id += 1
            # cannot use get_unique_part_id() because it checks in Deck()
            # part.pid = self.get_unique_part_id()
            part.pid = id
        """Assign part id for heart parts."""

        """List of .k files to include in main. This is derived from the Decks classes."""
        self.include_files = []

        if not settings:
            self.settings = SimulationSettings()
            """Simulation settings."""
            LOGGER.warning("No settings provided - loading default values.")
            self.settings.load_defaults()

        else:
            self.settings = settings
            """Simulation settings."""

        self.settings.to_consistent_unit_system()
        self._check_settings()

        if "Improved" in self.model.info.model_type:
            LOGGER.warning(
                "Changing model type from : {0} to {1}".format(
                    self.model.info.model_type, self.model.info.model_type.replace("Improved", "")
                )
            )
            self.model.info.model_type = self.model.info.model_type.replace("Improved", "")

        return

    def _check_settings(self):
        """Check if required settings are available."""
        import ansys.heart.simulator.settings.settings as sett

        subsettings_classes = [
            getattr(self.settings, attr).__class__
            for attr in self.settings.__dict__
            if isinstance(getattr(self.settings, attr), sett.Settings)
        ]

        if isinstance(self, MechanicsDynaWriter):
            if not sett.Mechanics in subsettings_classes:
                raise ValueError("Expecting mechanics settings.")

        elif isinstance(self, FiberGenerationDynaWriter):
            if not sett.Fibers in subsettings_classes:
                raise ValueError("Expecting fiber settings.")

        elif isinstance(self, PurkinjeGenerationDynaWriter):
            if not sett.Purkinje in subsettings_classes:
                raise ValueError("Expecting Purkinje settings.")

        elif isinstance(self, ElectrophysiologyDynaWriter):
            if not sett.Electrophysiology in subsettings_classes:
                raise ValueError("Expecting electrophysiology settings.")
        elif isinstance(self, UHCWriter):
            pass
        else:
            raise NotImplementedError(
                f"Checking settings for {self.__class__.__name__} not yet implemented."
            )

        return

    def _update_node_db(self, ids: np.ndarray = None):
        """Update node database.

        Parameters
        ----------
        ids : np.ndarray, optional
            0-based ids of nodes to write, by default None
        """
        LOGGER.debug("Updating node keywords...")
        node_kw = keywords.Node()
        if ids is not None:
            nodes = np.vstack([ids + 1, self.model.mesh.nodes[ids, :].T]).T
            node_kw = add_nodes_to_kw(nodes, node_kw)
        else:
            node_kw = add_nodes_to_kw(self.model.mesh.nodes, node_kw)

        self.kw_database.nodes.append(node_kw)

        return

    def _update_parts_db(self):
        """Loop over parts defined in the model and creates keywords."""
        LOGGER.debug("Updating part keywords...")

        # add parts with a dataframe
        section_id = self.get_unique_section_id()

        # get list of cavities from model
        for part in self.model.parts:
            # material ID = part ID
            part.mid = part.pid

            part_df = pd.DataFrame(
                {
                    "heading": [part.name],
                    "pid": [part.pid],
                    "secid": [section_id],
                    "mid": [part.mid],
                }
            )
            part_kw = keywords.Part()
            part_kw.parts = part_df

            self.kw_database.parts.append(part_kw)

        # set up section solid for cavity myocardium
        section_kw = keywords.SectionSolid(secid=section_id, elform=13)

        self.kw_database.parts.append(section_kw)

        return

    def _update_segmentsets_db(self):
        """Update the segment set database."""
        # NOTE 0: add all surfaces as segment sets
        # NOTE 1: need to more robustly check segids that are already used?

        # add closed cavity segment sets
        cavities = [p.cavity for p in self.model.parts if p.cavity]
        for cavity in cavities:
            surface_id = self.get_unique_segmentset_id()
            cavity.surface.id = surface_id
            kw = create_segment_set_keyword(
                segments=cavity.surface.triangles + 1,
                segid=cavity.surface.id,
                title=cavity.name,
            )
            # append this kw to the segment set database
            self.kw_database.segment_sets.append(kw)

        # write surfaces as segment sets
        for part in self.model.parts:
            for surface in part.surfaces:
                surface.id = self.get_unique_segmentset_id()
                kw = create_segment_set_keyword(
                    segments=surface.triangles + 1,
                    segid=surface.id,
                    title=surface.name,
                )
                # append this kw to the segment set database
                self.kw_database.segment_sets.append(kw)

        return

    def _update_nodesets_db(
        self, remove_duplicates: bool = True, remove_one_node_from_cell: bool = False
    ):
        """Update the node set database.

        Parameters
        ----------
        remove_duplicates : bool, optional
            Remove nodes if they are used in other nodeset, by default True
        remove_one_node_from_cell : bool, optional
            Remove a node if a cell has all nodes in nodeset, by default False
        Note
        ----
            In FiberGenerationWriter, we do not allow all nodes of same element in one nodeset.
        """
        # formats endo, epi- and septum nodeset keywords, do for all surfaces

        surface_ids = [s.id for p in self.model.parts for s in p.surfaces]
        node_set_id = np.max(surface_ids) + 1

        # for each surface in each part add the respective node-set
        # Use same ID as surface
        # TODO check if database already contains nodesets (there will be duplicates otherwise)
        used_node_ids = np.empty(0, dtype=int)

        for part in self.model.parts:
            kws_surface = []
            for surface in part.surfaces:
                if remove_duplicates:
                    node_ids = np.setdiff1d(surface.node_ids, used_node_ids)
                else:
                    node_ids = surface.node_ids
                if remove_one_node_from_cell:
                    # make sure not all nodes of the same elements are in the surface
                    node_mask = np.zeros(self.model.mesh.number_of_points, dtype=int)
                    # tag surface nodes with value 1
                    node_mask[node_ids] = 1

                    cell_mask = np.array(
                        [
                            node_mask[self.model.mesh.tetrahedrons[:, 0]],
                            node_mask[self.model.mesh.tetrahedrons[:, 1]],
                            node_mask[self.model.mesh.tetrahedrons[:, 2]],
                            node_mask[self.model.mesh.tetrahedrons[:, 3]],
                        ]
                    )
                    # cells with all nodes in surface are those whose
                    # all nodes are tagged with value 1
                    issue_cells = np.where(np.sum(cell_mask, axis=0) == 4)[0]
                    nodes_toremove = self.model.mesh.tetrahedrons[issue_cells, :][:, 0]
                    node_ids = np.setdiff1d(node_ids, nodes_toremove)

                    for cell in issue_cells:
                        LOGGER.warning(
                            f"All nodes of cell {cell+1} are in nodeset of {surface.name},"
                            " N1 is removed."
                        )

                kw = create_node_set_keyword(
                    node_ids + 1, node_set_id=surface.id, title=surface.name
                )
                surface.nsid = surface.id
                kws_surface.append(kw)

                used_node_ids = np.append(used_node_ids, node_ids)

            self.kw_database.node_sets.extend(kws_surface)

    def _get_unique_id(self, keyword: str, return_used_ids: bool = False) -> int:
        """Get unique id of given keyword.

        Parameters
        ----------
        keyword : str
            Keyword string: valid inputs include:
            ["SECTION", "PART", "MAT", "SET_SEGMENT", "SET_NODE", "CURVE", ...]

        Returns
        -------
        int
            Next unique id
        """
        used_ids = [0]
        for key in self.kw_database.__dict__.keys():
            db = self.kw_database.__dict__[key]
            used_ids = np.append(used_ids, get_list_of_used_ids(db, keyword))
        used_ids = np.array(used_ids, dtype=int)
        _, counts = np.unique(used_ids, return_counts=True)
        if np.any(counts > 1):
            raise ValueError("{0} Duplicate ids found for: {1}".format(counts, keyword))

        if return_used_ids:
            return np.max(used_ids) + 1, used_ids
        else:
            return np.max(used_ids) + 1

    def get_unique_part_id(self) -> int:
        """Suggest a unique non-used part id."""
        return self._get_unique_id("PART")

    def get_unique_mat_id(self) -> int:
        """Suggest a unique non-used material id."""
        return self._get_unique_id("MAT")

    def get_unique_section_id(self) -> int:
        """Suggest a unique non-used section id."""
        return self._get_unique_id("SECTION")

    def get_unique_segmentset_id(self) -> int:
        """Suggest a unique non-used segment set id."""
        return self._get_unique_id("SET_SEGMENT")

    def get_unique_nodeset_id(self) -> int:
        """Suggest a unique non-used node set id."""
        return self._get_unique_id("SET_NODE")

    def get_unique_partset_id(self) -> int:
        """Suggest a unique non-used node set id."""
        return self._get_unique_id("SET_PART")

    def get_unique_curve_id(self) -> int:
        """Suggest a unique curve-id."""
        return self._get_unique_id("DEFINE_CURVE")

    def _get_list_of_includes(self):
        """Get a list of files to include in main.k. Omit any empty decks."""
        for deckname, deck in vars(self.kw_database).items():
            if deckname == "main":
                continue
            # skip if no keywords are present in the deck
            if len(deck.keywords) == 0:
                LOGGER.debug("No keywords in deck: {0}".format(deckname))
                continue
            self.include_files.append(deckname)
        return

    def _add_includes(self):
        """Add *INCLUDE keywords."""
        for include_file in self.include_files:
            filename_to_include = include_file + ".k"
            self.kw_database.main.append(keywords.Include(filename=filename_to_include))

        return

    def export(self, export_directory: str):
        """Write the model to files."""
        tstart = time.time()
        LOGGER.debug("Writing all LS-DYNA .k files...")

        # is this reachable??
        if not export_directory:
            export_directory = os.path.join(
                self.model.info.workdir, self.__class__.__name__.lower().replace("dynawriter", "")
            )

        if not os.path.isdir(export_directory):
            os.makedirs(export_directory)

        # export .k files
        self.export_databases(export_directory)

        # export settings
        self.settings.save(os.path.join(export_directory, "simulation_settings.yml"))

        tend = time.time()
        LOGGER.debug("Time spent writing files: {:.2f} s".format(tend - tstart))

        return

    def export_databases(self, export_directory: str):
        """Export each of non-empty databases to a specified directory."""
        if not export_directory:
            export_directory = self.model.info.working_directory

        for deckname, deck in vars(self.kw_database).items():
            # skip empty databases:
            if deck.keywords == []:
                continue
            LOGGER.info("Writing: {}".format(deckname))

            filepath = os.path.join(export_directory, deckname + ".k")

            if deckname == "solid_elements":
                if os.path.isfile(filepath):
                    os.remove(filepath)
                for element_kw in deck.keywords:
                    fast_element_writer(element_kw, filepath)
                with open(filepath, "a") as f:
                    f.write("*END\n")

            else:
                deck.export_file(filepath)

        return

    def _export_cavity_segmentsets(self, export_directory: str):
        """Export the cavity segment sets to separate files."""
        cavities = [part.cavity for part in self.model.parts if part.cavity]
        for cavity in cavities:
            filepath = os.path.join(
                export_directory, "_".join(cavity.name.lower().split()) + ".segment"
            )
            np.savetxt(filepath, cavity.surface.triangles + 1, delimiter=",", fmt="%d")

        return

    def _keep_ventricles(self):
        """Remove any non-ventricular parts."""
        # NOTE: Could move "remove part" method to model
        LOGGER.warning("Just keeping ventricular-parts for fiber generation")
        parts_to_keep = ["Left ventricle", "Right ventricle", "Septum"]
        parts_to_remove = [part for part in self.model.part_names if part not in parts_to_keep]
        for part_to_remove in parts_to_remove:
            LOGGER.warning("Removing: {}".format(part_to_remove))
            self.model.remove_part(part_to_remove)
        return

    def _keep_atria(self):
        """Remove any non-atrial parts."""
        # NOTE: Could move "remove part" method to model
        LOGGER.warning("Just keeping atrial-parts")
        parts_to_keep = [part for part in self.model.part_names if "atrium" in part.lower()]
        parts_to_remove = [part for part in self.model.part_names if part not in parts_to_keep]
        for part_to_remove in parts_to_remove:
            LOGGER.warning("Removing: {}".format(part_to_remove))
            self.model.remove_part(part_to_remove)
        return

    def _keep_parts(self, parts_to_keep: List[str]):
        """Remove parts by a list of part names."""
        parts_to_remove = [part for part in self.model.part_names if part not in parts_to_keep]
        for part_to_remove in parts_to_remove:
            LOGGER.warning("Removing: {}".format(part_to_remove))
            self.model.remove_part(part_to_remove)
        return

    def _update_solid_elements_db(self, add_fibers: bool = True):
        """
        Create Solid (ortho) elements for all parts.

        Parameters
        ----------
        add_fibers: bool, True
            if add fiber in general.
        """
        LOGGER.debug("Updating solid element keywords...")

        if add_fibers:
            cell_data_fields = self.model.mesh.cell_data.keys()
            if "fiber" not in cell_data_fields or "sheet" not in cell_data_fields:
                raise KeyError("Mechanics writer requires fiber and sheet fields")

        # create elements for each part
        for part in self.model.parts:
            if add_fibers and part.has_fiber:
                part_add_fibers = True
            else:
                part_add_fibers = False

            LOGGER.debug(
                "\tAdding elements for {0} | adding fibers: {1}".format(part.name, part_add_fibers)
            )
            tetrahedrons = self.model.mesh.tetrahedrons[part.element_ids, :] + 1
            num_elements = tetrahedrons.shape[0]

            # element_ids = np.arange(1, num_elements + 1, 1) + solid_element_count
            part_ids = np.ones(num_elements, dtype=int) * part.pid

            # format the element keywords
            if not part_add_fibers:
                kw_elements = keywords.ElementSolid()
                elements = pd.DataFrame(
                    {
                        "eid": part.element_ids + 1,
                        "pid": part_ids,
                        "n1": tetrahedrons[:, 0],
                        "n2": tetrahedrons[:, 1],
                        "n3": tetrahedrons[:, 2],
                        "n4": tetrahedrons[:, 3],
                        "n5": tetrahedrons[:, 3],
                        "n6": tetrahedrons[:, 3],
                        "n7": tetrahedrons[:, 3],
                        "n8": tetrahedrons[:, 3],
                    }
                )
                kw_elements.elements = elements

            elif part_add_fibers:
                fiber = self.volume_mesh.cell_data["fiber"][part.element_ids]
                sheet = self.volume_mesh.cell_data["sheet"][part.element_ids]

                # normalize fiber and sheet directions:
                # norm = np.linalg.norm(fiber, axis=1)
                # fiber = fiber / norm[:, None]
                # norm = np.linalg.norm(sheet, axis=1)
                # sheet = sheet / norm[:, None]

                kw_elements = create_element_solid_ortho_keyword(
                    elements=tetrahedrons,
                    a_vec=fiber,
                    d_vec=sheet,
                    e_id=part.element_ids + 1,
                    part_id=part_ids,
                    element_type="tetra",
                )

            # add elements to database
            self.kw_database.solid_elements.append(kw_elements)
            # solid_element_count = solid_element_count + num_elements

        return


class MechanicsDynaWriter(BaseDynaWriter):
    """Class for preparing the input for a mechanics LS-DYNA simulation."""

    def __init__(
        self,
        model: HeartModel,
        settings: SimulationSettings = None,
    ) -> None:
        super().__init__(model=model, settings=settings)

        self.kw_database = MechanicsDecks()
        """Collection of keyword decks relevant for mechanics."""

        self.system_model_name = self.settings.mechanics.system.name
        """Name of system model to use."""

        # Depending on the system model specified give list of parameters
        self.cap_in_zerop = True
        """
        If include cap (shell) elements in ZeroPressure.
        Experimental feature, please do not change it.
        """
        return

    @property
    def system_model_name(self):
        """System model name.

        Note
        ----
        Valid options include:
        ["ConstantPreloadWindkesselAfterload",
        "ClosedLoop].

        """
        return self._system_model

    @system_model_name.setter
    def system_model_name(self, value: str):
        if value not in [
            "ConstantPreloadWindkesselAfterload",
            "ClosedLoop",
        ]:
            raise ValueError("System model not valid")
        self._system_model = value

    def update(self, with_dynain=False):
        """
        Update the keyword database.

        Parameters
        ----------
        with_dynain: bool, optional
            Use dynain.lsda file from stress free configuration computation.
        """
        self._update_main_db()

        self._add_damping()

        self._update_parts_db()

        if not with_dynain:
            self._update_node_db()
            self._update_solid_elements_db(add_fibers=True)
            # no zerop exists, cap mesh need to be written
            self.cap_in_zerop = False
        else:
            self.kw_database.main.append(keywords.Include(filename="dynain.lsda"))

        self._update_segmentsets_db()
        self._update_nodesets_db()
        self._update_material_db(add_active=True)

        if self.cap_in_zerop:
            # mesh has been defined in Zerop so saved in dynain file
            self._update_cap_elements_db(add_mesh=False)
        else:
            # define new cap element
            self._update_cap_elements_db(add_mesh=True)

        # # for control volume
        self._update_controlvolume_db()
        self._update_system_model()

        # no control volume for atrial, constant pressure instead
        if isinstance(self.model, FourChamber):
            bc_settings = self.settings.mechanics.boundary_conditions
            pressure_lv = bc_settings.end_diastolic_cavity_pressure["left_ventricle"].m
            pressure_rv = bc_settings.end_diastolic_cavity_pressure["right_ventricle"].m
            self._add_constant_atrial_pressure(pressure_lv=pressure_lv, pressure_rv=pressure_rv)

        # for boundary conditions
        self._add_cap_bc(bc_type="springs_caps")
        self._add_pericardium_bc()

        self._get_list_of_includes()
        self._add_includes()

        return

    def export(self, export_directory: str):
        """Write the model to files."""
        super().export(export_directory)

        # write cavity name and volume
        dct = {}
        for cavity in self.model.cavities:
            dct[cavity.name] = cavity.volume
        with open(os.path.join(export_directory, "volumes.json"), "w") as f:
            json.dump(dct, f)

        # todo: Close loop is only available from a customized LSDYNA executable
        # add system json in case of closed loop. For open-loop this is already
        # added in the control volume database
        if (
            self.system_model_name == "ClosedLoop"
            and self.__class__.__name__ == "MechanicsDynaWriter"
        ):
            # exports system model
            path_system_model_settings = os.path.join(
                export_directory, "system_model_settings.json"
            )
            with open(path_system_model_settings, "w") as outfile:
                json.dump(self.system_model_json, indent=4, fp=outfile)

        return

    def _update_main_db(self):
        """Update the main .k file."""
        LOGGER.debug("Updating main keywords...")

        self.kw_database.main.append("$$- Unit system: g-mm-ms-N-MPa-mJ -$$")
        self.kw_database.main.title = self.model.model_type

        if isinstance(self, ZeroPressureMechanicsDynaWriter):
            settings = self.settings.stress_free
            self._add_solution_controls()
            self._add_export_controls(settings.analysis.dt_d3plot.m)

        elif isinstance(self, (MechanicsDynaWriter, ElectroMechanicsDynaWriter)):
            settings = self.settings.mechanics
            self._add_solution_controls(
                end_time=settings.analysis.end_time.m,
                dtmin=settings.analysis.dtmin.m,
                dtmax=settings.analysis.dtmax.m,
            )
            self._add_export_controls(
                dt_output_d3plot=settings.analysis.dt_d3plot.m,
                dt_output_icvout=settings.analysis.dt_icvout.m,
            )

        return

    # def _update_node_db(self):
    #     """Add nodes to the NODE database."""
    #     LOGGER.debug("Updating node keywords...")
    #     node_kw = keywords.Node()
    #     node_kw = add_nodes_to_kw(self.model.mesh.nodes, node_kw)
    #
    #     self.kw_database.nodes.append(node_kw)
    #
    #     return

    def _add_solution_controls(
        self,
        end_time: float = 5000,
        dtmin: float = 1.0,
        dtmax: float = 10.0,
        simulation_type: str = "quasi-static",
    ):
        """Add solution controls, output controls and solver settings."""
        # add termination keywords
        self.kw_database.main.append(keywords.ControlTermination(endtim=end_time))

        # add implicit controls
        if simulation_type == "quasi-static":
            imass = 1
            gamma = 0.6
            beta = 0.38
        elif simulation_type == "static":
            imass = 0
            gamma = 0.5
            beta = 0.25
        else:
            raise ValueError(
                "Simulation type not recognized: Please choose " "either quasi-static or static"
            )

        # prefill_time = self.parameters["Material"]["Myocardium"]["Active"]["Prefill"]
        self.kw_database.main.append(
            keywords.ControlImplicitDynamics(
                imass=imass,
                gamma=gamma,
                beta=beta,
                # active dynamic process only after prefilling
                # tdybir=prefill_time,
            )
        )

        self.kw_database.main.append("$$ Disable auto step due 0D model $$")
        self.kw_database.main.append(
            keywords.ControlImplicitAuto(iauto=0, dtmin=dtmin, dtmax=dtmax)
        )

        # add general implicit controls
        self.kw_database.main.append(
            keywords.ControlImplicitGeneral(imflag=1, dt0=dtmax)
        )  # imflag=1 means implicit

        # add implicit solution controls

        self.kw_database.main.append(
            keywords.ControlImplicitSolution(
                maxref=35,
                dctol=0.02,
                ectol=1e6,
                rctol=1e3,
                abstol=-1e-20,
                dnorm=1,
                diverg=2,
                lstol=-0.9,
                lsmtd=5,
                d3itctl=1,
                nlprint=3,
            )
        )

        # add implicit solver controls
        self.kw_database.main.append(custom_keywords.ControlImplicitSolver(autospc=2))

        self.kw_database.main.append(keywords.ControlAccuracy(osu=1, inn=4, iacc=1))
        return

    def _add_export_controls(self, dt_output_d3plot: float = 0.05, dt_output_icvout: float = 0.001):
        """Add solution controls to the main simulation.

        Parameters
        ----------
        dt_output_d3plot : float, optional
            Writes full D3PLOT results at this time-step spacing, by default 0.05
        dt_output_icvout : float, optional
            Writes control volume results at this time-step spacing, by default 0.001
        """
        # add output control
        self.kw_database.main.append(keywords.ControlOutput(npopt=1, neecho=1, ikedit=0, iflush=0))

        # add export controls
        self.kw_database.main.append(keywords.DatabaseIcvout(dt=dt_output_icvout, binary=2))
        self.kw_database.main.append(keywords.DatabaseAbstat(dt=dt_output_icvout, binary=2))

        self.kw_database.main.append(keywords.DatabaseGlstat(dt=0.1, binary=2))

        self.kw_database.main.append(keywords.DatabaseMatsum(dt=0.1, binary=2))

        # # frequency of full results
        # lcid = self.get_unique_curve_id()
        # time = [
        #     0,
        #     self.parameters["Material"]["Myocardium"]["Active"]["Prefill"] * 0.99,
        #     self.parameters["Material"]["Myocardium"]["Active"]["Prefill"],
        #     self.parameters["Time"]["End Time"],
        # ]
        # step = [10 * dt_output_d3plot, 10 * dt_output_d3plot, dt_output_d3plot, dt_output_d3plot]
        # kw_curve = create_define_curve_kw(
        #     x=time,
        #     y=step,
        #     curve_name="d3plot out control",
        #     curve_id=lcid,
        #     lcint=0,
        # )
        # self.kw_database.main.append(kw_curve)

        self.kw_database.main.append(
            keywords.DatabaseBinaryD3Plot(
                dt=dt_output_d3plot,
                # lcdt=lcid, ioopt=1
            )
        )

        self.kw_database.main.append(
            keywords.DatabaseExtentBinary(neiph=27, strflg=1, maxint=0, resplt=1)
        )

        # remove, aha strain is computed from d3plot

        # # control ELOUT file to extract left ventricle's stress/strain
        # if hasattr(self.model, "septum"):
        #     self.kw_database.main.append(
        #         keywords.SetSolidGeneral(
        #             option="PART",
        #             sid=1,
        #             e1=self.model.left_ventricle.pid,
        #             e2=self.model.septum.pid,
        #             user_comment="create left ventricle + septum set for exporting",
        #         )
        #     )
        # else:
        #     self.kw_database.main.append(
        #         keywords.SetSolidGeneral(option="PART", sid=1, e1=self.model.left_ventricle.pid)
        #     )
        # self.kw_database.main.append(keywords.DatabaseHistorySolidSet(id1=1))

        return

    def _add_damping(self):
        """Add damping to the main file."""
        lcid_damp = self.get_unique_curve_id()
        # mass damping
        kw_damp = keywords.DampingGlobal(lcid=lcid_damp)

        kw_damp_curve = create_define_curve_kw(
            x=[0, 10e25],  # to create a constant curve
            y=self.settings.mechanics.analysis.global_damping.m * np.array([1, 1]),
            curve_name="global damping [ms^-1]",
            curve_id=lcid_damp,
            lcint=0,
        )
        self.kw_database.main.append(kw_damp)
        self.kw_database.main.append(kw_damp_curve)

        # stiff damping
        for part in self.model.parts:
            self.kw_database.main.append(f"$$ {part.name} stiffness damping [ms]")
            kw = keywords.DampingPartStiffness(pid=part.pid, coef=-0.2)
            self.kw_database.main.append(kw)
        return

    def _update_segmentsets_db(self):
        """Update the segment set database."""
        # NOTE 0: add all surfaces as segment sets
        # NOTE 1: need to more robustly check segids that are already used?

        # add closed cavity segment sets
        cavities = [p.cavity for p in self.model.parts if p.cavity]

        # caps = [cap for part in self.model.parts for cap in part.caps]
        # valve_nodes = []
        # for cap in caps:
        #     valve_nodes.extend(cap.node_ids)

        for cavity in cavities:
            segs = cavity.surface.triangles

            # # remove segments related to valve nodes
            # for n in valve_nodes:
            #     index = np.argwhere(n == segs)
            #     segs = np.delete(segs, np.array(index)[:, 0], axis=0)

            surface_id = self.get_unique_segmentset_id()
            cavity.surface.id = surface_id
            kw = create_segment_set_keyword(
                segments=segs + 1,
                segid=cavity.surface.id,
                title=cavity.name,
            )
            # append this kw to the segment set database
            self.kw_database.segment_sets.append(kw)

        # write surfaces as segment sets
        for part in self.model.parts:
            for surface in part.surfaces:
                surface.id = self.get_unique_segmentset_id()
                kw = create_segment_set_keyword(
                    segments=surface.triangles + 1,
                    segid=surface.id,
                    title=surface.name,
                )
                # append this kw to the segment set database
                self.kw_database.segment_sets.append(kw)

        # create corresponding segment sets. Store in new file?
        caps = [cap for part in self.model.parts for cap in part.caps]
        for cap in caps:
            segid = self.get_unique_segmentset_id()
            setattr(cap, "seg_id", segid)
            # # WYE: add a node at center of cap
            # # Note: should not be applied in ZeropWriter, it will impact dynain file
            # nid = len(self.model.mesh.nodes) + segid
            # self.kw_database.segment_sets.append(
            #     "*NODE\n{0:8d}{1:16f}{2:16f}{3:16f}".format(nid + 1, *cap.centroid)
            # )
            # nid_x = cap.triangles[0, 0]
            # cap.triangles[:, 0] = nid
            # cap.triangles = np.insert(
            #     cap.triangles, 0, np.array([nid, nid_x, cap.triangles[0, 1]]), axis=0
            # )
            # cap.triangles = np.insert(
            #     cap.triangles, -1, np.array([nid, cap.triangles[-1, -1], nid_x]), axis=0
            # )
            # # END WYE:

            segset_kw = create_segment_set_keyword(
                segments=cap.triangles + 1,
                segid=cap.seg_id,
                title=cap.name,
            )
            self.kw_database.segment_sets.append(segset_kw)
        return

    def _update_nodesets_db(self, remove_duplicates: bool = True):
        """Update the node set database."""
        # formats endo, epi- and septum nodeset keywords. Do for all surfaces and caps

        surface_ids = [s.id for p in self.model.parts for s in p.surfaces]
        node_set_id = np.max(surface_ids) + 1

        # for each surface in each part add the respective node-set
        # Use same ID as surface
        used_node_ids = np.empty(0, dtype=int)
        for part in self.model.parts:
            # add node-set for each cap
            kws_caps = []
            for cap in part.caps:
                if remove_duplicates:
                    node_ids = np.setdiff1d(cap.node_ids, used_node_ids)
                else:
                    node_ids = cap.node_ids

                if len(node_ids) == 0:
                    LOGGER.debug(
                        "Nodes already used. Skipping node set for {0}".format(
                            part.name + " " + cap.name
                        )
                    )
                    continue

                cap.nsid = node_set_id
                kw = create_node_set_keyword(node_ids + 1, node_set_id=cap.nsid, title=cap.name)
                kws_caps.append(kw)
                node_set_id = node_set_id + 1

                used_node_ids = np.append(used_node_ids, node_ids)

            self.kw_database.node_sets.extend(kws_caps)

        for part in self.model.parts:
            kws_surface = []
            for surface in part.surfaces:
                if remove_duplicates:
                    node_ids = np.setdiff1d(surface.node_ids, used_node_ids)
                else:
                    node_ids = surface.node_ids

                kw = create_node_set_keyword(
                    node_ids + 1, node_set_id=surface.id, title=surface.name
                )
                surface.nsid = surface.id
                kws_surface.append(kw)

                used_node_ids = np.append(used_node_ids, node_ids)

            self.kw_database.node_sets.extend(kws_surface)

    def _update_material_db(self, add_active: bool = True, em_couple: bool = False):
        # assign material for part if it's empty
        myocardium, neohookean = self.settings.get_mechanical_material()

        for part in self.model.parts:
            if isinstance(part.meca_material, MechanicalMaterialModel.DummyMaterial):
                LOGGER.info(f"Material of {part.name} will be assigned automatically.")
                if part.has_fiber:
                    if part.is_active:
                        part.meca_material = copy.deepcopy(myocardium)
                        if em_couple:
                            model3 = ActiveModel.Model3(
                                ca2ion50=0.001,
                                n=2,
                                f=0.0,
                                l=1.9,
                                eta=1.45,
                                sigmax=0.125,  # MPa
                            )
                            coupled_active = ACTIVE(
                                sf=1.0,
                                ss=0.0,
                                sn=0.0,
                                acthr=0.0002,
                                model=model3,
                                ca2_curve=None,
                            )
                            part.meca_material.active = coupled_active
                    else:
                        part.meca_material = copy.deepcopy(myocardium)
                        part.meca_material.active = None
                elif not part.has_fiber:
                    part.meca_material = neohookean
        # write
        for part in self.model.parts:
            material = part.meca_material

            if isinstance(material, MAT295):
                if material.active is not None:
                    if not em_couple:  # write ca2+ curve
                        # obtain ca2+ curve
                        x, y = material.active.ca2_curve.dyna_input

                        cid = self.get_unique_curve_id()
                        curve_kw = create_define_curve_kw(
                            x=x,
                            y=y,
                            curve_name=f"ca2+ of {part.name}",
                            curve_id=cid,
                            lcint=10000,
                        )
                        self.kw_database.material.append(curve_kw)
                        material.active.acid = cid

                material_kw = MaterialHGOMyocardium(
                    id=part.mid, mat=material, ignore_active=not add_active
                )

                self.kw_database.material.append(material_kw)

            elif isinstance(material, NeoHookean):
                material_kw = MaterialNeoHook(
                    mid=part.mid,
                    rho=material.rho,
                    c10=material.c10,
                )
                self.kw_database.material.append(material_kw)

    @staticmethod
    def add_active_curve(act_curve_id, material_settings):
        """Add Active curve to material database."""
        if material_settings.myocardium["active"]["actype"] == 1:
            time_array, calcium_array = active_curve("constant")
        elif material_settings.myocardium["active"]["actype"] == 3:
            time_array, calcium_array = active_curve("Strocchi2020", endtime=8000)
            # work around with threshold
            calcium_array[1:] += 1e-6

        curve_kw = create_define_curve_kw(
            x=time_array,
            y=calcium_array,
            curve_name="calcium_concentration",
            curve_id=act_curve_id,
            lcint=10000,
        )

        if material_settings.myocardium["active"]["actype"] == 1:
            # x scaling from beat rate
            curve_kw.sfa = material_settings.myocardium["active"]["beat_time"]
            # y scaling from Ca2
            curve_kw.sfo = 4.35  # same with material ca2ionmax
        return curve_kw

    def _add_cap_bc(self, bc_type: str):
        """Add boundary condition to the cap.

        Parameters
        ----------
        bc_type : str
            Boundary condition type. Valid bc's include: ["fix_caps", "springs_caps"].
        """
        bc_settings = self.settings.mechanics.boundary_conditions

        valid_bcs = ["fix_caps", "springs_caps"]
        if bc_type not in valid_bcs:
            raise ValueError("Cap/Valve boundary condition must be of type: %r" % valid_bcs)

        # create list of cap names where to add the spring b.c
        caps_to_use = []
        if isinstance(self.model, LeftVentricle):
            caps_to_use = [
                "mitral-valve",
                "aortic-valve",
            ]
        elif isinstance(self.model, BiVentricle):
            caps_to_use = [
                "mitral-valve",
                "tricuspid-valve",
                "aortic-valve",
                "pulmonary-valve",
            ]

        elif isinstance(self.model, (FourChamber, FullHeart)):
            caps_to_use = [
                "superior-vena-cava",
                "right-inferior-pulmonary-vein",
                "right-superior-pulmonary-vein",
            ]
            if isinstance(self, ZeroPressureMechanicsDynaWriter):
                # add additional constraint to avoid rotation
                caps_to_use.extend(["pulmonary-valve"])

        if bc_type == "fix_caps":
            for part in self.model.parts:
                for cap in part.caps:
                    if cap.name in caps_to_use:
                        kw_fix = keywords.BoundarySpcSet()
                        kw_fix.nsid = cap.nsid
                        kw_fix.dofx = 1
                        kw_fix.dofy = 1
                        kw_fix.dofz = 1

                        self.kw_database.boundary_conditions.append(kw_fix)

        # if bc type is springs -> add springs
        # NOTE add to boundary condition db or separate spring db?
        elif bc_type == "springs_caps":
            part_id = self.get_unique_part_id()
            section_id = self.get_unique_section_id()
            mat_id = self.get_unique_mat_id()

            spring_stiffness = bc_settings.valve["stiffness"].m
            if type(self) == ZeroPressureMechanicsDynaWriter:
                spring_stiffness *= 1e16

            scale_factor_normal = bc_settings.valve["scale_factor"]["normal"]
            scale_factor_radial = bc_settings.valve["scale_factor"]["radial"]

            part_kw = keywords.Part()
            part_df = pd.DataFrame(
                {
                    "pid": [part_id],
                    "secid": [section_id],
                    "mid": [mat_id],
                    "heading": ["SupportSpring"],
                }
            )
            part_kw.parts = part_df

            section_kw = keywords.SectionDiscrete(secid=section_id, cdl=0, tdl=0)

            mat_kw = keywords.MatSpringElastic(mid=mat_id, k=spring_stiffness)

            self.kw_database.boundary_conditions.append(part_kw)
            self.kw_database.boundary_conditions.append(section_kw)
            self.kw_database.boundary_conditions.append(mat_kw)

            # add springs for each cap
            caps = [cap for part in self.model.parts for cap in part.caps]
            for cap in caps:
                if cap.name in caps_to_use:
                    self.kw_database.boundary_conditions.append(f"$$ spring at {cap.name}$$")
                    self._add_springs_cap_edge(
                        cap,
                        part_id,
                        scale_factor_normal,
                        scale_factor_radial,
                    )

        return

    def _add_springs_cap_edge(
        self,
        cap: Cap,
        part_id: int,
        scale_factor_normal: float,
        scale_factor_radial: float,
    ):
        """Add springs to the cap nodes.

        Note
        ----
        Appends these to the boundary condition database.
        """
        # -------------------------------------------------------------------
        LOGGER.debug("Adding spring b.c. for cap: %s" % cap.name)

        attached_nodes = cap.node_ids

        # use pre-computed nodal area
        nodal_areas = self.model.mesh.point_data["nodal_areas"][attached_nodes]

        # scaled spring stiffness by nodal area
        scale_factor_normal *= nodal_areas
        scale_factor_radial *= nodal_areas

        # add sd_orientiation, element discrete

        # compute the radial components
        sd_orientations_radial = self.model.mesh.nodes[attached_nodes, :] - cap.centroid

        # normalize
        norms = np.linalg.norm(sd_orientations_radial, axis=1)
        sd_orientations_radial = sd_orientations_radial / norms[:, None]

        # add sd direction normal to plane
        vector_id_normal = self.id_offset["vector"]
        sd_orientation_normal_kw = create_define_sd_orientation_kw(
            vectors=cap.normal, vector_id_offset=vector_id_normal, iop=0
        )
        vector_id_normal += 1
        self.id_offset["vector"] += 1

        # add sd direction radial to nodes
        sd_orientation_radial_kw = create_define_sd_orientation_kw(
            vectors=sd_orientations_radial,
            vector_id_offset=self.id_offset["vector"],
            iop=0,
        )

        vector_ids_radial = sd_orientation_radial_kw.vectors["vid"].to_numpy()
        self.id_offset["vector"] = vector_ids_radial[-1]

        ## create discrete elements
        nodes_discrete_elements = np.array(
            [attached_nodes + 1, np.zeros(len(attached_nodes))], dtype=int
        ).T
        vector_ids_normal = np.ones(len(attached_nodes), dtype=int) * vector_id_normal

        #  for normal direction
        discrete_element_normal_kw = create_discrete_elements_kw(
            nodes=nodes_discrete_elements,
            part_id=part_id,
            vector_ids=vector_ids_normal,
            scale_factor=scale_factor_normal,
            element_id_offset=self.id_offset["element"]["discrete"],
        )

        self.id_offset["element"]["discrete"] = discrete_element_normal_kw.elements[
            "eid"
        ].to_numpy()[-1]

        #  for radial direction
        discrete_element_radial_kw = create_discrete_elements_kw(
            nodes=nodes_discrete_elements,
            part_id=part_id,
            vector_ids=vector_ids_radial,
            scale_factor=scale_factor_radial,
            element_id_offset=self.id_offset["element"]["discrete"],
        )

        self.id_offset["element"]["discrete"] = discrete_element_radial_kw.elements[
            "eid"
        ].to_numpy()[-1]

        # append to the database
        self.kw_database.boundary_conditions.append(sd_orientation_normal_kw)
        self.kw_database.boundary_conditions.append(sd_orientation_radial_kw)

        self.kw_database.boundary_conditions.append(discrete_element_normal_kw)
        self.kw_database.boundary_conditions.append(discrete_element_radial_kw)

        return

    def _add_pericardium_bc(self, scale=1.0):
        """Add the pericardium."""
        boundary_conditions = copy.deepcopy(self.settings.mechanics.boundary_conditions)
        robin_settings = boundary_conditions.robin

        # collect all pericardium nodes:
        epicardium_nodes, point_normal = self._get_epicardium_nodes(apply="ventricle")

        # use pre-computed nodal areas
        nodal_areas = self.model.mesh.point_data["nodal_areas"][epicardium_nodes]
        # penalty
        penalty_function = self._get_longitudinal_penalty(robin_settings["ventricle"])
        nodal_penalty = penalty_function[epicardium_nodes]

        # compute scale factor
        scale_factors = nodal_areas * nodal_penalty

        # debug = pv.PointGrid(self.model.mesh.points[epicardium_nodes])
        # debug.point_data["stiff"] = scale_factors
        # debug.point_data["normal"] = point_normal
        # debug.save("pericardium.vtk")

        k = scale * robin_settings["ventricle"]["stiffness"].to("MPa/mm").m
        mask = penalty_function[epicardium_nodes] > 0.0001
        self._write_discret_elements(
            "spring", k, epicardium_nodes[mask], point_normal[mask], scale_factors[mask]
        )
        dc = robin_settings["ventricle"]["damper"].to("MPa/mm*ms").m
        self._write_discret_elements("damper", dc, epicardium_nodes, point_normal, nodal_areas)

        if isinstance(self.model, FourChamber):
            epicardium_nodes, point_normal = self._get_epicardium_nodes(apply="atrial")
            nodal_areas = self.model.mesh.point_data["nodal_areas"][epicardium_nodes]
            k = robin_settings["atrial"]["stiffness"].to("MPa/mm").m
            self._write_discret_elements("spring", k, epicardium_nodes, point_normal, nodal_areas)
            dc = robin_settings["atrial"]["damper"].to("MPa/mm*ms").m
            self._write_discret_elements("damper", dc, epicardium_nodes, point_normal, nodal_areas)
        return

    def _get_epicardium_nodes(self, apply: Literal["ventricle", "atrial"] = "ventricle"):
        """Extract epicardium nodes to apply Robin BC.

        Parameters
        ----------
        apply : Literal[&quot;ventricle&quot;, &quot;atrial&quot;], optional
            Apply to which part, by default "ventricle"

        TODO: move to model

        Returns
        -------
            node list and their normal vectors
        """
        epicardium_faces = np.empty((0, 3), dtype=int)

        LOGGER.debug(f"Collecting epicardium nodesets of {apply}:")
        if apply == "ventricle":
            targets = [part for part in self.model.parts if "ventricle" in part.name]
        elif apply == "atrial":
            targets = [part for part in self.model.parts if "atrium" in part.name]

        epicardium_surfaces = [ventricle.epicardium for ventricle in targets]

        for surface in epicardium_surfaces:
            epicardium_faces = np.vstack([epicardium_faces, surface.triangles])

        # some nodes on the edge must be included
        epicardium_nodes, a = np.unique(epicardium_faces, return_inverse=True)

        # build pericardium polydata
        coord = self.model.mesh.nodes[epicardium_nodes]
        connect = a.reshape(epicardium_faces.shape)
        pericardium_polydata = vtkmethods.create_vtk_surface_triangles(coord, connect, clean=False)
        # vtkmethods.write_vtkdata_to_vtkfile(pericardium_polydata,'pericardium.vtk')

        # compute normal
        _, point_normal = vtkmethods.add_normals_to_polydata(
            pericardium_polydata, return_normals=True
        )
        return epicardium_nodes, point_normal

    def _get_longitudinal_penalty(self, pericardium_settings):
        """
        Use the universal ventricular longitudinal coordinate and a sigmoid penalty function.

        Strocchi et al 2020 doi: 10.1016/j.jbiomech.2020.109645.
        """
        penalty_c0 = pericardium_settings["penalty_function"][0]
        penalty_c1 = pericardium_settings["penalty_function"][1]
        self.kw_database.pericardium.append(f"$$ penalty with {penalty_c0}, {penalty_c1} $$")

        def _sigmoid(z):
            """Sigmoid function to scale spring coefficient."""
            return 1 / (1 + np.exp(-z))

        # compute penalty function from longitudinal coordinate
        uvc_l = self.model.mesh.point_data["uvc_longitudinal"]
        if np.any(uvc_l < 0):
            LOGGER.warning(
                "Negative normalized longitudinal coordinate detected."
                "Changing {0} negative uvc_l values to 1".format(np.sum((uvc_l < 0))),
            )
        uvc_l[uvc_l < 0] = 1

        penalty_function = -_sigmoid((abs(uvc_l) - penalty_c0) * penalty_c1) + 1
        return penalty_function

    def _write_discret_elements(
        self, type: Literal["spring", "damper"], global_fact, nodes, directions, local_stiff
    ):
        # create unique ids for keywords
        part_id = self.get_unique_part_id()
        section_id = self.get_unique_section_id()
        mat_id = self.get_unique_mat_id()

        # define material
        if type == "spring":
            mat_kw = keywords.MatSpringElastic(mid=mat_id, k=global_fact)
        elif type == "damper":
            mat_kw = keywords.MatDamperViscous(mid=mat_id, dc=global_fact)

        # define part
        part_kw = keywords.Part()
        part_kw.parts = pd.DataFrame(
            {"heading": [f"{type}"], "pid": [part_id], "secid": [section_id], "mid": [mat_id]}
        )
        # define section
        section_kw = keywords.SectionDiscrete(secid=section_id, cdl=0, tdl=0)

        # define spring orientations
        sd_orientation_kw = create_define_sd_orientation_kw(
            vectors=directions, vector_id_offset=self.id_offset["vector"]
        )
        # add offset
        self.id_offset["vector"] = sd_orientation_kw.vectors["vid"].to_numpy()[-1]
        vector_ids = sd_orientation_kw.vectors["vid"].to_numpy().astype(int)

        # define spring nodes
        nodes_table = np.vstack([nodes + 1, np.zeros(len(nodes))]).T

        # create discrete elements
        discrete_element_kw = create_discrete_elements_kw(
            nodes=nodes_table,
            part_id=part_id,
            vector_ids=vector_ids,
            scale_factor=local_stiff,
            element_id_offset=self.id_offset["element"]["discrete"],
        )
        # add offset
        self.id_offset["element"]["discrete"] = discrete_element_kw.elements["eid"].to_numpy()[-1]

        # add keywords to database
        self.kw_database.pericardium.append(part_kw)
        self.kw_database.pericardium.append(section_kw)
        self.kw_database.pericardium.append(mat_kw)
        self.kw_database.pericardium.append(sd_orientation_kw)
        self.kw_database.pericardium.append(discrete_element_kw)

    def _update_cap_elements_db(self, add_mesh=True):
        """Update the database of shell elements.

        Note
        ----
        Loops over all the defined caps/valves.
        """
        # create part for each closing cap
        # used_partids = get_list_of_used_ids(self.kw_database.parts, "PART")
        # used_secids = get_list_of_used_ids(self.kw_database.parts, "SECTION")
        # used_segids = get_list_of_used_ids(self.kw_database.segment_sets, "SET_SEGMENT")

        section_id = self.get_unique_section_id()

        # NOTE should be dynamic
        mat_null_id = self.get_unique_mat_id()

        # material_kw = MaterialCap(mid=mat_null_id)
        material_settings = copy.deepcopy(self.settings.mechanics.material)
        material_settings._remove_units()

        def _add_linear_constraint(id: int, slave_id: int, master_ids: List[int]) -> list:
            lin_constraint_kws = []

            for dof in range(1, 4):
                kw = custom_keywords.ConstrainedLinearGlobal(licd=3 * id + dof)
                data = np.empty((0, 3))
                data = np.vstack([data, [slave_id, dof, 1.0]])

                for m_id in master_ids:
                    data = np.vstack([data, [m_id, dof, -1 / len(master_ids)]])

                kw.linear_constraints = pd.DataFrame(columns=["nid", "dof", "coef"], data=data)

                lin_constraint_kws.append(kw)

            return lin_constraint_kws

        # caps are rigid in zerop
        if type(self) == ZeroPressureMechanicsDynaWriter:
            material_kw = keywords.MatRigid(
                mid=mat_null_id,
                ro=material_settings.cap["rho"],
                e=1.0,  # MPa
            )

        else:
            if material_settings.cap["type"] == "stiff":
                material_kw = MaterialNeoHook(
                    mid=mat_null_id,
                    rho=material_settings.cap["rho"],
                    c10=material_settings.cap["mu1"] / 2,
                )

            elif material_settings.cap["type"] == "null":
                material_kw = keywords.MatNull(
                    mid=mat_null_id,
                    ro=material_settings.cap["rho"],
                )
            elif material_settings.cap["type"] == "rigid":
                material_kw = keywords.MatRigid(
                    mid=mat_null_id,
                    ro=material_settings.cap["rho"],
                    e=1.0,  # MPa
                )

        section_kw = keywords.SectionShell(
            secid=section_id,
            elform=4,
            shrf=0.8333,
            nip=3,
            t1=1,  # mm
        )

        self.kw_database.cap_elements.append(material_kw)
        self.kw_database.cap_elements.append(section_kw)

        caps = [cap for part in self.model.parts for cap in part.caps]
        # create new part for each cap
        cap_names_used = []
        for cap in caps:
            if cap.name in cap_names_used:
                # avoid to write mitral valve and triscupid valve twice
                LOGGER.debug("Already created material for {}: skipping".format(cap.name))
                continue

            cap.pid = self.get_unique_part_id()

            part_kw = keywords.Part()
            part_info = pd.DataFrame(
                {
                    "heading": [cap.name],
                    "pid": [cap.pid],
                    "secid": [section_id],
                    "mid": [mat_null_id],
                }
            )
            part_kw.parts = part_info

            if cap.centroid is not None:
                # cap centroids already added to mesh for v0.2
                if heart_version == "v0.1":
                    if add_mesh:
                        # Add center node
                        node_kw = keywords.Node()
                        df = pd.DataFrame(
                            data=np.insert(cap.centroid, 0, cap.centroid_id + 1).reshape(1, -1),
                            columns=node_kw.nodes.columns[0:4],
                        )
                        node_kw.nodes = df
                        # comment the line '*NODE' so nodes.k can be parsed by zerop solver
                        # correctly otherwise, these nodes will not be updated in iterations
                        s = "$" + node_kw.write()
                        self.kw_database.nodes.append(s)

                # # seems affect badly the convergence
                # if type(self) == MechanicsDynaWriter:
                #     # center node constraint: average of edge nodes
                #     n = len(cap.node_ids) // 7  # select n+1 node for interpolation
                #     constraint_list = _add_linear_constraint(
                #         len(cap_names_used), cap.centroid_id + 1, cap.node_ids[::n] + 1
                #     )
                #     self.kw_database.cap_elements.extend(constraint_list)

                # # # do not work with mpp
                # # constraint = keywords.ConstrainedInterpolation(
                # #     icid=len(cap_names_used) + 1,
                # #     dnid=cap.centroid_id + 1,
                # #     ddof=123,
                # #     ityp=1,
                # #     fgm=1,
                # #     inid=cap.nsid,
                # #     idof=123,
                # # )
                # # self.kw_database.cap_elements.append(constraint)

            self.kw_database.cap_elements.append(part_kw)
            cap_names_used.append(cap.name)

        # create closing triangles for each cap
        # assumes there are no shells written yet since offset = 0
        shell_id_offset = 0
        cap_names_used = []
        for cap in caps:
            if cap.name in cap_names_used:
                continue

            shell_kw = create_element_shell_keyword(
                shells=cap.triangles + 1,
                part_id=cap.pid,
                id_offset=shell_id_offset,
            )
            if add_mesh:
                self.kw_database.cap_elements.append(shell_kw)

            shell_id_offset = shell_id_offset + cap.triangles.shape[0]
            cap_names_used.append(cap.name)
        return

    def _update_controlvolume_db(self):
        """Prepare the keywords for the control volume feature."""
        # NOTE: Assumes cavity id is reserved for combined
        # segment set

        # set up control volume keywords and interaction of
        # cavity with ambient. Only do for ventricles
        cavities = [part.cavity for part in self.model.parts if part.cavity]
        for cavity in cavities:
            if "atrium" in cavity.name:
                continue

            cv_kw = keywords.DefineControlVolume()
            cv_kw.id = cavity.surface.id
            cv_kw.sid = cavity.surface.id

            self.kw_database.control_volume.append(cv_kw)

        for cavity in cavities:
            if "atrium" in cavity.name:
                continue

            cvi_kw = keywords.DefineControlVolumeInteraction()
            cvi_kw.id = cavity.surface.id
            cvi_kw.cvid1 = cavity.surface.id
            cvi_kw.cvid2 = 0  # ambient

            # NOTE: static for the moment. Maximum of 2 cavities supported
            # but this is valid for the LeftVentricle, BiVentricle and FourChamber models
            if self.system_model_name == "ClosedLoop":
                if "Left ventricle" in cavity.name:
                    cvi_kw.lcid_ = -10
                elif "Right ventricle" in cavity.name:
                    cvi_kw.lcid_ = -11

            elif self.system_model_name == "ConstantPreloadWindkesselAfterload":
                if "Left ventricle" in cavity.name:
                    cvi_kw.lcid_ = 10
                if "Right ventricle" in cavity.name:
                    cvi_kw.lcid_ = 11

            self.kw_database.control_volume.append(cvi_kw)

        return

    def _update_system_model(self):
        """Update json system model settings."""
        model_type = self.model.info.model_type

        system_settings = copy.deepcopy(self.settings.mechanics.system)
        system_settings._remove_units()

        # closed loop uses a custom executable
        if system_settings.name == "ClosedLoop":
            raise NotImplementedError("Closed loop circulation not yet supported.")
            LOGGER.warning(
                "Note that this model type requires a custom executable that "
                "supports the Closed Loop circulation model!"
            )
            if isinstance(self.model, (BiVentricle, FourChamber, FullHeart)):
                file_path = resource_path(
                    "ansys.heart.writer", "templates/system_model_settings_bv.json"
                ).__enter__()
            elif isinstance(self.model, LeftVentricle):
                file_path = resource_path(
                    "ansys.heart.writer", "templates/system_model_settings_lv.json"
                ).__enter__()

            fid = open(file_path)
            sys_settings = json.load(fid)

            # update the volumes
            sys_settings["SystemModelInitialValues"]["UnstressedVolumes"][
                "lv"
            ] = self.model.get_part("Left ventricle").cavity.volume

            if isinstance(self.model, (BiVentricle, FourChamber, FullHeart)):
                sys_settings["SystemModelInitialValues"]["UnstressedVolumes"][
                    "rv"
                ] = self.model.get_part("Right ventricle").cavity.volume

            self.system_model_json = sys_settings

        # otherwise add the define function
        elif system_settings.name == "ConstantPreloadWindkesselAfterload":
            if self.system_model_name != system_settings.name:
                LOGGER.error("Circulation system parameters cannot be rad from Json")

            for cavity in self.model.cavities:
                if "Left ventricle" in cavity.name:
                    define_function_wk = define_function_windkessel(
                        function_id=10,
                        function_name="constant_preload_windkessel_afterload_left",
                        implicit=True,
                        constants=dict(system_settings.left_ventricle["constants"]),
                        initialvalues=system_settings.left_ventricle["initial_value"]["part"],
                    )
                    self.kw_database.control_volume.append(define_function_wk)

                elif "Right ventricle" in cavity.name:
                    define_function_wk = define_function_windkessel(
                        function_id=11,
                        function_name="constant_preload_windkessel_afterload_right",
                        implicit=True,
                        constants=dict(system_settings.right_ventricle["constants"]),
                        initialvalues=system_settings.right_ventricle["initial_value"]["part"],
                    )
                    self.kw_database.control_volume.append(define_function_wk)

        return

    def _add_enddiastolic_pressure_bc2(self, pressure_lv: float = 1, pressure_rv: float = 1):
        """
        Apply ED pressure by control volume.

        Notes
        -----
        LSDYNA stress reference configuration bug with this load due to define function.
        """
        cavities = [part.cavity for part in self.model.parts if part.cavity]
        for cavity in cavities:
            if "atrium" in cavity.name:
                continue

            # create CV
            cv_kw = keywords.DefineControlVolume()
            cv_kw.id = cavity.surface.id
            cv_kw.sid = cavity.surface.id
            self.kw_database.main.append(cv_kw)

            # define CV interaction
            cvi_kw = keywords.DefineControlVolumeInteraction()
            cvi_kw.id = cavity.surface.id
            cvi_kw.cvid1 = cavity.surface.id
            cvi_kw.cvid2 = 0  # ambient

            if "Left ventricle" in cavity.name:
                cvi_kw.lcid_ = 10
                pressure = pressure_lv
            elif "Right ventricle" in cavity.name:
                cvi_kw.lcid_ = 11
                pressure = pressure_rv

            self.kw_database.main.append(cvi_kw)

            # define define function
            definefunction_str = _ed_load_template()
            self.kw_database.main.append(
                definefunction_str.format(
                    cvi_kw.lcid_, "flow_" + cavity.name.replace(" ", "_"), pressure, -200
                )
            )

        self.kw_database.main.append(keywords.DatabaseIcvout(dt=10, binary=2))
        return

    def _add_enddiastolic_pressure_bc(self, pressure_lv: float = 1, pressure_rv: float = 1):
        """Add end diastolic pressure boundary condition on the left and right endocardium."""
        # create unit load curve
        load_curve_id = self.get_unique_curve_id()
        load_curve_kw = create_define_curve_kw(
            [0, 1, 1.001], [0, 1.0, 1.0], "unit load curve", load_curve_id, 100
        )

        load_curve_kw.sfa = 1000

        # append unit curve to main.k
        self.kw_database.main.append(load_curve_kw)

        # create *LOAD_SEGMENT_SETS for each ventricular cavity
        cavities = [part.cavity for part in self.model.parts if part.cavity]
        for cavity in cavities:
            if cavity.name == "Left ventricle":
                load = keywords.LoadSegmentSet(
                    ssid=cavity.surface.id, lcid=load_curve_id, sf=pressure_lv
                )
                self.kw_database.main.append(load)
            elif cavity.name == "Right ventricle":
                load = keywords.LoadSegmentSet(
                    ssid=cavity.surface.id, lcid=load_curve_id, sf=pressure_rv
                )
                self.kw_database.main.append(load)
            elif cavity.name == "Left atrium":
                load = keywords.LoadSegmentSet(
                    ssid=cavity.surface.id, lcid=load_curve_id, sf=pressure_lv
                )
                self.kw_database.main.append(load)
            elif cavity.name == "Right atrium":
                load = keywords.LoadSegmentSet(
                    ssid=cavity.surface.id, lcid=load_curve_id, sf=pressure_rv
                )
                self.kw_database.main.append(load)
            else:
                continue

        # # load only endocardium segment (exclude cap shells)
        # for part in self.model.parts:
        #     for surface in part.surfaces:
        #         if surface.name == "Left ventricle endocardium":
        #             scale_factor = pressure_lv
        #             seg_id = surface.id
        #             load = keywords.LoadSegmentSet(
        #                 ssid=seg_id, lcid=load_curve_id, sf=scale_factor
        #             )
        #             self.kw_database.main.append(load)
        #         elif (
        #             surface.name == "Right ventricle endocardium"
        #             or surface.name == "Right ventricle endocardium septum"
        #         ):
        #             scale_factor = pressure_rv
        #             seg_id = surface.id
        #             load = keywords.LoadSegmentSet(
        #                 ssid=seg_id, lcid=load_curve_id, sf=scale_factor
        #             )
        #             self.kw_database.main.append(load)
        return

    def _add_constant_atrial_pressure(self, pressure_lv: float = 1, pressure_rv: float = 1):
        """Missing circulation model for atrial cavity, apply constant ED pressure."""
        # create unit load curve
        load_curve_id = self.get_unique_curve_id()
        load_curve_kw = create_define_curve_kw(
            [0, 1e20], [1.0, 1.0], "constant load curve", load_curve_id, 100
        )

        # append unit curve to main.k
        self.kw_database.main.append(load_curve_kw)

        # create *LOAD_SEGMENT_SETS for each ventricular cavity
        cavities = [part.cavity for part in self.model.parts if part.cavity]
        for cavity in cavities:
            if cavity.name == "Left atrium":
                load = keywords.LoadSegmentSet(
                    ssid=cavity.surface.id, lcid=load_curve_id, sf=pressure_lv
                )
                self.kw_database.main.append(load)
            elif cavity.name == "Right atrium":
                load = keywords.LoadSegmentSet(
                    ssid=cavity.surface.id, lcid=load_curve_id, sf=pressure_rv
                )
                self.kw_database.main.append(load)


class ZeroPressureMechanicsDynaWriter(MechanicsDynaWriter):
    """
    Class for preparing the input for a stress-free LS-DYNA simulation.

    Note
    ----
    Derived from MechanicsDynaWriter and consequently derives all keywords relevant
    for simulations involving mechanics. This class does not write the
    control volume keywords but adds the keyword for computing the stress
    free configuration based on left/right cavity pressures instead.

    """

    def __init__(
        self,
        model: HeartModel,
        settings: SimulationSettings = None,
    ) -> None:
        super().__init__(model=model, settings=settings)

        self.kw_database = MechanicsDecks()
        """Collection of keyword decks relevant for mechanics."""

        return

    def update(self):
        """Update the keyword database."""
        bc_settings = self.settings.mechanics.boundary_conditions

        self._update_main_db()

        self.kw_database.main.title = self.model.info.model_type + " zero-pressure"

        self._update_node_db()
        self._update_parts_db()
        self._update_solid_elements_db(add_fibers=True)
        self._update_segmentsets_db()
        self._update_nodesets_db()
        self._update_material_db(add_active=False)
        if self.cap_in_zerop:
            # define cap element
            self._update_cap_elements_db()

        # TODO: it should be after cap creation, or it will be written in dynain
        # for boundary conditions
        self._add_cap_bc(bc_type="springs_caps")
        if isinstance(self.model, FourChamber):
            # add a small constraint to avoid rotation
            self._add_pericardium_bc(scale=0.01)

        # # Approximate end-diastolic pressures
        pressure_lv = bc_settings.end_diastolic_cavity_pressure["left_ventricle"].m
        pressure_rv = bc_settings.end_diastolic_cavity_pressure["right_ventricle"].m
        self._add_enddiastolic_pressure_bc(pressure_lv=pressure_lv, pressure_rv=pressure_rv)

        # zerop key words
        self._add_control_reference_configuration()

        # export dynain file
        save_part_ids = []
        for part in self.model.parts:
            save_part_ids.append(part.pid)

        caps = [cap for part in self.model.parts for cap in part.caps]
        for cap in caps:
            if cap.pid != None:  # MV,TV for atrial parts get None
                save_part_ids.append(cap.pid)

        partset_id = self.get_unique_partset_id()
        kw = keywords.SetPartList(sid=partset_id)
        # kw.parts._data = save_part_ids
        # NOTE: when len(save_part_ids) = 8/16, dynalib bugs
        str = "\n"
        for i, id in enumerate(save_part_ids):
            str += "{0:10d}".format(id)
            if (i + 1) % 8 == 0:
                str += "\n"
        kw = kw.write() + str

        self.kw_database.main.append(kw)

        self.kw_database.main.append(
            custom_keywords.InterfaceSpringbackLsdyna(
                psid=partset_id,
                nshv=999,
                ftype=3,
                rflag=1,
                optc="OPTCARD",
                ndflag=1,
                cflag=1,
                hflag=1,
            )
        )

        self.kw_database.main.append(
            keywords.InterfaceSpringbackExclude(kwdname="BOUNDARY_SPC_NODE")
        )

        self._get_list_of_includes()
        self._add_includes()

        return

    def export(self, export_directory: str):
        """Write the model to files."""
        super().export(export_directory)

        # export segment sets to separate file
        self._export_cavity_segmentsets(export_directory)

        return

    def _add_export_controls(self, dt_output_d3plot: float = 0.5):
        """Rewrite method for zerop export.

        Parameters
        ----------
        dt_output_d3plot : float, optional
            Writes full D3PLOT results at this time-step spacing, by default 0.5
        """
        # add output control
        self.kw_database.main.append(keywords.ControlOutput(npopt=1, neecho=1, ikedit=0, iflush=0))

        # add export controls
        # self.kw_database.main.append(keywords.DatabaseElout(dt=0.1, binary=2))
        #
        # self.kw_database.main.append(keywords.DatabaseGlstat(dt=0.1, binary=2))
        #
        # self.kw_database.main.append(keywords.DatabaseMatsum(dt=0.1, binary=2))

        # frequency of full results
        self.kw_database.main.append(keywords.DatabaseBinaryD3Plot(dt=dt_output_d3plot))

        # self.kw_database.main.append(keywords.DatabaseExtentBinary(neiph=27, strflg=1, maxint=0))

        # add binout for post-process
        settings = copy.deepcopy(self.settings.stress_free)
        settings._remove_units()

        self.kw_database.main.append(
            keywords.DatabaseNodout(dt=settings.analysis.dt_nodout, binary=2)
        )

        # write for all nodes in nodout
        nodeset_id = self.get_unique_nodeset_id()
        kw = keywords.SetNodeGeneral(option="ALL", sid=nodeset_id)
        self.kw_database.main.append(kw)

        kw = keywords.DatabaseHistoryNodeSet(id1=nodeset_id)
        self.kw_database.main.append(kw)

        return

    def _add_solution_controls(self):
        """Rewrite method for the zerop simulation."""
        settings = copy.deepcopy(self.settings.stress_free)
        settings._remove_units()

        self.kw_database.main.append(keywords.ControlTermination(endtim=settings.analysis.end_time))

        self.kw_database.main.append(keywords.ControlImplicitDynamics(imass=0))

        # add auto step controls
        self.kw_database.main.append(
            keywords.ControlImplicitAuto(
                iauto=1, dtmin=settings.analysis.dtmin, dtmax=settings.analysis.dtmax
            )
        )

        # add general implicit controls
        self.kw_database.main.append(
            keywords.ControlImplicitGeneral(imflag=1, dt0=settings.analysis.dtmin)
        )

        # add implicit solution controls
        self.kw_database.main.append(
            keywords.ControlImplicitSolution(
                maxref=35,
                dctol=0.01,
                ectol=1e6,
                rctol=1e3,
                abstol=-1e-20,
                dnorm=1,
                diverg=2,
                lsmtd=5,
            )
        )

        # add implicit solver controls
        self.kw_database.main.append(custom_keywords.ControlImplicitSolver(autospc=2))

        # accuracy control
        self.kw_database.main.append(keywords.ControlAccuracy(osu=1, inn=4, iacc=1))

        return

    def _add_control_reference_configuration(self):
        """Add control reference configuration keyword to main."""
        LOGGER.debug("Adding *CONTROL_REFERENCE_CONFIGURATION to main.k")
        kw = keywords.ControlReferenceConfiguration(maxiter=3, target="nodes.k", method=2, tol=5)

        self.kw_database.main.append(kw)

        return

    # def _add_enddiastolic_pressure_bc(self, pressure_lv: float = 1, pressure_rv: float = 1):
    #     """Adds end diastolic pressure boundary condition on the left and right endocardium"""

    #     # create unit load curve
    #     load_curve_id = 2
    #     load_curve_kw = create_define_curve_kw(
    #         [0, 1], [0, 1], "unit load curve", load_curve_id, 100
    #     )

    #     # append unit curve to main.k
    #     self.kw_database.main.append(load_curve_kw)

    #     # create *LOAD_SEGMENT_SETS for each ventricular cavity
    #     for cavity in self.model._mesh._cavities:

    #         if "atrium" in cavity.name:
    #             continue

    #         if cavity.name == "Left ventricle":
    #             scale_factor = pressure_lv
    #         elif cavity.name == "Right ventricle":
    #             scale_factor = pressure_rv

    #         LOGGER.debug(
    #             "Adding end-diastolic pressure of {0} to {1}".format(scale_factor, cavity.name)
    #         )

    #         seg_ids_to_use = []
    #         # find id of endocardium
    #         for segset in cavity.segment_sets:
    #             if "endocardium" in segset["name"]:
    #                 seg_ids_to_use.append(segset["id"])

    #         # create load segment set for each endocardium segment
    #         for seg_id in seg_ids_to_use:
    #             load_segset_kw = keywords.LoadSegmentSet(
    #                 ssid=seg_id, lcid=load_curve_id, sf=scale_factor
    #             )

    #             # append to main.k
    #             self.kw_database.main.append(load_segset_kw)


class FiberGenerationDynaWriter(BaseDynaWriter):
    """Class for preparing the input for a fiber-generation LS-DYNA simulation."""

    def __init__(self, model: HeartModel, settings: SimulationSettings = None) -> None:
        super().__init__(model=model, settings=settings)
        self.kw_database = FiberGenerationDecks()
        """Collection of keywords relevant for fiber generation."""

    def update(self):
        """Update keyword database for Fiber generation: overwrites the inherited function."""
        ##
        self._update_main_db()  # needs updating

        if isinstance(self.model, (FourChamber, FullHeart)):
            LOGGER.warning(
                "Atrium present in the model, they will be removed for ventricle fiber generation."
            )

            parts = [
                part
                for part in self.model.parts
                if part.part_type == "ventricle" or part.part_type == "septum"
            ]
            tet_ids = np.empty((0), dtype=int)
            for part in parts:
                tet_ids = np.append(tet_ids, part.element_ids)
                tets = self.model.mesh.tetrahedrons[tet_ids, :]
            nids = np.unique(tets)

            #  only write nodes attached to ventricle parts
            self._update_node_db(ids=nids)

            # remove parts not belonged to ventricles
            self._keep_ventricles()

            # remove segment which contains atrial nodes
            self._remove_atrial_nodes_from_ventricles_surfaces()

        else:
            self._update_node_db()

        self._update_parts_db()
        self._update_solid_elements_db(add_fibers=False)
        self._update_material_db()

        self._update_segmentsets_db()
        self._update_nodesets_db(remove_one_node_from_cell=True)

        # # update ep settings
        self._update_ep_settings()
        self._update_create_fibers()

        self._get_list_of_includes()
        self._add_includes()

        return

    def _remove_atrial_nodes_from_ventricles_surfaces(self):
        """Remove nodes other than ventricular from ventricular surfaces."""
        parts = [
            part
            for part in self.model.parts
            if part.part_type == "ventricle" or part.part_type == "septum"
        ]

        tet_ids = np.empty((0), dtype=int)
        for part in parts:
            tet_ids = np.append(tet_ids, part.element_ids)
            tets = self.model.mesh.tetrahedrons[tet_ids, :]
        nids = np.unique(tets)

        for part in parts:
            for surface in part.surfaces:
                nodes_to_remove = surface.node_ids[
                    np.isin(surface.node_ids, nids, assume_unique=True, invert=True)
                ]

                faces = surface.faces.reshape(-1, 4)
                faces_to_remove = np.any(np.isin(faces, nodes_to_remove), axis=1)
                surface.faces = faces[np.invert(faces_to_remove)].ravel()

        return

    def _update_material_db(self):
        """Add simple linear elastic and orthotropic EM material for each defined part."""
        # collect myocardium and septum parts
        ventricles = [part for part in self.model.parts if "ventricle" in part.name]
        if isinstance(self.model, (BiVentricle, FourChamber, FullHeart)):
            septum = self.model.get_part("Septum")
            parts = ventricles + [septum]
        else:
            parts = ventricles
        material_settings = self.settings.electrophysiology.material
        for part in parts:
            element_ids = part.element_ids
            em_mat_id = self.get_unique_mat_id()
            self.kw_database.material.extend(
                [
                    keywords.MatElastic(mid=em_mat_id, ro=1e-6, e=1),
                    custom_keywords.EmMat003(
                        mid=em_mat_id,
                        mtype=2,
                        sigma11=material_settings.myocardium["sigma_fiber"].m,
                        sigma22=material_settings.myocardium["sigma_sheet"].m,
                        sigma33=material_settings.myocardium["sigma_sheet_normal"].m,
                        beta=material_settings.myocardium["beta"].m,
                        cm=material_settings.myocardium["cm"].m,
                        aopt=2.0,
                        a1=0,
                        a2=0,
                        a3=1,
                        d1=0,
                        d2=-1,
                        d3=0,
                    ),
                    custom_keywords.EmEpCellmodelTomek(mid=em_mat_id),
                ]
            )

    def _update_ep_settings(self):
        """Add the settings for the electrophysiology solver."""
        self.kw_database.ep_settings.append(
            keywords.EmControl(
                emsol=11, numls=4, macrodt=1, dimtype=None, nperio=None, ncylbem=None
            )
        )

        # use defaults
        self.kw_database.ep_settings.append(custom_keywords.EmControlEp())

        # max iter should be int
        self.kw_database.ep_settings.append(
            keywords.EmSolverFem(reltol=1e-6, maxite=int(1e4), precon=2)
        )

        self.kw_database.ep_settings.append(keywords.EmOutput(mats=1, matf=1, sols=1, solf=1))

        return

    def _update_create_fibers(self):
        """Update the keywords for fiber generation."""
        # collect relevant node and segment sets.
        # node set: apex, base
        # node set: endocardium, epicardium
        # NOTE: could be better if basal nodes are extracted in the preprocessor
        # since that would allow you to robustly extract these nodessets using the
        # input data
        # The below is relevant for all models.
        nodes_base = np.empty(0, dtype=int)
        node_sets_ids_endo = []  # relevant for both models
        node_sets_ids_epi = []  # relevant for both models
        node_set_ids_epi_and_rseptum = []  # only relevant for bv, 4c and full model

        # list of ventricular parts
        ventricles = [part for part in self.model.parts if "ventricle" in part.name]
        septum = self.model.get_part("Septum")

        # collect node set ids (already generated previously)
        node_sets_ids_epi = [ventricle.epicardium.nsid for ventricle in ventricles]
        node_sets_ids_endo = []
        for ventricle in ventricles:
            for surface in ventricle.surfaces:
                if "endocardium" in surface.name:
                    node_sets_ids_endo.append(surface.nsid)

        node_set_id_lv_endo = self.model.get_part("Left ventricle").endocardium.id
        if isinstance(self.model, (BiVentricle, FourChamber, FullHeart)):
            surfaces = [surface for p in self.model.parts for surface in p.surfaces]
            for surface in surfaces:
                if "septum" in surface.name and "endocardium" in surface.name:
                    node_set_ids_epi_and_rseptum = node_sets_ids_epi + [surface.id]
                    break

        for part in self.model.parts:
            for cap in part.caps:
                nodes_base = np.append(nodes_base, cap.node_ids)

        # apex id [0] endocardium, [1] epicardum
        apex_point = self.model.get_part("Left ventricle").apex_points[1]
        if "epicardium" not in apex_point.name:
            raise ValueError("Expecting a point on the epicardium")
        node_apex = apex_point.node_id

        # validate node set by removing nodes not part of the model without ventricles
        tet_ids_ventricles = np.empty((0), dtype=int)
        if septum:
            parts = ventricles + [septum]
        else:
            parts = ventricles

        for part in parts:
            tet_ids_ventricles = np.append(tet_ids_ventricles, part.element_ids)
        tetra_ventricles = self.model.mesh.tetrahedrons[tet_ids_ventricles, :]

        # remove nodes that occur just in atrial part
        mask = np.isin(nodes_base, tetra_ventricles, invert=True)
        LOGGER.debug("Removing {0} nodes from base nodes".format(np.sum(mask)))
        nodes_base = nodes_base[np.invert(mask)]

        # create set parts for lv and rv myocardium
        myocardium_part_ids = [ventricle.pid for ventricle in ventricles]

        # switch between the various models to generate valid input decks
        if isinstance(self.model, LeftVentricle):
            LOGGER.warning("Model type %s in development " % self.model.info.model_type)

            # Define part set for myocardium
            part_list1_kw = keywords.SetPartList(
                sid=1,
            )
            part_list1_kw.parts._data = myocardium_part_ids
            part_list1_kw.options["TITLE"].active = True
            part_list1_kw.title = "myocardium_all"

            self.kw_database.create_fiber.extend([part_list1_kw])

            # combine node sets endocardium uing *SET_NODE_ADD:
            node_set_id_all_endocardium = self.get_unique_nodeset_id()

            set_add_kw = keywords.SetNodeAdd(sid=node_set_id_all_endocardium)
            set_add_kw.options["TITLE"].active = True
            set_add_kw.title = "all_endocardium_segments"
            set_add_kw.nodes._data = node_sets_ids_endo

            self.kw_database.create_fiber.append(set_add_kw)

            # combine node sets epicardium:
            node_set_id_all_epicardium = self.get_unique_nodeset_id()
            set_add_kw = keywords.SetNodeAdd(sid=node_set_id_all_epicardium)
            set_add_kw.options["TITLE"].active = True
            set_add_kw.title = "all_epicardium_segments"
            set_add_kw.nodes._data = node_sets_ids_epi

            self.kw_database.create_fiber.append(set_add_kw)

            node_set_id_base = self.get_unique_nodeset_id()
            node_set_id_apex = self.get_unique_nodeset_id() + 1

            # create node-sets for base and apex
            node_set_base_kw = create_node_set_keyword(
                node_ids=nodes_base + 1, node_set_id=node_set_id_base, title="base nodes"
            )
            node_set_apex_kw = create_node_set_keyword(
                node_ids=node_apex + 1, node_set_id=node_set_id_apex, title="apex node"
            )

            self.kw_database.create_fiber.extend([node_set_base_kw, node_set_apex_kw])

            # Set up *EM_EP_FIBERINITIAL keyword
            # apex > base
            self.kw_database.create_fiber.append(
                custom_keywords.EmEpFiberinitial(
                    id=1,
                    partid=1,  # set part id 1: myocardium
                    stype=2,  # set type 2 == nodes
                    ssid1=node_set_id_base,
                    ssid2=node_set_id_apex,
                )
            )

            # all epicardium > all endocardium
            self.kw_database.create_fiber.append(
                custom_keywords.EmEpFiberinitial(
                    id=2,
                    partid=1,  # set part id 1: myocardium
                    stype=2,  # set type 1 == segment set, set type 2 == node set
                    ssid1=node_set_id_all_epicardium,
                    ssid2=node_set_id_all_endocardium,
                )
            )

            # add *EM_EP_CREATEFIBERORIENTATION keywords
            self.kw_database.create_fiber.append(
                custom_keywords.EmEpCreatefiberorientation(
                    partsid=1, solvid1=1, solvid2=2, alpha=-101, beta=-102, wfile=1, prerun=1
                )
            )

            # define functions:
            from ansys.heart.writer.define_function_strings import (
                function_alpha,
                function_beta,
                function_beta_septum,
            )

            self.kw_database.create_fiber.append(
                keywords.DefineFunction(
                    fid=101,
                    function=function_alpha(
                        alpha_endo=self.settings.fibers.alpha_endo.m,
                        alpha_epi=self.settings.fibers.alpha_epi.m,
                    ),
                )
            )
            self.kw_database.create_fiber.append(
                keywords.DefineFunction(
                    fid=102,
                    function=function_beta(
                        beta_endo=self.settings.fibers.beta_endo.m,
                        beta_epi=self.settings.fibers.beta_epi.m,
                    ),
                )
            )

        elif isinstance(self.model, (BiVentricle, FourChamber, FullHeart)):
            septum_part_ids = [self.model.get_part("Septum").pid]

            # Define part set for myocardium
            part_list1_kw = keywords.SetPartList(
                sid=1,
            )
            part_list1_kw.parts._data = myocardium_part_ids
            part_list1_kw.options["TITLE"].active = True
            part_list1_kw.title = "myocardium_all"

            # Define part set for septum
            part_list2_kw = keywords.SetPartList(
                sid=2,
            )
            part_list2_kw.options["TITLE"].active = True
            part_list2_kw.title = "septum"
            part_list2_kw.parts._data = septum_part_ids

            self.kw_database.create_fiber.extend([part_list1_kw, part_list2_kw])

            # combine node sets endocardium uing *SET_SEGMENT_ADD:
            node_set_id_all_endocardium = self.get_unique_nodeset_id()
            set_add_kw = keywords.SetNodeAdd(sid=node_set_id_all_endocardium)

            set_add_kw.options["TITLE"].active = True
            set_add_kw.title = "all_endocardium_segments"
            set_add_kw.nodes._data = node_sets_ids_endo

            self.kw_database.create_fiber.append(set_add_kw)

            # combine node sets epicardium:
            node_set_id_all_epicardium = self.get_unique_nodeset_id()
            set_add_kw = keywords.SetNodeAdd(sid=node_set_id_all_epicardium)

            set_add_kw.options["TITLE"].active = True
            set_add_kw.title = "all_epicardium_segments"
            set_add_kw.nodes._data = node_sets_ids_epi

            self.kw_database.create_fiber.append(set_add_kw)

            # combine node sets epicardium and septum:
            node_set_all_but_left_endocardium = self.get_unique_nodeset_id()
            set_add_kw = keywords.SetNodeAdd(sid=node_set_all_but_left_endocardium)

            set_add_kw.options["TITLE"].active = True
            set_add_kw.title = "all_but_left_endocardium"
            set_add_kw.nodes._data = node_set_ids_epi_and_rseptum

            self.kw_database.create_fiber.append(set_add_kw)

            node_set_id_base = self.get_unique_nodeset_id()
            node_set_id_apex = self.get_unique_nodeset_id() + 1
            # create node-sets for base and apex
            node_set_base_kw = create_node_set_keyword(
                node_ids=nodes_base + 1, node_set_id=node_set_id_base, title="base nodes"
            )
            node_set_apex_kw = create_node_set_keyword(
                node_ids=node_apex + 1, node_set_id=node_set_id_apex, title="apex node"
            )

            self.kw_database.create_fiber.extend([node_set_base_kw, node_set_apex_kw])

            # Set up *EM_EP_FIBERINITIAL keyword
            # apex > base
            self.kw_database.create_fiber.append(
                custom_keywords.EmEpFiberinitial(
                    id=1,
                    partid=1,  # set part id 1: myocardium
                    stype=2,  # set type 2 == nodes
                    ssid1=node_set_id_base,
                    ssid2=node_set_id_apex,
                )
            )

            # all epicardium > all endocardium
            self.kw_database.create_fiber.append(
                custom_keywords.EmEpFiberinitial(
                    id=2,
                    partid=1,  # set part id 1: myocardium
                    stype=2,  # set type 1 == segment set, set type 2 == node set
                    ssid1=node_set_id_all_epicardium,
                    ssid2=node_set_id_all_endocardium,
                )
            )

            # all epicardium > endocardium left ventricle
            self.kw_database.create_fiber.append(
                custom_keywords.EmEpFiberinitial(
                    id=3,
                    partid=2,  # set part id 2: septum
                    stype=2,  # set type 1 == segment set
                    ssid1=node_set_all_but_left_endocardium,
                    ssid2=node_set_id_lv_endo,
                )
            )

            # add *EM_EP_CREATEFIBERORIENTATION keywords
            self.kw_database.create_fiber.append(
                custom_keywords.EmEpCreatefiberorientation(
                    partsid=1, solvid1=1, solvid2=2, alpha=-101, beta=-102, wfile=1, prerun=1
                )
            )
            # add *EM_EP_CREATEFIBERORIENTATION keywords
            self.kw_database.create_fiber.append(
                custom_keywords.EmEpCreatefiberorientation(
                    partsid=2, solvid1=1, solvid2=3, alpha=-101, beta=-103, wfile=1, prerun=1
                )
            )

            # define functions:
            from ansys.heart.writer.define_function_strings import (
                function_alpha,
                function_beta,
                function_beta_septum,
            )

            self.kw_database.create_fiber.append(
                keywords.DefineFunction(
                    fid=101,
                    function=function_alpha(
                        alpha_endo=self.settings.fibers.alpha_endo.m,
                        alpha_epi=self.settings.fibers.alpha_epi.m,
                    ),
                )
            )
            self.kw_database.create_fiber.append(
                keywords.DefineFunction(
                    fid=102,
                    function=function_beta(
                        beta_endo=self.settings.fibers.beta_endo.m,
                        beta_epi=self.settings.fibers.beta_epi.m,
                    ),
                )
            )
            self.kw_database.create_fiber.append(
                keywords.DefineFunction(
                    fid=103,
                    function=function_beta_septum(
                        beta_endo=self.settings.fibers.beta_endo_septum.m,
                        beta_epi=self.settings.fibers.beta_epi_septum.m,
                    ),
                )
            )

    def _update_main_db(self):
        self.kw_database.main.append(
            keywords.ControlTimeStep(dtinit=1.0, dt2ms=1.0, emscl=None, ihdo=None, rmscl=None)
        )

        self.kw_database.main.append(keywords.ControlTermination(endtim=10))

        self.kw_database.main.append(keywords.DatabaseBinaryD3Plot(dt=1.0))

        return


# todo: why it's from MechanicsDynaWriter not BaseWriter?
class PurkinjeGenerationDynaWriter(MechanicsDynaWriter):
    """Class for preparing the input for a Purkinje LS-DYNA simulation."""

    def __init__(
        self,
        model: HeartModel,
        settings: SimulationSettings = None,
    ) -> None:
        super().__init__(model=model, settings=settings)
        self.kw_database = PurkinjeGenerationDecks()
        """Collection of keywords relevant for Purkinje generation."""

    def update(self):
        """Update keyword database - overwrites the inherited function."""
        ##
        self._update_main_db()  # needs updating

        self._update_node_db()  # can stay the same (could move to base class)
        if isinstance(self.model, (FourChamber, FullHeart)):
            LOGGER.warning(
                "Atrium present in the model, "
                "they will be removed for ventricle Purkinje generation."
            )
            self._keep_ventricles()

        self._update_parts_db()  # can stay the same (could move to base class++++++++++++++++++++)
        self._update_solid_elements_db(add_fibers=False)
        self._update_material_db()

        self._update_segmentsets_db()  # can stay the same
        self._update_nodesets_db()  # can stay the same

        # update ep settings
        self._update_ep_settings()
        self._update_create_Purkinje()

        self._get_list_of_includes()
        self._add_includes()

        return

    def _update_material_db(self):
        """Add simple linear elastic material for each defined part."""
        material_settings = self.settings.electrophysiology.material
        for part in self.model.parts:
            em_mat_id = part.pid
            self.kw_database.material.extend(
                [
                    keywords.MatElastic(mid=em_mat_id, ro=1e-6, e=1),
                    custom_keywords.EmMat003(
                        mid=em_mat_id,
                        mtype=2,
                        sigma11=material_settings.myocardium["sigma_fiber"].m,
                        sigma22=material_settings.myocardium["sigma_sheet"].m,
                        sigma33=material_settings.myocardium["sigma_sheet_normal"].m,
                        beta=material_settings.myocardium["beta"].m,
                        cm=material_settings.myocardium["cm"].m,
                        aopt=2.0,
                        a1=0,
                        a2=0,
                        a3=1,
                        d1=0,
                        d2=-1,
                        d3=0,
                    ),
                ]
            )

    def _update_ep_settings(self):
        """Add the settings for the electrophysiology solver."""
        self.kw_database.ep_settings.append(
            keywords.EmControl(
                emsol=11, numls=4, macrodt=1, dimtype=None, nperio=None, ncylbem=None
            )
        )

        self.kw_database.ep_settings.append(keywords.EmOutput(mats=1, matf=1, sols=1, solf=1))

        return

    def _update_create_Purkinje(self):
        """Update the keywords for Purkinje generation."""
        # collect relevant node and segment sets.
        # node set: apex, base
        # node set: endocardium, epicardium
        # NOTE: could be better if basal nodes are extracted in the preprocessor
        # since that would allow you to robustly extract these nodessets using the
        # input data
        # The below is relevant for all models.
        node_apex_left = np.empty(0, dtype=int)
        node_apex_right = np.empty(0, dtype=int)
        edge_id_start_left = np.empty(0, dtype=int)
        edge_id_start_right = np.empty(0, dtype=int)

        # apex_points[0]: endocardium, apex_points[1]: epicardium
        if isinstance(self.model, (LeftVentricle, BiVentricle, FourChamber, FullHeart)):
            node_apex_left = self.model.left_ventricle.apex_points[0].node_id
            segment_set_ids_endo_left = self.model.left_ventricle.endocardium.id

            # check whether point is on edge of endocardium - otherwise pick another node in
            # the same triangle
            endocardium = self.model.left_ventricle.endocardium
            endocardium.get_boundary_edges()
            if np.any(endocardium.boundary_edges == node_apex_left):
                element_id = np.argwhere(np.any(endocardium.triangles == node_apex_left, axis=1))[
                    0
                ][0]

                node_apex_left = endocardium.triangles[element_id, :][
                    np.argwhere(
                        np.isin(
                            endocardium.triangles[element_id, :],
                            endocardium.boundary_edges,
                            invert=True,
                        )
                    )[0][0]
                ]
                LOGGER.warning(
                    "Node id {0} is on edge of {1}. Picking node id {2}".format(
                        self.model.left_ventricle.apex_points[0].node_id,
                        endocardium.name,
                        node_apex_left,
                    )
                )
                self.model.left_ventricle.apex_points[0].node_id = node_apex_left

            node_set_id_apex_left = self.get_unique_nodeset_id()
            # create node-sets for apex
            node_set_apex_kw = create_node_set_keyword(
                node_ids=[node_apex_left + 1],
                node_set_id=node_set_id_apex_left,
                title="apex node left",
            )

            self.kw_database.node_sets.append(node_set_apex_kw)

            apex_left_coordinates = self.model.mesh.nodes[node_apex_left, :]

            node_id_start_left = self.model.mesh.nodes.shape[0] + 1

            edge_id_start_left = self.model.mesh.tetrahedrons.shape[0] + 1

            pid = self.get_unique_part_id()
            # Purkinje generation parameters
            self.kw_database.main.append(
                custom_keywords.EmEpPurkinjeNetwork2(
                    purkid=1,
                    buildnet=1,
                    ssid=segment_set_ids_endo_left,
                    mid=pid,
                    pointstx=apex_left_coordinates[0],
                    pointsty=apex_left_coordinates[1],
                    pointstz=apex_left_coordinates[2],
                    edgelen=self.settings.purkinje.edgelen.m,
                    ngen=self.settings.purkinje.ngen.m,
                    nbrinit=self.settings.purkinje.nbrinit.m,
                    nsplit=self.settings.purkinje.nsplit.m,
                    inodeid=node_id_start_left,
                    iedgeid=edge_id_start_left,  # TODO check if beam elements exist in mesh
                    pmjtype=self.settings.purkinje.pmjtype.m,
                    pmjradius=self.settings.purkinje.pmjradius.m,
                    pmjrestype=self.settings.electrophysiology.material.beam["pmjrestype"].m,
                    pmjres=self.settings.electrophysiology.material.beam["pmjres"].m,
                )
            )

        # Add right purkinje only in biventricular or 4chamber models
        if isinstance(self.model, (BiVentricle, FourChamber, FullHeart)):
            node_apex_right = self.model.right_ventricle.apex_points[0].node_id
            segment_set_ids_endo_right = self.model.right_ventricle.endocardium.id

            # check whether point is on edge of endocardium - otherwise pick another node in
            # the same triangle
            endocardium = self.model.right_ventricle.endocardium
            endocardium.get_boundary_edges()
            if np.any(endocardium.boundary_edges == node_apex_right):
                element_id = np.argwhere(np.any(endocardium.triangles == node_apex_right, axis=1))[
                    0
                ][0]

                node_apex_right = endocardium.triangles[element_id, :][
                    np.argwhere(
                        np.isin(
                            endocardium.triangles[element_id, :],
                            endocardium.boundary_edges,
                            invert=True,
                        )
                    )[0][0]
                ]
                LOGGER.warning(
                    "Node id {0} is on edge of {1}. Picking node id {2}".format(
                        self.model.right_ventricle.apex_points[0].node_id,
                        endocardium.name,
                        node_apex_right,
                    )
                )
                self.model.right_ventricle.apex_points[0].node_id = node_apex_right

            node_set_id_apex_right = self.get_unique_nodeset_id()
            # create node-sets for apex
            node_set_apex_kw = create_node_set_keyword(
                node_ids=[node_apex_right + 1],
                node_set_id=node_set_id_apex_right,
                title="apex node right",
            )

            self.kw_database.node_sets.append(node_set_apex_kw)

            apex_right_coordinates = self.model.mesh.nodes[node_apex_right, :]

            node_id_start_right = (
                2 * self.model.mesh.nodes.shape[0]
            )  # TODO find a solution in dyna to better handle id definition

            edge_id_start_right = 2 * self.model.mesh.tetrahedrons.shape[0]
            pid = self.get_unique_part_id() + 1
            # Purkinje generation parameters
            self.kw_database.main.append(
                custom_keywords.EmEpPurkinjeNetwork2(
                    purkid=2,
                    buildnet=1,
                    ssid=segment_set_ids_endo_right,
                    mid=pid,
                    pointstx=apex_right_coordinates[0],
                    pointsty=apex_right_coordinates[1],
                    pointstz=apex_right_coordinates[2],
                    edgelen=self.settings.purkinje.edgelen.m,
                    ngen=self.settings.purkinje.ngen.m,
                    nbrinit=self.settings.purkinje.nbrinit.m,
                    nsplit=self.settings.purkinje.nsplit.m,
                    inodeid=node_id_start_right,  # TODO check if beam elements exist in mesh
                    iedgeid=edge_id_start_right,
                    pmjtype=self.settings.purkinje.pmjtype.m,
                    pmjradius=self.settings.purkinje.pmjradius.m,
                    pmjrestype=self.settings.electrophysiology.material.beam["pmjrestype"].m,
                    pmjres=self.settings.electrophysiology.material.beam["pmjres"].m,
                )
            )

    def _update_main_db(self):
        return

    def _get_list_of_includes(self):
        """Get a list of files to include in main.k. Omit any empty decks."""
        for deckname, deck in vars(self.kw_database).items():
            if deckname == "main":
                continue
            # skip if no keywords are present in the deck
            if len(deck.keywords) == 0:
                LOGGER.debug("No keywords in deck: {0}".format(deckname))
                continue
            self.include_files.append(deckname)
        return

    def _add_includes(self):
        """Add *INCLUDE keywords."""
        for include_file in self.include_files:
            filename_to_include = include_file + ".k"
            self.kw_database.main.append(keywords.Include(filename=filename_to_include))


class ElectrophysiologyDynaWriter(BaseDynaWriter):
    """Class for preparing the input for an Electrophysiology LS-DYNA simulation."""

    def __init__(self, model: HeartModel, settings: SimulationSettings = None) -> None:
        if isinstance(model, FourChamber):
            model._create_isolation_part()
        if model.info.add_blood_pool == True:
            model._create_blood_part()

        super().__init__(model=model, settings=settings)
        self.kw_database = ElectrophysiologyDecks()
        """Collection of keywords relevant for Electrophysiology."""

    def update(self):
        """Update keyword database for Electrophysiology."""
        # self._isolate_atria_and_ventricles()

        ##
        self._update_main_db()
        self._update_solution_controls()
        self._update_export_controls()

        self._update_node_db()
        self._update_parts_db()
        self._update_solid_elements_db(add_fibers=True)

        self._update_dummy_material_db()
        self._update_ep_material_db()

        self._update_segmentsets_db()

        # TODO check if no existing node set ids conflict with surface ids
        # For now, new node sets should be created after calling
        # self._update_nodesets_db()
        self._update_nodesets_db()
        self._update_cellmodels()

        if self.model.beam_network:
<<<<<<< HEAD
            # with smcoupl=1, coupling is disabled
=======
            # with smcoupl=1, mechanical coupling is disabled
            # with thcoupl=1, thermal coupling is disable
>>>>>>> 91d4f155
            self.kw_database.ep_settings.append(keywords.EmControlCoupling(thcoupl=1, smcoupl=1))
            self._update_use_Purkinje()

        # update ep settings
        self._update_ep_settings()
        self._update_stimulation()

        if self.model.info.add_blood_pool == True:
            self._update_blood_settings()

        if hasattr(self.model, "electrodes") and len(self.model.electrodes) != 0:
            self._update_ECG_coordinates()

        self._get_list_of_includes()
        self._add_includes()

        return

    def _isolate_atria_and_ventricles(self):
        """Add duplicate nodes between atria and ventricles."""
        if isinstance(self.model, (FourChamber, FullHeart)):
            # 1,3 - 2,4
            self.model.mesh.establish_connectivity()
            left_ventricle_left_atrium = []
            right_ventricle_right_atrium = []
            left_ventricle_right_atrium = []
            right_ventricle_left_atrium = []
            left_ventricle_left_atrium_name = "left-ventricle_left-atrium"
            right_ventricle_right_atrium_name = "right-ventricle_right-atrium"
            left_ventricle_right_atrium_name = "left-ventricle_right-atrium"
            right_ventricle_left_atrium_name = "right-ventricle_left-atrium"

            # build atrio-ventricular tag-id pairs
            # labels_to_ids stores the mapping between tag-ids and the corresponding label.
            labels_to_tag_ids = self.model.info.labels_to_ids
            left_ventricle_left_atrium = [
                labels_to_tag_ids["Left ventricle myocardium"],
                labels_to_tag_ids["Left atrium myocardium"],
            ]
            right_ventricle_right_atrium = [
                labels_to_tag_ids["Right ventricle myocardium"],
                labels_to_tag_ids["Right atrium myocardium"],
            ]
            left_ventricle_right_atrium = [
                labels_to_tag_ids["Left ventricle myocardium"],
                labels_to_tag_ids["Right atrium myocardium"],
            ]
            right_ventricle_left_atrium = [
                labels_to_tag_ids["Right ventricle myocardium"],
                labels_to_tag_ids["Left atrium myocardium"],
            ]

            # build atrioventricular tag_id pairs
            left_ventricle_left_atrium = np.unique(left_ventricle_left_atrium)
            right_ventricle_right_atrium = np.unique(right_ventricle_right_atrium)
            left_ventricle_right_atrium = np.unique(left_ventricle_right_atrium)
            right_ventricle_left_atrium = np.unique(right_ventricle_left_atrium)
            # find atrioventricular shared nodes/interfaces
            self.model.mesh.add_interfaces(
                [
                    left_ventricle_left_atrium,
                    right_ventricle_right_atrium,
                    left_ventricle_right_atrium,
                    right_ventricle_left_atrium,
                ],
                [
                    left_ventricle_left_atrium_name,
                    right_ventricle_right_atrium_name,
                    left_ventricle_right_atrium_name,
                    right_ventricle_left_atrium_name,
                ],
            )

            # duplicate nodes of each interface in atrium side
            old_nodes = []
            new_nodes = []
            for interface in self.model.mesh.interfaces:
                if interface.name != None and interface.name == left_ventricle_left_atrium_name:
                    interface_nids = interface.node_ids
                    tets_atrium = self.model.mesh.tetrahedrons[
                        self.model.left_atrium.element_ids, :
                    ]

                    nids_tobe_replaced = tets_atrium[np.isin(tets_atrium, interface_nids)]
                    new_nids = np.array(
                        list(
                            map(
                                lambda id: (np.where(interface_nids == id))[0][0],
                                nids_tobe_replaced,
                            )
                        )
                    ) + len(self.model.mesh.nodes)
                    tets_atrium[np.isin(tets_atrium, interface_nids)] = new_nids
                    old_nodes.extend(nids_tobe_replaced)
                    new_nodes.extend(new_nids)

                    # TODO refactor this and avoid big ndarray copies
                    tets: np.ndarray = self.model.mesh.tetrahedrons
                    tets[self.model.left_atrium.element_ids, :] = tets_atrium

                    self.model.mesh.tetrahedrons = tets
                    self.model.mesh.nodes = np.append(
                        self.model.mesh.nodes, self.model.mesh.nodes[interface_nids, :], axis=0
                    )

                elif interface.name != None and interface.name == right_ventricle_right_atrium_name:
                    interface_nids = interface.node_ids
                    tets_atrium = self.model.mesh.tetrahedrons[
                        self.model.right_atrium.element_ids, :
                    ]

                    nids_tobe_replaced = tets_atrium[np.isin(tets_atrium, interface_nids)]
                    new_nids = np.array(
                        list(
                            map(
                                lambda id: (np.where(interface_nids == id))[0][0],
                                nids_tobe_replaced,
                            )
                        )
                    ) + len(self.model.mesh.nodes)
                    tets_atrium[np.isin(tets_atrium, interface_nids)] = new_nids
                    old_nodes.extend(nids_tobe_replaced)
                    new_nodes.extend(new_nids)
                    tets: np.ndarray = self.model.mesh.tetrahedrons
                    tets[self.model.right_atrium.element_ids, :] = tets_atrium

                    self.model.mesh.tetrahedrons = tets

                    self.model.mesh.nodes = np.append(
                        self.model.mesh.nodes, self.model.mesh.nodes[interface_nids, :], axis=0
                    )
                elif interface.name != None and interface.name == left_ventricle_right_atrium_name:
                    interface_nids = interface.node_ids
                    tets_atrium = self.model.mesh.tetrahedrons[
                        self.model.right_atrium.element_ids, :
                    ]

                    nids_tobe_replaced = tets_atrium[np.isin(tets_atrium, interface_nids)]
                    new_nids = np.array(
                        list(
                            map(
                                lambda id: (np.where(interface_nids == id))[0][0],
                                nids_tobe_replaced,
                            )
                        )
                    ) + len(self.model.mesh.nodes)
                    tets_atrium[np.isin(tets_atrium, interface_nids)] = new_nids
                    old_nodes.extend(nids_tobe_replaced)
                    new_nodes.extend(new_nids)

                    tets: np.ndarray = self.model.mesh.tetrahedrons
                    tets[self.model.right_atrium.element_ids, :] = tets_atrium

                    self.model.mesh.tetrahedrons = tets

                    self.model.mesh.nodes = np.append(
                        self.model.mesh.nodes, self.model.mesh.nodes[interface_nids, :], axis=0
                    )
                elif interface.name != None and interface.name == right_ventricle_left_atrium_name:
                    interface_nids = interface.node_ids
                    tets_atrium = self.model.mesh.tetrahedrons[
                        self.model.left_atrium.element_ids, :
                    ]

                    nids_tobe_replaced = tets_atrium[np.isin(tets_atrium, interface_nids)]
                    new_nids = np.array(
                        list(
                            map(
                                lambda id: (np.where(interface_nids == id))[0][0],
                                nids_tobe_replaced,
                            )
                        )
                    ) + len(self.model.mesh.nodes)
                    tets_atrium[np.isin(tets_atrium, interface_nids)] = new_nids
                    old_nodes.extend(nids_tobe_replaced)
                    new_nodes.extend(new_nids)

                    tets: np.ndarray = self.model.mesh.tetrahedrons
                    tets[self.model.left_atrium.element_ids, :] = tets_atrium

                    self.model.mesh.tetrahedrons = tets

                    self.model.mesh.nodes = np.append(
                        self.model.mesh.nodes, self.model.mesh.nodes[interface_nids, :], axis=0
                    )

    def _update_dummy_material_db(self):
        """Add simple mechanics material for each defined part."""
        for part in self.model.parts:
            ep_mid = part.pid
            self.kw_database.material.append(
                keywords.MatElastic(mid=ep_mid, ro=1e-6, e=1),
            )

    def _update_ep_material_db(self):
        """Add EP material for each defined part."""
        material_settings = self.settings.electrophysiology.material
        solvertype = self.settings.electrophysiology.analysis.solvertype
        for part in self.model.parts:
            self.kw_database.material.append(f"$$ {part.name} $$")
            partname = part.name.lower()
            ep_mid = part.pid
            if (
                ("atrium" in partname)
                or ("ventricle" in partname)
                or ("septum" in partname)
                or ("base" in partname)
            ):
                # Electrically "active" tissue (mtype=1)
                self._set_ep_active_material(ep_mid, material_settings, solvertype=solvertype)

            elif "isolation" in partname:
                # assign insulator material to isolation layer.
                self._set_ep_insulator_material(ep_mid)
            else:
                # Electrically non-active tissue (mtype=4)
                # These bodies are still conductive bodies
                # in the extra-cellular space
                self._set_ep_passive_material(ep_mid)

        return

    def _update_cellmodels(self):
        """Add cell model for each defined part."""
        for part in self.model.parts:
            partname = part.name.lower()
            if (
                ("atrium" in partname)
                or ("ventricle" in partname)
                or ("septum" in partname)
                or ("base" in partname)
            ):
                ep_mid = part.pid
                # One cell model for myocardium, default value is epi layer parameters
                self._add_Tentusscher_keyword_epi(matid=ep_mid)

        # different cell models for endo/mid/epi layer
        # TODO:  this will override previous definition?
        #        what's the situation at setptum? and at atrial?
        if "transmural" in self.model.mesh.point_data.keys():
            (
                endo_id,
                mid_id,
                epi_id,
            ) = self._create_myocardial_nodeset_layers()
            self._add_Tentusscher_keyword_endo(matid=-endo_id)
            self._add_Tentusscher_keyword_mid(matid=-mid_id)
            self._add_Tentusscher_keyword_epi(matid=-epi_id)

    def _create_myocardial_nodeset_layers(
        self, percent_endo=0.17, percent_mid=0.41, percent_epi=0.42
    ):
        values = self.model.mesh.point_data["transmural"]
        # Values from experimental data, see:
        # https://www.frontiersin.org/articles/10.3389/fphys.2019.00580/full
        th_endo = percent_endo
        th_mid = percent_endo + percent_mid
        endo_nodes = (np.nonzero(np.logical_and(values >= 0, values < th_endo)))[0]
        mid_nodes = (np.nonzero(np.logical_and(values >= th_endo, values < th_mid)))[0]
        epi_nodes = (np.nonzero(np.logical_and(values >= th_mid, values <= 1)))[0]
        endo_nodeset_id = self.get_unique_nodeset_id()
        node_set_kw = create_node_set_keyword(
            node_ids=endo_nodes + 1,
            node_set_id=endo_nodeset_id,
            title="Layer-Endo",
        )
        self.kw_database.node_sets.append(node_set_kw)
        mid_nodeset_id = self.get_unique_nodeset_id()
        node_set_kw = create_node_set_keyword(
            node_ids=mid_nodes + 1,
            node_set_id=mid_nodeset_id,
            title="Layer-Mid",
        )
        self.kw_database.node_sets.append(node_set_kw)
        epi_nodeset_id = self.get_unique_nodeset_id()
        node_set_kw = create_node_set_keyword(
            node_ids=epi_nodes + 1,
            node_set_id=epi_nodeset_id,
            title="Layer-Epi",
        )
        self.kw_database.node_sets.append(node_set_kw)
        return endo_nodeset_id, mid_nodeset_id, epi_nodeset_id

    def _add_Tentusscher_keyword_epi(self, matid):
        cell_kw = keywords.EmEpCellmodelTentusscher(
            mid=matid,
            gas_constant=8314.472,
            t=310,
            faraday_constant=96485.3415,
            cm=0.185,
            vc=0.016404,
            vsr=0.001094,
            vss=0.00005468,
            pkna=0.03,
            ko=5.4,
            nao=140.0,
            cao=2.0,
            gk1=5.405,
            gkr=0.153,
            gks=0.392,
            gna=14.838,
            gbna=0.0002,
            gcal=0.0000398,
            gbca=0.000592,
            gto=0.294,
            gpca=0.1238,
            gpk=0.0146,
            pnak=2.724,
            km=1.0,
            kmna=40.0,
            knaca=1000.0,
            ksat=0.1,
            alpha=2.5,
            gamma=0.35,
            kmca=1.38,
            kmnai=87.5,
            kpca=0.0005,
            k1=0.15,
            k2=0.045,
            k3=0.06,
            k4=0.005,
            ec=1.5,
            maxsr=2.5,
            minsr=1.0,
            vrel=0.102,
            vleak=0.00036,
            vxfer=0.0038,
            vmaxup=0.006375,
            kup=0.00025,
            bufc=0.2,
            kbufc=0.001,
            bufsr=10.0,
            kbufsf=0.3,
            bufss=0.4,
            kbufss=0.00025,
            v=-85.23,
            ki=136.89,
            nai=8.604,
            cai=0.000126,
            cass=0.00036,
            casr=3.64,
            rpri=0.9073,
            xr1=0.00621,
            xr2=0.4712,
            xs=0.0095,
            m=0.00172,
            h=0.7444,
            j=0.7045,
            d=3.373e-5,
            f=0.7888,
            f2=0.9755,
            fcass=0.9953,
            s=0.999998,
            r=2.42e-8,
        )
        cell_kw.gas_constant = 8314.472
        cell_kw.faraday_constant = 96485.3415
        self.kw_database.cell_models.append(cell_kw)
        return

    def _add_Tentusscher_keyword_endo(self, matid):
        cell_kw = keywords.EmEpCellmodelTentusscher(
            mid=matid,
            gas_constant=8314.472,
            t=310,
            faraday_constant=96485.3415,
            cm=0.185,
            vc=0.016404,
            vsr=0.001094,
            vss=0.00005468,
            pkna=0.03,
            ko=5.4,
            nao=140.0,
            cao=2.0,
            gk1=5.405,
            gkr=0.153,
            gks=0.392,
            gna=14.838,
            gbna=0.0002,
            gcal=0.0000398,
            gbca=0.000592,
            gto=0.073,
            gpca=0.1238,
            gpk=0.0146,
            pnak=2.724,
            km=1.0,
            kmna=40.0,
            knaca=1000.0,
            ksat=0.1,
            alpha=2.5,
            gamma=0.35,
            kmca=1.38,
            kmnai=87.5,
            kpca=0.0005,
            k1=0.15,
            k2=0.045,
            k3=0.06,
            k4=0.005,
            ec=1.5,
            maxsr=2.5,
            minsr=1.0,
            vrel=0.102,
            vleak=0.00036,
            vxfer=0.0038,
            vmaxup=0.006375,
            kup=0.00025,
            bufc=0.2,
            kbufc=0.001,
            bufsr=10.0,
            kbufsf=0.3,
            bufss=0.4,
            kbufss=0.00025,
            v=-86.709,
            ki=138.4,
            nai=10.355,
            cai=0.00013,
            cass=0.00036,
            casr=3.715,
            rpri=0.9068,
            xr1=0.00448,
            xr2=0.476,
            xs=0.0087,
            m=0.00155,
            h=0.7573,
            j=0.7225,
            d=3.164e-5,
            f=0.8009,
            f2=0.9778,
            fcass=0.9953,
            s=0.3212,
            r=2.235e-8,
        )
        cell_kw.gas_constant = 8314.472
        cell_kw.faraday_constant = 96485.3415
        self.kw_database.cell_models.append(cell_kw)
        return

    def _add_Tentusscher_keyword_mid(self, matid):
        cell_kw = keywords.EmEpCellmodelTentusscher(
            mid=matid,
            gas_constant=8314.472,
            t=310,
            faraday_constant=96485.3415,
            cm=0.185,
            vc=0.016404,
            vsr=0.001094,
            vss=0.00005468,
            pkna=0.03,
            ko=5.4,
            nao=140.0,
            cao=2.0,
            gk1=5.405,
            gkr=0.153,
            gks=0.098,
            gna=14.838,
            gbna=0.0002,
            gcal=0.0000398,
            gbca=0.000592,
            gto=0.294,
            gpca=0.1238,
            gpk=0.0146,
            pnak=2.724,
            km=1.0,
            kmna=40.0,
            knaca=1000.0,
            ksat=0.1,
            alpha=2.5,
            gamma=0.35,
            kmca=1.38,
            kmnai=87.5,
            kpca=0.0005,
            k1=0.15,
            k2=0.045,
            k3=0.06,
            k4=0.005,
            ec=1.5,
            maxsr=2.5,
            minsr=1.0,
            vrel=0.102,
            vleak=0.00042,
            vxfer=0.0038,
            vmaxup=0.006375,
            kup=0.00025,
            bufc=0.2,
            kbufc=0.001,
            bufsr=10.0,
            kbufsf=0.3,
            bufss=0.4,
            kbufss=0.00025,
            v=-85.423,
            ki=138.52,
            nai=10.132,
            cai=0.000153,
            cass=0.00036,
            casr=4.272,
            rpri=0.8978,
            xr1=0.0165,
            xr2=0.473,
            xs=0.0174,
            m=0.00165,
            h=0.749,
            j=0.6788,
            d=3.288e-5,
            f=0.7026,
            f2=0.9526,
            fcass=0.9942,
            s=0.999998,
            r=2.347e-8,
        )
        cell_kw.gas_constant = 8314.472
        cell_kw.faraday_constant = 96485.3415
        self.kw_database.cell_models.append(cell_kw)
        return

    def _update_ep_settings(self):
        """Add the settings for the electrophysiology solver."""
        save_part_ids = []
        for part in self.model.parts:
            save_part_ids.append(part.pid)
        for beamnet in self.model.beam_network:
            save_part_ids.append(beamnet.pid)
        partset_id = self.get_unique_partset_id()
        kw = keywords.SetPartList(sid=partset_id)
        # kw.parts._data = save_part_ids
        # NOTE: when len(save_part_ids) = 8/16, dynalib bugs
        str = "\n"
        for i, id in enumerate(save_part_ids):
            str += "{0:10d}".format(id)
            if (i + 1) % 8 == 0:
                str += "\n"
        kw = kw.write() + str

        self.kw_database.ep_settings.append(kw)
        solvertype = self.settings.electrophysiology.analysis.solvertype
        if solvertype == "Monodomain":
            emsol = 11
            self.kw_database.ep_settings.append(custom_keywords.EmControlEp(numsplit=1))
        elif solvertype == "Eikonal":
            emsol = 14
            self.kw_database.ep_settings.append(custom_keywords.EmControlEp(numsplit=1))
        elif solvertype == "ReactionEikonal":
            emsol = 15
            self.kw_database.ep_settings.append(custom_keywords.EmControlEp(numsplit=1, ionsolvr=2))
            Tend = 500
            dt = 1
            # specify simulation time and time step in case of a spline ionsolver type
            self.kw_database.ep_settings.append("$     Tend        dt")
            self.kw_database.ep_settings.append(f"{Tend:>10d}{dt:>10d}")

        self.kw_database.ep_settings.append(
            keywords.EmControl(
                emsol=emsol, numls=4, macrodt=1, dimtype=None, nperio=None, ncylbem=None
            )
        )

        self.kw_database.ep_settings.append(
            custom_keywords.EmEpIsoch(idisoch=1, idepol=1, dplthr=-20, irepol=1, rplthr=-40)
        )

        self.kw_database.ep_settings.append(
            keywords.EmSolverFem(reltol=1e-6, maxite=int(1e4), precon=2)
        )

        self.kw_database.ep_settings.append(keywords.EmOutput(mats=1, matf=1, sols=1, solf=1))

    def _update_stimulation(self):
        # # define apex node set
        # node_apex_left = self.model.left_ventricle.apex_points[0].node_id
        # node_set_id_apex_left = self.get_unique_nodeset_id()

        # # create node-sets for apex left
        # node_set_kw = create_node_set_keyword(
        #     node_ids=[node_apex_left + 1],
        #     node_set_id=node_set_id_apex_left,
        #     title="apex node left",
        # )
        # self.kw_database.node_sets.append(node_set_kw)

        # # right ventricle apex
        # if not isinstance(self.model, LeftVentricle):
        #     node_apex_right = self.model.right_ventricle.apex_points[0].node_id
        #     node_set_id_apex_right = self.get_unique_nodeset_id()

        #     # create node-sets for apex right
        #     node_set_kw = create_node_set_keyword(
        #         node_ids=[node_apex_right + 1],
        #         node_set_id=node_set_id_apex_right,
        #         title="apex node right",
        #     )

        # define stimulation node set
        if isinstance(self.model, LeftVentricle):
            stim_nodes = np.array(self.model.left_ventricle.apex_points[0].node_id)

        elif isinstance(self.model, BiVentricle):
            node_apex_left = self.model.left_ventricle.apex_points[0].node_id
            node_apex_right = self.model.right_ventricle.apex_points[0].node_id
            stim_nodes = np.array([node_apex_left, node_apex_right])

        elif isinstance(self.model, (FourChamber, FullHeart)):
            node_apex_left = self.model.left_ventricle.apex_points[0].node_id
            node_apex_right = self.model.right_ventricle.apex_points[0].node_id
            stim_nodes = np.array([node_apex_left, node_apex_right])

            if self.model.right_atrium.get_point("SA_node") != None:
                # Active SA node (belong to both solid and beam)
                stim_nodes = [self.model.right_atrium.get_point("SA_node").node_id]

                #  add more nodes to initiate wave propagation
                # id offset due to cap center nodes TODO do once
                if type(self) == ElectroMechanicsDynaWriter:
                    beam_node_id_offset = len(self.model.cap_centroids)
                else:
                    beam_node_id_offset = 0

                for network in self.model.beam_network:
                    if network.name == "SAN_to_AVN":
                        stim_nodes.append(network.edges[1, 0] + beam_node_id_offset)
                        # stim_nodes.append(network.edges[2, 0] + beam_node_id_offset)
                        # stim_nodes.append(network.edges[3, 0] + beam_node_id_offset)
                    elif network.name == "Bachman bundle":
                        stim_nodes.append(network.edges[0, 0])  # SA node on epi, solid node
                        stim_nodes.append(network.edges[1, 0] + beam_node_id_offset)

        # create node-sets for stim nodes
        node_set_id_stimulationnodes = self.get_unique_nodeset_id()
        node_set_kw = create_node_set_keyword(
            node_ids=np.array(stim_nodes) + 1,
            node_set_id=node_set_id_stimulationnodes,
            title="Stim nodes",
        )
        self.kw_database.ep_settings.append(node_set_kw)

        # stimulation
        solvertype = self.settings.electrophysiology.analysis.solvertype
        if solvertype == "Monodomain":
            self.kw_database.ep_settings.append(
                custom_keywords.EmEpTentusscherStimulus(
                    stimid=1,
                    settype=2,
                    setid=node_set_id_stimulationnodes,
                    stimstrt=0.0,
                    stimt=800.0,
                    stimdur=20.0,
                    stimamp=50.0,
                )
            )
        else:
            # TODO : add eikonal in custom keywords
            # EM_EP_EIKONAL

            eikonal_stim_content = "*EM_EP_EIKONAL\n"
            eikonal_stim_content += "$    eikId  eikPaSet eikStimNS eikStimDF\n"
            # TODO get the right part set id
            # setpart_kwds = self.kw_database.ep_settings.get_kwds_by_type()
            # id of the eikonal solver (different eikonal solves
            # can be performed in different parts of the model)
            eikonal_id = 1
            psid = 1
            eikonal_stim_content += (
                f"{eikonal_id:>10d}{psid:>10d}{node_set_id_stimulationnodes:>10d}\n"
            )
            if solvertype == "ReactionEikonal":
                eikonal_stim_content += "$ footType     footT     footA  footTauf   footVth\n"
                footType = 1
                footT = 2
                footA = 50
                footTauf = 1
                eikonal_stim_content += f"{footType:>10d}{footT:>10d}{footA:>10d}{footTauf:>10d}"

            self.kw_database.ep_settings.append(eikonal_stim_content)

    def _update_blood_settings(self):
        """Update blood settings."""
        if self.model.info.add_blood_pool == True:
            dirichlet_bc_nid = self.get_unique_nodeset_id()
            apex = self.model.left_ventricle.apex_points[0].node_id
            node_set_kw = create_node_set_keyword(
                node_ids=apex + 1,
                node_set_id=dirichlet_bc_nid,
                title="Dirichlet extracellular potential BC",
            )
            self.kw_database.node_sets.append(node_set_kw)
            self.kw_database.ep_settings.append(
                custom_keywords.EmBoundaryPrescribed(
                    bpid=1,
                    bptype=1,
                    settype=2,
                    setid=dirichlet_bc_nid,
                    val=0,
                    sys=0,
                )
            )
            for deckname, deck in vars(self.kw_database).items():
                # lambda_ is the equal anisotropy ratio in the monodomain model.
                # In dyna: lambda_= sigma_i/sigma_e and sigma_i=(1.+lambda)*sigmaElement.
                # when lambda_ is not empty, it activates the computation of extracellular
                # potentials: div((sigma_i+sigma_e) . grad(phi_e)) = div(sigma_i . grad(v))
                # or div(((1.+lambda)*sigmaElement) . grad(phi_e)) = div(sigmaElement . grad(v))
                for kw in deck.keywords:
                    # activate extracellular potential solve
                    if "EM_MAT" in kw.get_title():
                        kw.lambda_ = self.settings.electrophysiology.material.myocardium["lambda"].m

    def _update_ECG_coordinates(self):
        """Add ECG computation content."""
        # TODO replace strings by custom dyna keyword
        # TODO handle dynamic numbering of point set ids "psid'
        psid = 1
        pstype = 0

        # EM_POINT_SET
        em_point_set_content = "*EM_POINT_SET\n"
        em_point_set_content += "$#    psid    pstype        vx        vy        vz\n"
        em_point_set_content += f"{psid:>10d}{pstype:>10d}\n"
        em_point_set_content += "$#     pid         x         y         z       pos"

        self.kw_database.ep_settings.append(em_point_set_content)

        for index, point in enumerate(self.model.electrodes):
            x, y, z = point.xyz
            position_str = (
                f"{index:>10d} {str(f'{x:9.6f}')[:9]} {str(f'{y:9.6f}')[:9]} {str(f'{z:9.6f}')[:9]}"
            )

            self.kw_database.ep_settings.append(position_str)

        # EM_EP_EKG
        em_ep_ekg_content = "*EM_EP_EKG\n"
        em_ep_ekg_content += "$#   ekgid      psid\n"
        em_ep_ekg_content += f"{1:>10d}{psid:>10d}\n"

        self.kw_database.ep_settings.append(em_ep_ekg_content)

    def _update_solution_controls(
        self,
    ):
        """Add solution controls and other solver settings as keywords."""
        self.kw_database.main.append(
            keywords.ControlTermination(
                endtim=self.settings.electrophysiology.analysis.end_time.m,
                dtmin=self.settings.electrophysiology.analysis.dtmin.m,
            )
        )
        self.kw_database.main.append(
            keywords.ControlTimeStep(
                dtinit=self.settings.electrophysiology.analysis.dtmax.m,
                dt2ms=self.settings.electrophysiology.analysis.dtmax.m,
            )
        )
        return

    def _update_main_db(self):
        pass

    def _update_use_Purkinje(self):
        """Update keywords for Purkinje usage."""
        sid = self.get_unique_section_id()
        self.kw_database.beam_networks.append(keywords.SectionBeam(secid=sid, elform=3, a=645))

        if self.__class__.__name__ == "ElectroMechanicsDynaWriter":
            # id offset due to cap center nodes
            beam_node_id_offset = len(self.model.cap_centroids)
            # id offset due to spring type elements
            beam_elem_id_offset = self.id_offset["element"]["discrete"]
        else:
            beam_node_id_offset = 0
            beam_elem_id_offset = 0  # no beam elements introduced before

        # write beam nodes

        # Note: the las beam_network saves all bam nodes
        new_nodes = self.model.beam_network[-1]._all_beam_nodes
        ids = (
            np.linspace(
                len(self.model.mesh.nodes),
                len(self.model.mesh.nodes) + len(new_nodes) - 1,
                len(new_nodes),
                dtype=int,
            )
            + 1  # dyna start by 1
            + beam_node_id_offset  # apply node offset
        )
        nodes_table = np.hstack((ids.reshape(-1, 1), new_nodes))
        kw = add_nodes_to_kw(nodes_table, keywords.Node())
        self.kw_database.beam_networks.append(kw)

        for network in self.model.beam_network:
            # pid is previously defined from purkinje generation step
            # but needs to reassign part ID here
            # to make sure no conflict with 4C/full heart case.
            network.pid = self.get_unique_part_id()

            if network.name == "Left-purkinje":
                network.nsid = self.model.left_ventricle.endocardium.id
            elif network.name == "Right-purkinje":
                network.nsid = self.model.right_ventricle.endocardium.id
            elif network.name == "SAN_to_AVN":
                network.nsid = self.model.right_atrium.endocardium.id
            elif network.name == "Left bundle branch":
                network.nsid = self.model.left_ventricle.cavity.surface.id
            elif network.name == "Right bundle branch":
                network.nsid = self.model.right_ventricle.cavity.surface.id
            elif network.name == "His":
                # His bundle are inside of 3d mesh
                # need to create the segment on which beam elements rely
                surface = self._add_segment_from_boundary(name="his_bundle_segment")
                network.nsid = surface.id
            elif network.name == "Bachman bundle":
                # His bundle are inside of 3d mesh
                # need to create the segment on which beam elements rely
                surface = self._add_segment_from_boundary(name="Bachman segment")
                network.nsid = surface.id
            else:
                LOGGER.error(f"Unknown network name for {network.name}.")
                exit()

            # write
            self.kw_database.beam_networks.append(f"$$ {network.name} $$")

            origin_coordinates = network.nodes[network.edges[0, 0]]
            self.kw_database.beam_networks.append(
                custom_keywords.EmEpPurkinjeNetwork2(
                    purkid=network.pid,
                    buildnet=0,
                    ssid=network.nsid,
                    mid=network.pid,
                    pointstx=origin_coordinates[0],
                    pointsty=origin_coordinates[1],
                    pointstz=origin_coordinates[2],
                    edgelen=self.settings.purkinje.edgelen.m,
                    ngen=self.settings.purkinje.ngen.m,
                    nbrinit=self.settings.purkinje.nbrinit.m,
                    nsplit=self.settings.purkinje.nsplit.m,
                    pmjtype=self.settings.purkinje.pmjtype.m,
                    pmjradius=self.settings.purkinje.pmjradius.m,
                    pmjrestype=self.settings.electrophysiology.material.beam["pmjrestype"].m,
                    pmjres=self.settings.electrophysiology.material.beam["pmjres"].m,
                )
            )

            part_df = pd.DataFrame(
                {
                    "heading": [network.name],
                    "pid": [network.pid],
                    "secid": [sid],
                    "mid": [network.pid],
                }
            )
            part_kw = keywords.Part()
            part_kw.parts = part_df
            self.kw_database.beam_networks.append(part_kw)
            self.kw_database.beam_networks.append(keywords.MatNull(mid=network.pid, ro=1e-11))
            beam_material = self.settings.electrophysiology.material.beam
            self.kw_database.beam_networks.append(
                custom_keywords.EmMat001(
                    mid=network.pid,
                    mtype=2,
                    sigma=beam_material["sigma"].m,
                    beta=beam_material["beta"].m,
                    cm=beam_material["cm"].m,
                )
            )

            # cell model
            # use endo property
            self._add_Tentusscher_keyword_endo(matid=network.pid)

            # mesh
            # apply offset for beam connectivity
            connect = network.edges
            connect[network.beam_nodes_mask] += beam_node_id_offset

            beams_kw = keywords.ElementBeam()
            beams_kw = add_beams_to_kw(
                beams=connect + 1,
                beam_kw=beams_kw,
                pid=network.pid,
                offset=beam_elem_id_offset,
            )
            beam_elem_id_offset += len(network.edges)
            self.kw_database.beam_networks.append(beams_kw)

    def _add_segment_from_boundary(self, name: str):
        surface = next(surface for surface in self.model.mesh.boundaries if surface.name == name)

        surface.id = self.get_unique_segmentset_id()
        kw = create_segment_set_keyword(
            segments=surface.triangles + 1,
            segid=surface.id,
            title=surface.name,
        )
        # append this kw to the segment set database
        self.kw_database.segment_sets.append(kw)

        return surface

    def _update_export_controls(self):
        """Add solution controls to the main simulation."""
        self.kw_database.main.append(
            keywords.DatabaseBinaryD3Plot(dt=self.settings.electrophysiology.analysis.dt_d3plot.m)
        )

        return

    def _set_ep_active_material(
        self,
        ep_mid,
        material_settings,
        solvertype="Monodomain",
    ):
        if solvertype == "Monodomain":
            self.kw_database.material.append(
                custom_keywords.EmMat003(
                    mid=ep_mid,
                    mtype=2,
                    sigma11=material_settings.myocardium["sigma_fiber"].m,
                    sigma22=material_settings.myocardium["sigma_sheet"].m,
                    sigma33=material_settings.myocardium["sigma_sheet_normal"].m,
                    beta=material_settings.myocardium["beta"].m,
                    cm=material_settings.myocardium["cm"].m,
                    aopt=2.0,
                    a1=0,
                    a2=0,
                    a3=1,
                    d1=0,
                    d2=-1,
                    d3=0,
                ),
            )
        elif solvertype == "Eikonal" or solvertype == "ReactionEikonal":
            self.kw_database.material.append(
                custom_keywords.EmMat003(
                    mid=ep_mid,
                    mtype=2,
                    sigma11=material_settings.myocardium["velocity_fiber"].m,
                    sigma22=material_settings.myocardium["velocity_sheet"].m,
                    sigma33=material_settings.myocardium["velocity_sheet_normal"].m,
                    beta=material_settings.myocardium["beta"].m,
                    cm=material_settings.myocardium["cm"].m,
                    aopt=2.0,
                    a1=0,
                    a2=0,
                    a3=1,
                    d1=0,
                    d2=-1,
                    d3=0,
                ),
            )

    def _set_ep_insulator_material(
        self,
        ep_mid,
    ):
        self.kw_database.material.append(
            custom_keywords.EmMat001(mid=ep_mid, mtype=1, sigma=1),
        )

    def _set_ep_passive_material(
        self,
        ep_mid,
    ):
        self.kw_database.material.append(
            custom_keywords.EmMat001(
                mid=ep_mid,
                mtype=4,
                sigma=self.settings.electrophysiology.material.myocardium["sigma_passive"].m,
            ),
        )


class ElectrophysiologyBeamsDynaWriter(ElectrophysiologyDynaWriter):
    """Class for preparing the input for an Electrophysiology LS-DYNA simulation with beams only."""

    def __init__(self, model: HeartModel, settings: SimulationSettings = None) -> None:
        super().__init__(model=model, settings=settings)
        self.kw_database = ElectrophysiologyDecks()
        """Collection of keywords relevant for Electrophysiology."""

    def update(self):
        """Update keyword database for Electrophysiology."""
        # self._isolate_atria_and_ventricles()

        ##
        self._update_main_db()
        self._update_solution_controls()
        self._update_export_controls()

        self._update_node_db()

        if self.model.beam_network:
            # with smcoupl=1, coupling is disabled
            self.kw_database.ep_settings.append(keywords.EmControlCoupling(thcoupl=1, smcoupl=1))
            self._update_use_Purkinje()

        # update ep settings
        self._update_ep_settings()
        self._update_stimulation()

        self._get_list_of_includes()
        self._add_includes()

        return

    def _update_use_Purkinje(self):
        """Update keywords for Purkinje usage."""
        sid = self.get_unique_section_id()
        self.kw_database.beam_networks.append(keywords.SectionBeam(secid=sid, elform=3, a=645))

        if self.__class__.__name__ == "ElectroMechanicsDynaWriter":
            # id offset due to cap center nodes
            beam_node_id_offset = len(self.model.cap_centroids)
            # id offset due to spring type elements
            beam_elem_id_offset = self.id_offset["element"]["discrete"]
        else:
            beam_node_id_offset = 0
            beam_elem_id_offset = 0  # no beam elements introduced before

        # write beam nodes

        # Note: the las beam_network saves all bam nodes
        new_nodes = self.model.beam_network[-1]._all_beam_nodes
        ids = (
            np.linspace(
                len(self.model.mesh.nodes),
                len(self.model.mesh.nodes) + len(new_nodes) - 1,
                len(new_nodes),
                dtype=int,
            )
            + 1  # dyna start by 1
            + beam_node_id_offset  # apply node offset
        )
        nodes_table = np.hstack((ids.reshape(-1, 1), new_nodes))
        kw = add_nodes_to_kw(nodes_table, keywords.Node())
        self.kw_database.beam_networks.append(kw)

        for network in self.model.beam_network:
            ## TODO do not write His Bundle when coupling, it leads to crash
            if self.__class__.__name__ == "ElectroMechanicsDynaWriter" and network.name == "His":
                continue

            # It is previously defined from purkinje generation step
            # but needs to reassign part ID here
            # to make sure no conflict with 4C/full heart case.
            network.pid = self.get_unique_part_id()

            if network.name == "Left-purkinje":
                network.nsid = self.model.left_ventricle.endocardium.id
            elif network.name == "Right-purkinje":
                network.nsid = self.model.right_ventricle.endocardium.id
            elif network.name == "SAN_to_AVN":
                network.nsid = self.model.right_atrium.endocardium.id
            elif network.name == "Left bundle branch":
                network.nsid = self.model.left_ventricle.cavity.surface.id
            elif network.name == "Right bundle branch":
                network.nsid = self.model.right_ventricle.cavity.surface.id
            # His bundle is inside of surface, no segment will associated
            elif network.name == "His":
                network.nsid = -1
            else:
                LOGGER.error(f"Unknown network name for {network.name}.")
                exit()
            network.nsid = -1
            # write
            self.kw_database.beam_networks.append(f"$$ {network.name} $$")

            origin_coordinates = network.nodes[network.edges[0, 0]]
            self.kw_database.beam_networks.append(
                custom_keywords.EmEpPurkinjeNetwork2(
                    purkid=network.pid,
                    buildnet=0,
                    ssid=network.nsid,
                    mid=network.pid,
                    pointstx=origin_coordinates[0],
                    pointsty=origin_coordinates[1],
                    pointstz=origin_coordinates[2],
                    edgelen=self.settings.purkinje.edgelen.m,
                    ngen=self.settings.purkinje.ngen.m,
                    nbrinit=self.settings.purkinje.nbrinit.m,
                    nsplit=self.settings.purkinje.nsplit.m,
                    pmjtype=self.settings.purkinje.pmjtype.m,
                    pmjradius=self.settings.purkinje.pmjradius.m,
                    pmjrestype=self.settings.electrophysiology.material.beam["pmjrestype"].m,
                    pmjres=self.settings.electrophysiology.material.beam["pmjres"].m,
                )
            )

            part_df = pd.DataFrame(
                {
                    "heading": [network.name],
                    "pid": [network.pid],
                    "secid": [sid],
                    "mid": [network.pid],
                }
            )
            part_kw = keywords.Part()
            part_kw.parts = part_df
            self.kw_database.beam_networks.append(part_kw)
            self.kw_database.beam_networks.append(keywords.MatNull(mid=network.pid, ro=1e-11))
            beam_material = self.settings.electrophysiology.material.beam
            self.kw_database.beam_networks.append(
                custom_keywords.EmMat001(
                    mid=network.pid,
                    mtype=2,
                    sigma=beam_material["sigma"].m,
                    beta=beam_material["beta"].m,
                    cm=beam_material["cm"].m,
                )
            )

            # cell model
            # use endo property
            self._add_Tentusscher_keyword_endo(matid=network.pid)

            # mesh
            # apply offset for beam connectivity
            connect = network.edges
            connect[network.beam_nodes_mask] += beam_node_id_offset

            beams_kw = keywords.ElementBeam()
            beams_kw = add_beams_to_kw(
                beams=connect + 1,
                beam_kw=beams_kw,
                pid=network.pid,
                offset=beam_elem_id_offset,
            )
            beam_elem_id_offset += len(network.edges)
            self.kw_database.beam_networks.append(beams_kw)


class ElectroMechanicsDynaWriter(MechanicsDynaWriter, ElectrophysiologyDynaWriter):
    """Class for preparing the input for LS-DYNA electromechanical simulation."""

    def __init__(
        self,
        model: HeartModel,
        settings: SimulationSettings = None,
    ) -> None:
        if isinstance(model, FourChamber):
            model._create_isolation_part()

        BaseDynaWriter.__init__(self, model=model, settings=settings)

        self.kw_database = ElectroMechanicsDecks()
        """Collection of keyword decks relevant for mechanics."""

        self.system_model_name = self.settings.mechanics.system.name
        """Name of system model to use."""

        # Depending on the system model specified give list of parameters
        self.cap_in_zerop = True
        """
        If include cap (shell) elements in ZeroPressure.
        Experimental feature, please do not change it.
        """

    def __duplicate_ventricle_atrial_nodes_tie(self):
        """Test feature, not working with mpp < DEV104400."""
        # find interface nodes between ventricles and atrial
        v_ele = np.hstack(
            (self.model.left_ventricle.element_ids, self.model.right_ventricle.element_ids)
        )
        a_ele = np.hstack((self.model.left_atrium.element_ids, self.model.right_atrium.element_ids))

        ventricles = self.model.mesh.extract_cells(v_ele)
        atrial = self.model.mesh.extract_cells(a_ele)

        interface_nids = np.intersect1d(
            ventricles["vtkOriginalPointIds"], atrial["vtkOriginalPointIds"]
        )

        # duplicate these nodes and update mesh
        sets = []
        new_coords = np.array([])
        tets: np.ndarray = self.model.mesh.tetrahedrons
        nid_offset = len(self.model.mesh.nodes)
        cnt = 0

        for old_nid in interface_nids:
            set = np.array([old_nid])
            ele_ids = np.where(np.any(np.isin(tets, old_nid), axis=1))[
                0
            ]  # Ids of elements on this interface node
            for ele_id in ele_ids[1:]:
                # first element will keep the original node,
                # other elements will take duplicated nodes (update mesh)
                new_id = nid_offset + cnt
                new_coords = np.append(new_coords, self.model.mesh.nodes[old_nid, :])
                tets[ele_id][tets[ele_id] == old_nid] = new_id
                set = np.append(set, new_id)
                cnt += 1
            sets.append(set)

        self.model.mesh.nodes = np.vstack((self.model.mesh.nodes, new_coords.reshape(-1, 3)))
        self.model.mesh.tetrahedrons = tets

        # tie duplicated nodes
        sid_offset = self.get_unique_nodeset_id()  # slow and move out of loop
        sid_offset = 100
        count = 0
        for set in sets:
            sid = sid_offset + count
            count += 1
            kw = create_node_set_keyword(set + 1, node_set_id=sid, title="tied_" + str(set[0] + 1))
            self.kw_database.duplicate_nodes.append(kw)
            kw = keywords.ConstrainedTiedNodesFailure(nsid=sid, eppf=1.0e25, etype=1)
            self.kw_database.duplicate_nodes.append(kw)

        # self.kw_database.main.append(keywords.Include(filename="duplicate_nodes.k"))
        return

    def update(self, with_dynain=False):
        """Update the keyword database."""
        if isinstance(self.model, FourChamber):
            self.model.left_atrium.has_fiber = True
            self.model.left_atrium.is_active = True
            self.model.right_atrium.has_fiber = True
            self.model.right_atrium.is_active = True

        MechanicsDynaWriter.update(self, with_dynain=with_dynain)

        if self.model.beam_network:
            # Coupling enabled, EP beam nodes follow the motion of surfaces
            self.kw_database.ep_settings.append(keywords.EmControlCoupling(thcoupl=1, smcoupl=0))
            self._update_use_Purkinje()
            self.kw_database.main.append(keywords.Include(filename="beam_networks.k"))

        self._update_cellmodels()
        self.kw_database.main.append(keywords.Include(filename="cell_models.k"))

        self._update_ep_settings()
        self._update_stimulation()

        # coupling parameters
        coupling_str = (
            "*EM_CONTROL_TIMESTEP\n"
            "$   TSTYPE   DTCONST      LCID    FACTOR     DTMIN     DTMAX\n"
            "         1       1.0\n"
            "*EM_CONTROL_COUPLING\n"
            "$    THCPL     SMCPL    THLCID    SMLCID\n"
            "         1         0\n"
        )
        self.kw_database.ep_settings.append("$ EM-MECA coupling control")
        self.kw_database.ep_settings.append(coupling_str)
        self.kw_database.main.append(keywords.Include(filename="ep_settings.k"))

        return

    def _update_material_db(self, add_active: bool = True):
        """Update the database of material keywords."""
        MechanicsDynaWriter._update_material_db(self, add_active=add_active, em_couple=True)
        ElectrophysiologyDynaWriter._update_ep_material_db(self)
        return


class UHCWriter(BaseDynaWriter):
    """Universal Heart Coordinate Writer."""

    def __init__(self, model: HeartModel, type: Literal["uvc", "la_fiber", "ra_fiber"], **kwargs):
        """
        Write thermal input to set up a Laplace dirichlet problem.

        Parameters
        ----------
        model: Heart Model
            Heart model to simulate.
        type : Literal[]
            Type of simulation to set up.
        """
        super().__init__(model=model)
        self.type = type

        # remove unnecessary parts
        if self.type == "uvc":
            parts_to_keep = ["Left ventricle", "Right ventricle", "Septum"]
            self._keep_parts(parts_to_keep)
        elif self.type == "la_fiber":
            parts_to_keep = ["Left atrium"]
            #  A manual point for LA fiber
            for key, value in kwargs.items():
                if key == "laa":
                    self.left_appendage_apex = value
        elif self.type == "ra_fiber":
            parts_to_keep = ["Right atrium"]
            #  A manual point for RA fiber
            for key, value in kwargs.items():
                if key == "raa":
                    self.right_appendage_apex = value

        # remove unnecessary mesh
        if self.type == "uvc":
            elems_to_keep = []
            if isinstance(self.model, LeftVentricle):
                elems_to_keep.extend(model.parts[0].element_ids)
            else:
                elems_to_keep.extend(model.parts[0].element_ids)
                elems_to_keep.extend(model.parts[1].element_ids)
                elems_to_keep.extend(model.parts[2].element_ids)

            model.mesh.clear_data()
            model.mesh["cell_ids"] = np.arange(0, model.mesh.n_cells, dtype=int)
            model.mesh["point_ids"] = np.arange(0, model.mesh.n_points, dtype=int)

            self.target = model.mesh.extract_cells(elems_to_keep)

        elif self.type == "la_fiber" or self.type == "ra_fiber":
            # In original model, mitral/tricuspid valves are assigned with ventricle parts
            # so we need to update caps information at first
            for part in model.parts:
                part.caps = []
                for surface in part.surfaces:
                    surface.edge_groups = []
            if heart_version == "v0.1":
                model.cap_centroids = []
            model._assign_surfaces_to_parts()
            if heart_version == "v0.1":
                model._assign_caps_to_parts(unique_mitral_tricuspid_valve=False)
            elif heart_version == "v0.2":
                model._assign_caps_to_parts()

            self._keep_parts(parts_to_keep)
            model.mesh.clear_data()
            model.mesh["cell_ids"] = np.arange(0, model.mesh.n_cells, dtype=int)
            model.mesh["point_ids"] = np.arange(0, model.mesh.n_points, dtype=int)

            self.target = model.mesh.extract_cells(model.parts[0].element_ids)

        # if self.type == "la_fiber":
        #     if 6 != len(self.model.parts[0].caps):
        #         LOGGER.error("Input left atrium is not suitable for set up BC.")
        #         exit(-1)
        # elif self.type == "ra_fiber":
        #     if 3 != len(self.model.parts[0].caps):
        #         LOGGER.error("Input left atrium is not suitable for set up BC.")
        #         exit(-1)

    def additional_right_atrium_bc(self, atrium: pv.UnstructuredGrid):
        """
        Find additional node sets for right atrium.

        Find appendage, top, tricuspid wall and septum node set.

        Parameters
        ----------
        atrium : pv.UnstructuredGrid
            right atrium pyvista object
        """
        # Find appendage apex
        import scipy.spatial as spatial

        tree = spatial.cKDTree(atrium.points)
        # radius = 1.5 mm
        raa_ids = np.array(tree.query_ball_point(self.right_appendage_apex, 1.5))
        if len(raa_ids) == 0:
            LOGGER.error("No node is identified as right atrium appendage apex.")
            exit()

        kw = create_node_set_keyword(raa_ids + 1, node_set_id=11, title="raa")
        self.kw_database.node_sets.append(kw)
        atrium["raa"] = np.zeros(atrium.n_points)
        atrium["raa"][raa_ids] = 1

        # Find top
        for cap in self.model.parts[0].caps:
            if "tricuspid" in cap.name:
                tv_center = cap.centroid
            elif "superior" in cap.name:
                svc_center = cap.centroid
            elif "inferior" in cap.name:
                ivc_center = cap.centroid
        cut_center = np.vstack((tv_center, svc_center, ivc_center)).mean(axis=0)
        cut_normal = np.cross(svc_center - tv_center, ivc_center - tv_center)

        atrium["cell_ids_tmp"] = np.arange(0, atrium.n_cells, dtype=int)
        atrium["point_ids_tmp"] = np.arange(0, atrium.n_points, dtype=int)
        slice = atrium.slice(origin=cut_center, normal=cut_normal)
        crinkled = atrium.extract_cells(np.unique(slice["cell_ids_tmp"]))

        # After cut, select the top region
        x = crinkled.connectivity()
        if np.max(x.point_data["RegionId"]) != 2:
            # Should only have 3 parts
            LOGGER.error("Cannot find top node set for right atrium.")
            exit()

        # temporary fix with tricuspid-valve name
        if heart_version == "v0.1":
            tv_name = "tricuspid-valve"
        elif heart_version == "v0.2":
            tv_name = "tricuspid-valve-atrium"

        # compare closest point with TV nodes, top region should be far with TV node set
        tv_tree = spatial.cKDTree(atrium.points[atrium.point_data[tv_name] == 1])
        min_dst = -1.0
        for i in range(3):
            current_min_dst = np.min(tv_tree.query(x.points[x.point_data["RegionId"] == i])[0])
            if current_min_dst > min_dst:
                min_dst = current_min_dst
                top_region_id = i

        # This region is the top
        mask = x.point_data["RegionId"] == top_region_id

        top_ids = x["point_ids_tmp"][mask]

        atrium.cell_data.remove("cell_ids_tmp")
        atrium.point_data.remove("point_ids_tmp")

        # assign
        kw = create_node_set_keyword(top_ids + 1, node_set_id=10, title="top")
        self.kw_database.node_sets.append(kw)
        atrium["top"] = np.zeros(atrium.n_points)
        atrium["top"][top_ids] = 1

        # Find tricuspid_wall and tricuspid_septum
        # need a copied object to do clip, atrium will be corrupted otherwise
        septum, free_wall = copy.deepcopy(atrium).clip(
            origin=cut_center, normal=cut_normal, crinkle=True, return_clipped=True
        )
        # ids in full mesh
        tv_s_ids = septum["point_ids"][np.where(septum["tricuspid-valve"] == 1)]

        tv_s_ids_sub = np.where(np.isin(atrium["point_ids"], tv_s_ids))[0]
        atrium["tv_s"] = np.zeros(atrium.n_points)
        atrium["tv_s"][tv_s_ids_sub] = 1

        kw = create_node_set_keyword(tv_s_ids_sub + 1, node_set_id=12, title="tv_septum")
        self.kw_database.node_sets.append(kw)

        tv_w_ids = free_wall["point_ids"][np.where(free_wall[tv_name] == 1)]
        tv_w_ids_sub = np.where(np.isin(atrium["point_ids"], tv_w_ids))[0]
        # remove re constraint nodes
        tv_w_ids_sub = np.setdiff1d(tv_w_ids_sub, tv_s_ids_sub)

        atrium["tv_w"] = np.zeros(atrium.n_points)
        atrium["tv_w"][tv_w_ids_sub] = 1

        kw = create_node_set_keyword(tv_w_ids_sub + 1, node_set_id=13, title="tv_wall")
        self.kw_database.node_sets.append(kw)

    def update_atrium_fiber_bc(self, atrium: pv.UnstructuredGrid):
        """Define boundary condition."""

        def get_nodeset_id_by_cap_name(cap):
            # ID map:
            # RIP 1 LAP 2 RSP 3 MV 4 LIP 5 LSP 6 TV 7 SVC 8 IVC 9
            if "right" in cap.name:
                if "inferior" in cap.name:
                    set_id = 1
                elif "superior" in cap.name:
                    set_id = 3
            elif "left" in cap.name:
                if "appendage" in cap.name:
                    set_id = 2
                elif "inferior" in cap.name:
                    set_id = 5
                elif "superior" in cap.name:
                    set_id = 6
            elif "mitral" in cap.name:
                set_id = 4
            elif "tricuspid" in cap.name:
                set_id = 7
            elif "vena" in cap.name:
                if "superior" in cap.name:
                    set_id = 8
                elif "inferior" in cap.name:
                    set_id = 9
            else:
                set_id = 99
            return set_id

        id_sorter = np.argsort(atrium["point_ids"])
        ids_edges = []  # all nodes belong to valves
        for cap in self.model.parts[0].caps:
            # get node IDs for atrium mesh
            ids_sub = np.where(np.isin(atrium["point_ids"], cap.node_ids))[0]
            # create node set
            set_id = get_nodeset_id_by_cap_name(cap)
            kw = create_node_set_keyword(ids_sub + 1, node_set_id=set_id, title=cap.name)
            self.kw_database.node_sets.append(kw)

            ids_edges.extend(ids_sub)

            # Add info to pyvista object (RA fiber use this)
            atrium[cap.name] = np.zeros(atrium.n_points, dtype=int)
            atrium[cap.name][ids_sub] = 1

        if self.type == "la_fiber" and hasattr(self, "left_appendage_apex"):
            import scipy.spatial as spatial

            tree = spatial.cKDTree(atrium.points)
            # radius = 1.5 mm
            laa_ids = np.array(tree.query_ball_point(self.left_appendage_apex, 1.5))
            kw = create_node_set_keyword(laa_ids + 1, node_set_id=2, title="left atrium appendage")
            self.kw_database.node_sets.append(kw)

        # endo nodes ID
        ids_endo = np.where(np.isin(atrium["point_ids"], self.model.parts[0].endocardium.node_ids))[
            0
        ]

        atrium["endo"] = np.zeros(atrium.n_points, dtype=int)
        atrium["endo"][ids_endo] = 1
        kw = create_node_set_keyword(ids_endo + 1, node_set_id=100, title="endo")
        self.kw_database.node_sets.append(kw)

        # epi node ID
        # epi cannot use directly Surface because new free surface exposed
        ids_surface = atrium.extract_surface()["vtkOriginalPointIds"]
        ids_epi = np.setdiff1d(ids_surface, ids_endo)
        ids_epi = np.setdiff1d(ids_epi, ids_edges)

        atrium["epi"] = np.zeros(atrium.n_points, dtype=int)
        atrium["epi"][ids_epi] = 1
        kw = create_node_set_keyword(ids_epi + 1, node_set_id=200, title="epi")
        self.kw_database.node_sets.append(kw)

        # set BC in DYNA case
        if self.type == "la_fiber":
            self.kw_database.main.append(keywords.Case(caseid=1, jobid="trans", scid1=1))
            self.kw_database.main.append(keywords.Case(caseid=2, jobid="ab", scid1=2))
            self.kw_database.main.append(keywords.Case(caseid=3, jobid="v", scid1=3))
            self.kw_database.main.append(keywords.Case(caseid=4, jobid="r", scid1=4))

            self.kw_database.main.append("*CASE_BEGIN_1")
            self._define_Laplace_Dirichlet_bc(set_ids=[100, 200], bc_values=[0, 1])
            self.kw_database.main.append("*CASE_END_1")

            self.kw_database.main.append("*CASE_BEGIN_2")
            self._define_Laplace_Dirichlet_bc(
                set_ids=[1, 3, 4, 5, 6, 2], bc_values=[2.0, 2.0, 1.0, 0.0, 0.0, -1.0]
            )
            self.kw_database.main.append("*CASE_END_2")

            self.kw_database.main.append("*CASE_BEGIN_3")
            self._define_Laplace_Dirichlet_bc(set_ids=[1, 3, 5, 6], bc_values=[1.0, 1.0, 0.0, 0.0])
            self.kw_database.main.append("*CASE_END_3")

            self.kw_database.main.append("*CASE_BEGIN_4")
            self._define_Laplace_Dirichlet_bc(
                set_ids=[4, 1, 2, 3, 5, 6], bc_values=[1.0, 0.0, 0.0, 0.0, 0.0, 0.0]
            )
            self.kw_database.main.append("*CASE_END_4")

        elif self.type == "ra_fiber":
            self.additional_right_atrium_bc(atrium)

            self.kw_database.main.append(keywords.Case(caseid=1, jobid="trans", scid1=1))
            self.kw_database.main.append(keywords.Case(caseid=2, jobid="ab", scid1=2))
            self.kw_database.main.append(keywords.Case(caseid=3, jobid="v", scid1=3))
            self.kw_database.main.append(keywords.Case(caseid=4, jobid="r", scid1=4))
            self.kw_database.main.append(keywords.Case(caseid=5, jobid="w", scid1=5))

            self.kw_database.main.append("*CASE_BEGIN_1")
            self._define_Laplace_Dirichlet_bc(set_ids=[100, 200], bc_values=[0, 1])
            self.kw_database.main.append("*CASE_END_1")

            self.kw_database.main.append("*CASE_BEGIN_2")
            self._define_Laplace_Dirichlet_bc(
                set_ids=[9, 7, 8, 11], bc_values=[2.0, 1.0, 0.0, -1.0]
            )
            self.kw_database.main.append("*CASE_END_2")

            self.kw_database.main.append("*CASE_BEGIN_3")
            self._define_Laplace_Dirichlet_bc(set_ids=[9, 8, 11], bc_values=[1.0, 0.0, 0.0])
            self.kw_database.main.append("*CASE_END_3")

            self.kw_database.main.append("*CASE_BEGIN_4")
            self._define_Laplace_Dirichlet_bc(set_ids=[7, 10], bc_values=[1.0, 0.0])
            self.kw_database.main.append("*CASE_END_4")

            # Differently with article, we add Gamma_top = 0 to enforce BC
            self.kw_database.main.append("*CASE_BEGIN_5")
            self._define_Laplace_Dirichlet_bc(set_ids=[12, 13, 10], bc_values=[1.0, -1.0, 0.0])
            self.kw_database.main.append("*CASE_END_5")

        return atrium

    def update(self):
        """Update keyword database."""
        # nodes
        node_kw = create_node_keyword(self.target.points)
        self.kw_database.nodes.append(node_kw)

        # part and mat
        self._update_parts_materials_db()

        # elems
        kw_elements = create_elemetn_solid_keyword(
            self.target.cells.reshape(-1, 5)[:, 1:] + 1,
            np.arange(1, self.target.n_cells + 1, dtype=int),
            self.model.parts[0].pid,
        )
        self.kw_database.solid_elements.append(kw_elements)

        # main
        self._update_main_db()

        if self.type == "uvc":
            self._update_uvc_bc()
        elif self.type == "la_fiber" or self.type == "ra_fiber":
            self.update_atrium_fiber_bc(self.target)

        self._get_list_of_includes()
        self._add_includes()

    def _update_uvc_bc(self):
        self.kw_database.main.append(keywords.Case(caseid=1, jobid="transmural", scid1=1))
        self.kw_database.main.append(keywords.Case(caseid=2, jobid="apico-basal", scid1=2))
        self.kw_database.main.append(keywords.Case(caseid=3, jobid="rotational", scid1=3))

        # transmural uvc
        endo_set = []
        epi_set = []
        for part in self.model.parts:
            for surf in part.surfaces:
                if "endocardium" in surf.name:
                    endo_set.extend(surf.node_ids)
                # elif "epicardium" in surf.name:
                #     epi_set.extend(surf.node_ids)

        # map IDs to sub mesh
        endo_set_new = np.where(np.isin(self.target["point_ids"], endo_set))[0]

        endo_sid = self.get_unique_nodeset_id()
        kw = create_node_set_keyword(endo_set_new + 1, node_set_id=endo_sid, title="endo")
        self.kw_database.node_sets.append(kw)

        # epi_set_new = id_sorter[
        #     np.searchsorted(self.target["point_ids"], epi_set, sorter=id_sorter)
        # ]
        # epi_set_new = np.unique(epi_set_new)
        # epi_set_new = np.setdiff1d(epi_set_new, endo_set_new)

        # epi cannot use directly Surface because new free surface exposed
        ids_surface = self.target.extract_surface()["vtkOriginalPointIds"]
        epi_set_new = np.setdiff1d(ids_surface, endo_set_new)

        epi_sid = self.get_unique_nodeset_id()
        kw = create_node_set_keyword(epi_set_new + 1, node_set_id=epi_sid, title="epi")
        self.kw_database.node_sets.append(kw)

        self.kw_database.main.append("*CASE_BEGIN_1")
        self._define_Laplace_Dirichlet_bc(set_ids=[endo_sid, epi_sid], bc_values=[0, 1])
        self.kw_database.main.append("*CASE_END_1")

        # apicobasal uvc
        apex_sid = self._create_apex_nodeset()
        base_sid = self._create_base_nodeset()

        self.kw_database.main.append("*CASE_BEGIN_2")
        self._define_Laplace_Dirichlet_bc(set_ids=[apex_sid, base_sid], bc_values=[0, 1])
        self.kw_database.main.append("*CASE_END_2")

        # rotational uc
        [sid_minus_pi, sid_plus_pi, sid_zero] = self._create_rotational_nodesets()

        self.kw_database.main.append("*CASE_BEGIN_3")
        self._define_Laplace_Dirichlet_bc(
            set_ids=[sid_minus_pi, sid_plus_pi, sid_zero], bc_values=[-np.pi, np.pi, 0]
        )
        self.kw_database.main.append("*CASE_END_3")

    def _create_apex_nodeset(self):
        # apex
        # select a region within 1 cm, this seems consistent with Strocchi database
        apex_set = self.model.get_apex_node_set(radius=10)
        # get local ID
        ids_submesh = np.where(np.isin(self.target["point_ids"], apex_set))[0]

        sid = self.get_unique_nodeset_id()
        kw = create_node_set_keyword(ids_submesh + 1, node_set_id=sid, title="apex")
        self.kw_database.node_sets.append(kw)
        return sid

    def _create_base_nodeset(self):
        # base
        base_set = np.array([])
        for part in self.model.parts:
            for cap in part.caps:
                #  Strocchi database use only mv and tv
                # if ("mitral" in cap.name) or ("tricuspid" in cap.name):
                base_set = np.append(base_set, cap.node_ids)
        # get local ID
        ids_submesh = np.where(np.isin(self.target["point_ids"], base_set))[0]

        sid = self.get_unique_nodeset_id()
        kw = create_node_set_keyword(ids_submesh + 1, node_set_id=sid, title="base")
        self.kw_database.node_sets.append(kw)
        return sid

    def _create_surface_nodeset(self, surftype: str, cavity_type: str):
        nodeset = np.array([])
        for part in self.model.parts:
            if cavity_type in part.name:
                for surf in part.surfaces:
                    if surftype in surf.name:
                        nodeset = np.append(nodeset, surf.node_ids)
        nodeset = np.unique(nodeset.astype(int))

        # map IDs to sub mesh
        ids_submesh = np.where(np.isin(self.target["point_ids"], nodeset))[0]

        sid = self.get_unique_nodeset_id()
        kw = create_node_set_keyword(
            ids_submesh + 1, node_set_id=sid, title=cavity_type + " " + surftype + " all"
        )
        self.kw_database.node_sets.append(kw)

        return sid

    def _create_rotational_nodesets(self):
        # Find nodes on target mesh
        rot_start, rot_end, septum = self.model._compute_uvc_rotation_bc(copy.deepcopy(self.target))

        sid_minus_pi = self.get_unique_nodeset_id()
        kw = create_node_set_keyword(rot_start + 1, node_set_id=sid_minus_pi, title="rotation:-pi")
        self.kw_database.node_sets.append(kw)
        sid_plus_pi = self.get_unique_nodeset_id()
        kw = create_node_set_keyword(rot_end + 1, node_set_id=sid_plus_pi, title="rotation:pi")
        self.kw_database.node_sets.append(kw)
        sid_zero = self.get_unique_nodeset_id()
        kw = create_node_set_keyword(septum + 1, node_set_id=sid_zero, title="rotation:0")
        self.kw_database.node_sets.append(kw)
        return [sid_minus_pi, sid_plus_pi, sid_zero]

    def _define_Laplace_Dirichlet_bc(
        self,
        set_ids: List[int],
        bc_values: List[float],
    ):
        for sid, value in zip(set_ids, bc_values):
            self.kw_database.main.append(
                keywords.BoundaryTemperatureSet(
                    nsid=sid,
                    lcid=0,
                    cmult=value,
                ),
            )
        return

    def _update_parts_materials_db(self):
        """Loop over parts defined in the model and creates keywords."""
        LOGGER.debug("Updating part keywords...")

        # add parts with a dataframe
        section_id = self.get_unique_section_id()

        # get list of cavities from model
        for part in self.model.parts:
            # part.pid = self.get_unique_part_id()
            # material ID = part ID
            part.mid = part.pid

            part_df = pd.DataFrame(
                {
                    "heading": [part.name],
                    "pid": [part.pid],
                    "secid": [section_id],
                    "mid": [0],
                    "tmid": [part.mid],
                }
            )
            part_kw = keywords.Part()
            part_kw.parts = part_df
            self.kw_database.parts.append(part_kw)

            # set up material
            self.kw_database.parts.append(
                keywords.MatThermalIsotropic(tmid=part.mid, tro=1e-9, hc=1, tc=1)
            )

        # set up section solid
        section_kw = keywords.SectionSolid(secid=section_id, elform=10)
        self.kw_database.parts.append(section_kw)

        return

    def _update_main_db(self):
        self.kw_database.main.append(keywords.ControlSolution(soln=1))
        self.kw_database.main.append(keywords.ControlThermalSolver(atype=0, ptype=0, solver=11))
        self.kw_database.main.append(keywords.DatabaseBinaryD3Plot(dt=1.0))
        self.kw_database.main.append(keywords.DatabaseGlstat(dt=1.0))
        self.kw_database.main.append(keywords.DatabaseMatsum(dt=1.0))
        self.kw_database.main.append(keywords.DatabaseTprint(dt=1.0))
        self.kw_database.main.append(keywords.ControlTermination(endtim=1, dtmin=1.0))


if __name__ == "__main__":
    print("protected")<|MERGE_RESOLUTION|>--- conflicted
+++ resolved
@@ -2912,12 +2912,8 @@
         self._update_cellmodels()
 
         if self.model.beam_network:
-<<<<<<< HEAD
-            # with smcoupl=1, coupling is disabled
-=======
             # with smcoupl=1, mechanical coupling is disabled
             # with thcoupl=1, thermal coupling is disable
->>>>>>> 91d4f155
             self.kw_database.ep_settings.append(keywords.EmControlCoupling(thcoupl=1, smcoupl=1))
             self._update_use_Purkinje()
 
