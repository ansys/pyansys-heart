--- conflicted
+++ resolved
@@ -22,11 +22,7 @@
 
 """Functional test to determine whether generated biventricle model has all the
 expected features."""
-<<<<<<< HEAD
-
-=======
 import copy
->>>>>>> a5e7a805
 import glob
 import os
 import pathlib
