"""Module contain. classes for writing LS-DYNA keywords based.

Note
----
Uses a HeartModel (from ansys.heart.preprocessor.models).

"""
import copy
import json

# import missing keywords
import logging
import os
import time
from typing import List, Literal

from ansys.dyna.keywords import keywords

LOGGER = logging.getLogger("pyheart_global.writer")
# from importlib.resources import files
from importlib.resources import path as resource_path

from ansys.heart.preprocessor.mesh.objects import Cap
import ansys.heart.preprocessor.mesh.vtkmethods as vtkmethods
from ansys.heart.preprocessor.models import (
    BiVentricle,
    FourChamber,
    FullHeart,
    HeartModel,
    LeftVentricle,
)
from ansys.heart.simulator.settings.settings import SimulationSettings
from ansys.heart.writer import custom_dynalib_keywords as custom_keywords
from ansys.heart.writer.heart_decks import (
    BaseDecks,
    ElectroMechanicsDecks,
    ElectrophysiologyDecks,
    FiberGenerationDecks,
    MechanicsDecks,
    PurkinjeGenerationDecks,
)
from ansys.heart.writer.keyword_module import (
    add_beams_to_kw,
    add_nodes_to_kw,
    create_define_curve_kw,
    create_define_sd_orientation_kw,
    create_discrete_elements_kw,
    create_element_shell_keyword,
    create_element_solid_ortho_keyword,
    create_elemetn_solid_keyword,
    create_node_keyword,
    create_node_set_keyword,
    create_segment_set_keyword,
    fast_element_writer,
    get_list_of_used_ids,
)
from ansys.heart.writer.material_keywords import (
    MaterialHGOMyocardium,
    MaterialNeoHook,
    active_curve,
)
from ansys.heart.writer.system_models import _ed_load_template, define_function_windkessel
import numpy as np
import pandas as pd
import pyvista as pv


class BaseDynaWriter:
    """Base class that contains essential features for all LS-DYNA heart models."""

    def __init__(self, model: HeartModel, settings: SimulationSettings = None) -> None:
        """Initialize writer by loading a HearModel and the desired settings.

        Parameters
        ----------
        model : HeartModel
            HeartModel object which contains the necessary information for the writer,
            such as nodes, elements, and parts
        settings : SimulationSettings, optional
            Simulation settings used to create the LS-DYNA model.
            Loads defaults if None, by default None

        Example
        -------
        <Example to be added>
        """
        self.model = model
        """Model information necessary for creating the LS-DYNA .k files."""

        self.kw_database = BaseDecks()

        # These are general attributes useful for keeping track of ids:
        self.max_node_id: int = 0
        """Max node id."""
        self._used_part_ids: List[int] = []

        self.section_ids = []
        """List of used section ids."""
        self.mat_ids = []
        """List of used mat ids."""
        # self.volume_mesh = {
        #     "nodes": np.empty(0),
        #     "tetra": np.empty(0),
        #     "cell_data": {},
        #     "point_data": {},
        # }
        self.volume_mesh = model.mesh
        """Volume mesh information."""

        # keeps track of some element id offsets
        self.id_offset = {
            "part": 0,
            "section": 0,
            "material": 0,
            "vector": 0,
            "element": {"solid": 0, "discrete": 0, "shell": 0},
        }
        """Id offset for several relevant keywords."""

        id = self.id_offset["part"]
        for part in self.model.parts:
            id += 1
            # cannot use get_unique_part_id() because it checks in Deck()
            # part.pid = self.get_unique_part_id()
            part.pid = id
        """Assign part id for heart parts."""

        """List of .k files to include in main. This is derived from the Decks classes."""
        self.include_files = []

        if not settings:
            self.settings = SimulationSettings()
            """Simulation settings."""
            LOGGER.warning("No settings provided - loading default values.")
            self.settings.load_defaults()

        else:
            self.settings = settings
            """Simulation settings."""

        self.settings.to_consistent_unit_system()
        self._check_settings()

        if "Improved" in self.model.info.model_type:
            LOGGER.warning(
                "Changing model type from : {0} to {1}".format(
                    self.model.info.model_type, self.model.info.model_type.replace("Improved", "")
                )
            )
            self.model.info.model_type = self.model.info.model_type.replace("Improved", "")

        return

    def _check_settings(self):
        """Check if required settings are available."""
        import ansys.heart.simulator.settings.settings as sett

        subsettings_classes = [
            getattr(self.settings, attr).__class__
            for attr in self.settings.__dict__
            if isinstance(getattr(self.settings, attr), sett.Settings)
        ]

        if isinstance(self, MechanicsDynaWriter):
            if not sett.Mechanics in subsettings_classes:
                raise ValueError("Expecting mechanics settings.")

        elif isinstance(self, FiberGenerationDynaWriter):
            if not sett.Fibers in subsettings_classes:
                raise ValueError("Expecting fiber settings.")

        elif isinstance(self, PurkinjeGenerationDynaWriter):
            if not sett.Purkinje in subsettings_classes:
                raise ValueError("Expecting Purkinje settings.")

        elif isinstance(self, ElectrophysiologyDynaWriter):
            if not sett.Electrophysiology in subsettings_classes:
                raise ValueError("Expecting electrophysiology settings.")
        elif isinstance(self, UHCWriter):
            pass
        else:
            raise NotImplementedError(
                f"Checking settings for {self.__class__.__name__} not yet implemented."
            )

        return

    def _update_node_db(self, ids=None):
        """Add nodes to the Node database."""
        LOGGER.debug("Updating node keywords...")
        node_kw = keywords.Node()
        if ids is not None:
            nodes = np.vstack([ids, self.model.mesh.nodes.T]).T
            node_kw = add_nodes_to_kw(nodes, node_kw)
        else:
            node_kw = add_nodes_to_kw(self.model.mesh.nodes, node_kw)

        self.kw_database.nodes.append(node_kw)

        return

    def _update_parts_db(self):
        """Loop over parts defined in the model and creates keywords."""
        LOGGER.debug("Updating part keywords...")

        # add parts with a dataframe
        section_id = self.get_unique_section_id()

        # get list of cavities from model
        for part in self.model.parts:
            # material ID = part ID
            part.mid = part.pid

            part_df = pd.DataFrame(
                {
                    "heading": [part.name],
                    "pid": [part.pid],
                    "secid": [section_id],
                    "mid": [part.mid],
                }
            )
            part_kw = keywords.Part()
            part_kw.parts = part_df

            self.kw_database.parts.append(part_kw)

        # set up section solid for cavity myocardium
        section_kw = keywords.SectionSolid(secid=section_id, elform=13)

        self.kw_database.parts.append(section_kw)

        return

    def _update_segmentsets_db(self):
        """Update the segment set database."""
        # NOTE 0: add all surfaces as segment sets
        # NOTE 1: need to more robustly check segids that are already used?

        # add closed cavity segment sets
        cavities = [p.cavity for p in self.model.parts if p.cavity]
        for cavity in cavities:
            surface_id = self.get_unique_segmentset_id()
            cavity.surface.id = surface_id
            kw = create_segment_set_keyword(
                segments=cavity.surface.triangles + 1,
                segid=cavity.surface.id,
                title=cavity.name,
            )
            # append this kw to the segment set database
            self.kw_database.segment_sets.append(kw)

        # write surfaces as segment sets
        for part in self.model.parts:
            for surface in part.surfaces:
                surface.id = self.get_unique_segmentset_id()
                kw = create_segment_set_keyword(
                    segments=surface.triangles + 1,
                    segid=surface.id,
                    title=surface.name,
                )
                # append this kw to the segment set database
                self.kw_database.segment_sets.append(kw)

        return

    def _update_nodesets_db(self, remove_duplicates: bool = True):
        """Update the node set database."""
        # formats endo, epi- and septum nodeset keywords. Do for all surfaces and caps

        surface_ids = [s.id for p in self.model.parts for s in p.surfaces]
        node_set_id = np.max(surface_ids) + 1

        # for each surface in each part add the respective node-set
        # Use same ID as surface
        # TODO check if database already contains nodesets (there will be duplicates otherwise)
        used_node_ids = np.empty(0, dtype=int)

        for part in self.model.parts:
            kws_surface = []
            for surface in part.surfaces:
                if remove_duplicates:
                    node_ids = np.setdiff1d(surface.node_ids, used_node_ids)
                else:
                    node_ids = surface.node_ids

                kw = create_node_set_keyword(
                    node_ids + 1, node_set_id=surface.id, title=surface.name
                )
                surface.nsid = surface.id
                kws_surface.append(kw)

                used_node_ids = np.append(used_node_ids, node_ids)

            self.kw_database.node_sets.extend(kws_surface)

    def _get_unique_id(self, keyword: str, return_used_ids: bool = False) -> int:
        """Get unique id of given keyword.

        Parameters
        ----------
        keyword : str
            Keyword string: valid inputs include:
            ["SECTION", "PART", "MAT", "SET_SEGMENT", "SET_NODE", "CURVE", ...]

        Returns
        -------
        int
            Next unique id
        """
        used_ids = [0]
        for key in self.kw_database.__dict__.keys():
            db = self.kw_database.__dict__[key]
            used_ids = np.append(used_ids, get_list_of_used_ids(db, keyword))
        used_ids = np.array(used_ids, dtype=int)
        _, counts = np.unique(used_ids, return_counts=True)
        if np.any(counts > 1):
            raise ValueError("{0} Duplicate ids found for: {1}".format(counts, keyword))

        if return_used_ids:
            return np.max(used_ids) + 1, used_ids
        else:
            return np.max(used_ids) + 1

    def get_unique_part_id(self) -> int:
        """Suggest a unique non-used part id."""
        return self._get_unique_id("PART")

    def get_unique_mat_id(self) -> int:
        """Suggest a unique non-used material id."""
        return self._get_unique_id("MAT")

    def get_unique_section_id(self) -> int:
        """Suggest a unique non-used section id."""
        return self._get_unique_id("SECTION")

    def get_unique_segmentset_id(self) -> int:
        """Suggest a unique non-used segment set id."""
        return self._get_unique_id("SET_SEGMENT")

    def get_unique_nodeset_id(self) -> int:
        """Suggest a unique non-used node set id."""
        return self._get_unique_id("SET_NODE")

    def get_unique_partset_id(self) -> int:
        """Suggest a unique non-used node set id."""
        return self._get_unique_id("SET_PART")

    def get_unique_curve_id(self) -> int:
        """Suggest a unique curve-id."""
        return self._get_unique_id("DEFINE_CURVE")

    def _get_list_of_includes(self):
        """Get a list of files to include in main.k. Omit any empty decks."""
        for deckname, deck in vars(self.kw_database).items():
            if deckname == "main":
                continue
            # skip if no keywords are present in the deck
            if len(deck.keywords) == 0:
                LOGGER.debug("No keywords in deck: {0}".format(deckname))
                continue
            self.include_files.append(deckname)
        return

    def _add_includes(self):
        """Add *INCLUDE keywords."""
        for include_file in self.include_files:
            filename_to_include = include_file + ".k"
            self.kw_database.main.append(keywords.Include(filename=filename_to_include))

        return

    def export(self, export_directory: str):
        """Write the model to files."""
        tstart = time.time()
        LOGGER.debug("Writing all LS-DYNA .k files...")

        # is this reachable??
        if not export_directory:
            export_directory = os.path.join(
                self.model.info.workdir, self.__class__.__name__.lower().replace("dynawriter", "")
            )

        if not os.path.isdir(export_directory):
            os.makedirs(export_directory)

        # export .k files
        self.export_databases(export_directory)

        # export settings
        self.settings.save(os.path.join(export_directory, "simulation_settings.yml"))

        tend = time.time()
        LOGGER.debug("Time spent writing files: {:.2f} s".format(tend - tstart))

        return

    def export_databases(self, export_directory: str):
        """Export each of non-empty databases to a specified directory."""
        if not export_directory:
            export_directory = self.model.info.working_directory

        for deckname, deck in vars(self.kw_database).items():
            # skip empty databases:
            if deck.keywords == []:
                continue
            LOGGER.info("Writing: {}".format(deckname))

            filepath = os.path.join(export_directory, deckname + ".k")
            # use fast element writer for solid ortho elements
            if deckname == "solid_elements":
                element_kws = deck.get_kwds_by_type("ELEMENT")
                if os.path.isfile(filepath):
                    os.remove(filepath)

                for element_kw in element_kws:
                    fast_element_writer(element_kw, filepath)

                fid = open(filepath, "a")
                fid.write("*END")

            # elif deckname == "nodes":
            #     ids = np.arange(0, self.model.mesh.nodes.shape[0], 1) + 1
            #     content = np.hstack((ids.reshape(-1, 1), self.model.mesh.nodes))
            #     np.savetxt(
            #         os.path.join(export_directory, "nodes.k"),
            #         content,
            #         fmt="%8d%16.5e%16.5e%16.5e",
            #         header="*KEYWORD\n*NODE\n"
            #         "$#   nid               x               y               z      tc      rc",
            #         footer="*END",
            #         comments="",
            #     )
            else:
                deck.export_file(filepath)
        return

    def _export_cavity_segmentsets(self, export_directory: str):
        """Export the cavity segment sets to separate files."""
        cavities = [part.cavity for part in self.model.parts if part.cavity]
        for cavity in cavities:
            filepath = os.path.join(
                export_directory, "_".join(cavity.name.lower().split()) + ".segment"
            )
            np.savetxt(filepath, cavity.surface.triangles + 1, delimiter=",", fmt="%d")

        return

    def _keep_ventricles(self):
        """Remove any non-ventricular parts."""
        # NOTE: Could move "remove part" method to model
        LOGGER.warning("Just keeping ventricular-parts for fiber generation")
        parts_to_keep = ["Left ventricle", "Right ventricle", "Septum"]
        parts_to_remove = [part for part in self.model.part_names if part not in parts_to_keep]
        for part_to_remove in parts_to_remove:
            LOGGER.warning("Removing: {}".format(part_to_remove))
            self.model.remove_part(part_to_remove)
        return

    def _keep_atria(self):
        """Remove any non-atrial parts."""
        # NOTE: Could move "remove part" method to model
        LOGGER.warning("Just keeping atrial-parts")
        parts_to_keep = [part for part in self.model.part_names if "atrium" in part.lower()]
        parts_to_remove = [part for part in self.model.part_names if part not in parts_to_keep]
        for part_to_remove in parts_to_remove:
            LOGGER.warning("Removing: {}".format(part_to_remove))
            self.model.remove_part(part_to_remove)
        return

    def _keep_parts(self, parts_to_keep: List[str]):
        """Remove parts by a list of part names."""
        parts_to_remove = [part for part in self.model.part_names if part not in parts_to_keep]
        for part_to_remove in parts_to_remove:
            LOGGER.warning("Removing: {}".format(part_to_remove))
            self.model.remove_part(part_to_remove)
        return

    def _update_solid_elements_db(self, add_fibers: bool = True):
        """
        Create Solid (ortho) elements for all parts.

        Parameters
        ----------
        add_fibers: bool, True
            if add fiber in general.
        """
        LOGGER.debug("Updating solid element keywords...")

        if add_fibers:
            cell_data_fields = self.model.mesh.cell_data.keys()
            if "fiber" not in cell_data_fields or "sheet" not in cell_data_fields:
                raise KeyError("Mechanics writer requires fiber and sheet fields")

        # create elements for each part
        for part in self.model.parts:
            if add_fibers and part.has_fiber:
                part_add_fibers = True
            else:
                part_add_fibers = False

            LOGGER.debug(
                "\tAdding elements for {0} | adding fibers: {1}".format(part.name, part_add_fibers)
            )
            tetrahedrons = self.model.mesh.tetrahedrons[part.element_ids, :] + 1
            num_elements = tetrahedrons.shape[0]

            # element_ids = np.arange(1, num_elements + 1, 1) + solid_element_count
            part_ids = np.ones(num_elements, dtype=int) * part.pid

            # format the element keywords
            if not part_add_fibers:
                kw_elements = keywords.ElementSolid()
                elements = pd.DataFrame(
                    {
                        "eid": part.element_ids + 1,
                        "pid": part_ids,
                        "n1": tetrahedrons[:, 0],
                        "n2": tetrahedrons[:, 1],
                        "n3": tetrahedrons[:, 2],
                        "n4": tetrahedrons[:, 3],
                        "n5": tetrahedrons[:, 3],
                        "n6": tetrahedrons[:, 3],
                        "n7": tetrahedrons[:, 3],
                        "n8": tetrahedrons[:, 3],
                    }
                )
                kw_elements.elements = elements

            elif part_add_fibers:
                fiber = self.volume_mesh.cell_data["fiber"][part.element_ids]
                sheet = self.volume_mesh.cell_data["sheet"][part.element_ids]

                # normalize fiber and sheet directions:
                # norm = np.linalg.norm(fiber, axis=1)
                # fiber = fiber / norm[:, None]
                # norm = np.linalg.norm(sheet, axis=1)
                # sheet = sheet / norm[:, None]

                kw_elements = create_element_solid_ortho_keyword(
                    elements=tetrahedrons,
                    a_vec=fiber,
                    d_vec=sheet,
                    e_id=part.element_ids + 1,
                    part_id=part_ids,
                    element_type="tetra",
                )

            # add elements to database
            self.kw_database.solid_elements.append(kw_elements)
            # solid_element_count = solid_element_count + num_elements

        return


class MechanicsDynaWriter(BaseDynaWriter):
    """Class for preparing the input for a mechanics LS-DYNA simulation."""

    def __init__(
        self,
        model: HeartModel,
        settings: SimulationSettings = None,
    ) -> None:
        super().__init__(model=model, settings=settings)

        self.kw_database = MechanicsDecks()
        """Collection of keyword decks relevant for mechanics."""

        self.system_model_name = self.settings.mechanics.system.name
        """Name of system model to use."""

        # Depending on the system model specified give list of parameters
        self.cap_in_zerop = True
        """
        If include cap (shell) elements in ZeroPressure.
        Experimental feature, please do not change it.
        """
        return

    @property
    def system_model_name(self):
        """System model name.

        Note
        ----
        Valid options include:
        ["ConstantPreloadWindkesselAfterload",
        "ClosedLoop].

        """
        return self._system_model

    @system_model_name.setter
    def system_model_name(self, value: str):
        if value not in [
            "ConstantPreloadWindkesselAfterload",
            "ClosedLoop",
        ]:
            raise ValueError("System model not valid")
        self._system_model = value

    def update(self, with_dynain=False):
        """
        Update the keyword database.

        Parameters
        ----------
        with_dynain: bool, optional
            Use dynain.lsda file from stress free configuration computation.
        """
        self._update_main_db()

        self._add_damping()

        self._update_parts_db()

        if not with_dynain:
            self._update_node_db()
            self._update_solid_elements_db(add_fibers=True)
            # no zerop exists, cap mesh need to be written
            self.cap_in_zerop = False
        else:
            self.kw_database.main.append(keywords.Include(filename="dynain.lsda"))

        self._update_segmentsets_db()
        self._update_nodesets_db()
        self._update_material_db(add_active=True)

        if self.cap_in_zerop:
            # mesh has been defined in Zerop so saved in dynain file
            self._update_cap_elements_db(add_mesh=False)
        else:
            # define new cap element
            self._update_cap_elements_db(add_mesh=True)

        # # for control volume
        self._update_controlvolume_db()
        self._update_system_model()

        # no control volume for atrial, constant pressure instead
        bc_settings = self.settings.mechanics.boundary_conditions
        pressure_lv = bc_settings.end_diastolic_cavity_pressure["left_ventricle"].m
        pressure_rv = bc_settings.end_diastolic_cavity_pressure["right_ventricle"].m
        self._add_constant_atrial_pressure(pressure_lv=pressure_lv, pressure_rv=pressure_rv)

        # for boundary conditions
        self._add_cap_bc(bc_type="springs_caps")
        self._add_pericardium_bc()

        self._get_list_of_includes()
        self._add_includes()

        return

    def export(self, export_directory: str):
        """Write the model to files."""
        super().export(export_directory)

        # write cavity name and volume
        dct = {}
        for cavity in self.model.cavities:
            dct[cavity.name] = cavity.volume
        with open(os.path.join(export_directory, "volumes.json"), "w") as f:
            json.dump(dct, f)

        # todo: Close loop is only available from a customized LSDYNA executable
        # add system json in case of closed loop. For open-loop this is already
        # added in the control volume database
        if (
            self.system_model_name == "ClosedLoop"
            and self.__class__.__name__ == "MechanicsDynaWriter"
        ):
            # exports system model
            path_system_model_settings = os.path.join(
                export_directory, "system_model_settings.json"
            )
            with open(path_system_model_settings, "w") as outfile:
                json.dump(self.system_model_json, indent=4, fp=outfile)

        return

    def _update_main_db(self):
        """Update the main .k file."""
        LOGGER.debug("Updating main keywords...")

        self.kw_database.main.append("$$- Unit system: g-mm-ms-N-MPa-mJ -$$")
        self.kw_database.main.title = self.model.model_type

        if isinstance(self, ZeroPressureMechanicsDynaWriter):
            settings = self.settings.stress_free
            self._add_solution_controls()
            self._add_export_controls(settings.analysis.dt_d3plot.m)

        elif isinstance(self, (MechanicsDynaWriter, ElectroMechanicsDynaWriter)):
            settings = self.settings.mechanics
            self._add_solution_controls(
                end_time=settings.analysis.end_time.m,
                dtmin=settings.analysis.dtmin.m,
                dtmax=settings.analysis.dtmax.m,
            )
            self._add_export_controls(
                dt_output_d3plot=settings.analysis.dt_d3plot.m,
                dt_output_icvout=settings.analysis.dt_icvout.m,
            )

        return

    # def _update_node_db(self):
    #     """Add nodes to the NODE database."""
    #     LOGGER.debug("Updating node keywords...")
    #     node_kw = keywords.Node()
    #     node_kw = add_nodes_to_kw(self.model.mesh.nodes, node_kw)
    #
    #     self.kw_database.nodes.append(node_kw)
    #
    #     return

    def _add_solution_controls(
        self,
        end_time: float = 5000,
        dtmin: float = 1.0,
        dtmax: float = 10.0,
        simulation_type: str = "quasi-static",
    ):
        """Add solution controls, output controls and solver settings."""
        # add termination keywords
        self.kw_database.main.append(keywords.ControlTermination(endtim=end_time))

        # add implicit controls
        if simulation_type == "quasi-static":
            imass = 1
            gamma = 0.6
            beta = 0.38
        elif simulation_type == "static":
            imass = 0
            gamma = 0.5
            beta = 0.25
        else:
            raise ValueError(
                "Simulation type not recognized: Please choose " "either quasi-static or static"
            )

        # prefill_time = self.parameters["Material"]["Myocardium"]["Active"]["Prefill"]
        self.kw_database.main.append(
            keywords.ControlImplicitDynamics(
                imass=imass,
                gamma=gamma,
                beta=beta,
                # active dynamic process only after prefilling
                # tdybir=prefill_time,
            )
        )

        self.kw_database.main.append("$$ Disable auto step due 0D model $$")
        self.kw_database.main.append(
            keywords.ControlImplicitAuto(iauto=0, dtmin=dtmin, dtmax=dtmax)
        )

        # add general implicit controls
        self.kw_database.main.append(
            keywords.ControlImplicitGeneral(imflag=1, dt0=dtmax)
        )  # imflag=1 means implicit

        # add implicit solution controls

        self.kw_database.main.append(
            keywords.ControlImplicitSolution(
                maxref=35,
                dctol=0.02,
                ectol=1e6,
                rctol=1e3,
                abstol=-1e-20,
                dnorm=1,
                diverg=2,
                lstol=-0.9,
                lsmtd=5,
                d3itctl=1,
            )
        )

        # add implicit solver controls
        self.kw_database.main.append(custom_keywords.ControlImplicitSolver(autospc=2))

        self.kw_database.main.append(keywords.ControlAccuracy(osu=1, inn=4, iacc=1))
        return

    def _add_export_controls(self, dt_output_d3plot: float = 0.05, dt_output_icvout: float = 0.001):
        """Add solution controls to the main simulation.

        Parameters
        ----------
        dt_output_d3plot : float, optional
            Writes full D3PLOT results at this time-step spacing, by default 0.05
        dt_output_icvout : float, optional
            Writes control volume results at this time-step spacing, by default 0.001
        """
        # add output control
        self.kw_database.main.append(keywords.ControlOutput(npopt=1, neecho=1, ikedit=0, iflush=0))

        # add export controls
        self.kw_database.main.append(keywords.DatabaseIcvout(dt=dt_output_icvout, binary=2))
        self.kw_database.main.append(keywords.DatabaseAbstat(dt=dt_output_icvout, binary=2))

        self.kw_database.main.append(keywords.DatabaseGlstat(dt=0.1, binary=2))

        self.kw_database.main.append(keywords.DatabaseMatsum(dt=0.1, binary=2))

        # # frequency of full results
        # lcid = self.get_unique_curve_id()
        # time = [
        #     0,
        #     self.parameters["Material"]["Myocardium"]["Active"]["Prefill"] * 0.99,
        #     self.parameters["Material"]["Myocardium"]["Active"]["Prefill"],
        #     self.parameters["Time"]["End Time"],
        # ]
        # step = [10 * dt_output_d3plot, 10 * dt_output_d3plot, dt_output_d3plot, dt_output_d3plot]
        # kw_curve = create_define_curve_kw(
        #     x=time,
        #     y=step,
        #     curve_name="d3plot out control",
        #     curve_id=lcid,
        #     lcint=0,
        # )
        # self.kw_database.main.append(kw_curve)

        self.kw_database.main.append(
            keywords.DatabaseBinaryD3Plot(
                dt=dt_output_d3plot,
                # lcdt=lcid, ioopt=1
            )
        )

        self.kw_database.main.append(
            keywords.DatabaseExtentBinary(neiph=27, strflg=1, maxint=0, resplt=1)
        )

        # remove, aha strain is computed from d3plot

        # # control ELOUT file to extract left ventricle's stress/strain
        # if hasattr(self.model, "septum"):
        #     self.kw_database.main.append(
        #         keywords.SetSolidGeneral(
        #             option="PART",
        #             sid=1,
        #             e1=self.model.left_ventricle.pid,
        #             e2=self.model.septum.pid,
        #             user_comment="create left ventricle + septum set for exporting",
        #         )
        #     )
        # else:
        #     self.kw_database.main.append(
        #         keywords.SetSolidGeneral(option="PART", sid=1, e1=self.model.left_ventricle.pid)
        #     )
        # self.kw_database.main.append(keywords.DatabaseHistorySolidSet(id1=1))

        return

    def _add_damping(self):
        """Add damping to the main file."""
        lcid_damp = self.get_unique_curve_id()
        # mass damping
        kw_damp = keywords.DampingGlobal(lcid=lcid_damp)

        kw_damp_curve = create_define_curve_kw(
            x=[0, 10e25],  # to create a constant curve
            y=self.settings.mechanics.analysis.global_damping.m * np.array([1, 1]),
            curve_name="global damping [ms^-1]",
            curve_id=lcid_damp,
            lcint=0,
        )
        self.kw_database.main.append(kw_damp)
        self.kw_database.main.append(kw_damp_curve)

        # stiff damping
        for part in self.model.parts:
            self.kw_database.main.append(f"$$ {part.name} stiffness damping [ms]")
            kw = keywords.DampingPartStiffness(pid=part.pid, coef=-0.2)
            self.kw_database.main.append(kw)
        return

    def _update_segmentsets_db(self):
        """Update the segment set database."""
        # NOTE 0: add all surfaces as segment sets
        # NOTE 1: need to more robustly check segids that are already used?

        # add closed cavity segment sets
        cavities = [p.cavity for p in self.model.parts if p.cavity]

        # caps = [cap for part in self.model.parts for cap in part.caps]
        # valve_nodes = []
        # for cap in caps:
        #     valve_nodes.extend(cap.node_ids)

        for cavity in cavities:
            segs = cavity.surface.triangles

            # # remove segments related to valve nodes
            # for n in valve_nodes:
            #     index = np.argwhere(n == segs)
            #     segs = np.delete(segs, np.array(index)[:, 0], axis=0)

            surface_id = self.get_unique_segmentset_id()
            cavity.surface.id = surface_id
            kw = create_segment_set_keyword(
                segments=segs + 1,
                segid=cavity.surface.id,
                title=cavity.name,
            )
            # append this kw to the segment set database
            self.kw_database.segment_sets.append(kw)

        # write surfaces as segment sets
        for part in self.model.parts:
            for surface in part.surfaces:
                surface.id = self.get_unique_segmentset_id()
                kw = create_segment_set_keyword(
                    segments=surface.triangles + 1,
                    segid=surface.id,
                    title=surface.name,
                )
                # append this kw to the segment set database
                self.kw_database.segment_sets.append(kw)

        # create corresponding segment sets. Store in new file?
        caps = [cap for part in self.model.parts for cap in part.caps]
        for cap in caps:
            segid = self.get_unique_segmentset_id()
            setattr(cap, "seg_id", segid)
            # # WYE: add a node at center of cap
            # # Note: should not be applied in ZeropWriter, it will impact dynain file
            # nid = len(self.model.mesh.nodes) + segid
            # self.kw_database.segment_sets.append(
            #     "*NODE\n{0:8d}{1:16f}{2:16f}{3:16f}".format(nid + 1, *cap.centroid)
            # )
            # nid_x = cap.triangles[0, 0]
            # cap.triangles[:, 0] = nid
            # cap.triangles = np.insert(
            #     cap.triangles, 0, np.array([nid, nid_x, cap.triangles[0, 1]]), axis=0
            # )
            # cap.triangles = np.insert(
            #     cap.triangles, -1, np.array([nid, cap.triangles[-1, -1], nid_x]), axis=0
            # )
            # # END WYE:

            segset_kw = create_segment_set_keyword(
                segments=cap.triangles + 1,
                segid=cap.seg_id,
                title=cap.name,
            )
            self.kw_database.segment_sets.append(segset_kw)
        return

    def _update_nodesets_db(self, remove_duplicates: bool = True):
        """Update the node set database."""
        # formats endo, epi- and septum nodeset keywords. Do for all surfaces and caps

        surface_ids = [s.id for p in self.model.parts for s in p.surfaces]
        node_set_id = np.max(surface_ids) + 1

        # for each surface in each part add the respective node-set
        # Use same ID as surface
        used_node_ids = np.empty(0, dtype=int)
        for part in self.model.parts:
            # add node-set for each cap
            kws_caps = []
            for cap in part.caps:
                if remove_duplicates:
                    node_ids = np.setdiff1d(cap.node_ids, used_node_ids)
                else:
                    node_ids = cap.node_ids

                if len(node_ids) == 0:
                    LOGGER.debug(
                        "Nodes already used. Skipping node set for {0}".format(
                            part.name + " " + cap.name
                        )
                    )
                    continue

                cap.nsid = node_set_id
                kw = create_node_set_keyword(node_ids + 1, node_set_id=cap.nsid, title=cap.name)
                kws_caps.append(kw)
                node_set_id = node_set_id + 1

                used_node_ids = np.append(used_node_ids, node_ids)

            self.kw_database.node_sets.extend(kws_caps)

        for part in self.model.parts:
            kws_surface = []
            for surface in part.surfaces:
                if remove_duplicates:
                    node_ids = np.setdiff1d(surface.node_ids, used_node_ids)
                else:
                    node_ids = surface.node_ids

                kw = create_node_set_keyword(
                    node_ids + 1, node_set_id=surface.id, title=surface.name
                )
                surface.nsid = surface.id
                kws_surface.append(kw)

                used_node_ids = np.append(used_node_ids, node_ids)

            self.kw_database.node_sets.extend(kws_surface)

    def _update_material_db(self, add_active: bool = True, em_couple: bool = False):
        """Update the database of material keywords."""
        act_curve_id = self.get_unique_curve_id()

        material_settings = copy.deepcopy(self.settings.mechanics.material)
        # NOTE: since we remove units, we don't have to access quantities by <var_name>.m
        material_settings._remove_units()

        if not add_active:
            active_dict = None
        else:
            if em_couple:
                # todo hard coded EM coupling parameters
                active_dict = {
                    "actype": 3,
                    "acthr": 2e-4,
                    "ca2ion50": 1e-3,
                    "n": 2,
                    "sigmax": 0.125,
                    "f": 0,
                    "l": 1.9,
                    "eta": 1.45,
                }
            else:
                active_dict = material_settings.myocardium["active"]

        for part in self.model.parts:
            if part.has_fiber:
                if part.is_active:
                    material_kw = MaterialHGOMyocardium(
                        mid=part.mid,
                        iso_user=material_settings.myocardium["isotropic"],
                        anisotropy_user=material_settings.myocardium["anisotropic"],
                        active_user=active_dict,
                    )

                    if not em_couple:
                        material_kw.acid = act_curve_id

                else:
                    material_kw = MaterialHGOMyocardium(
                        mid=part.mid,
                        iso_user=material_settings.myocardium["isotropic"],
                        anisotropy_user=material_settings.myocardium["anisotropic"],
                        active_user=None,
                    )

            else:
                # add isotropic material
                if material_settings.atrium["type"] == "NeoHook":
                    # use MAT77H
                    material_kw = MaterialNeoHook(
                        mid=part.mid,
                        rho=material_settings.atrium["rho"],
                        c10=material_settings.atrium["mu1"] / 2,
                    )
                else:
                    # use MAT295, should have the same behavior
                    material_kw = MaterialHGOMyocardium(
                        mid=part.mid, iso_user=dict(material_settings.atrium)
                    )

            self.kw_database.material.append(material_kw)

        # Add Ca2+ curve if necessary
        if add_active and not em_couple:
            # write and add active curve to material database
            if material_settings.myocardium["active"]["actype"] == 1:
                time_array, calcium_array = active_curve("constant")
            elif material_settings.myocardium["active"]["actype"] == 2:
                time_array, calcium_array = active_curve("Strocchi2020")

            active_curve_kw = create_define_curve_kw(
                x=time_array,
                y=calcium_array,
                curve_name="calcium_concentration",
                curve_id=act_curve_id,
                lcint=10000,
            )

            # x scaling from beat rate
            active_curve_kw.sfa = material_settings.myocardium["active"]["beat_time"]
            # y scaling from Ca2
<<<<<<< HEAD
            active_curve_kw.sfo = 4.35
=======
            active_curve_kw.sfo = 4.35  # same with material ca2ionmax
>>>>>>> 8fe0dc5f

            self.kw_database.material.append(active_curve_kw)

        return

    def _add_cap_bc(self, bc_type: str):
        """Add boundary condition to the cap.

        Parameters
        ----------
        bc_type : str
            Boundary condition type. Valid bc's include: ["fix_caps", "springs_caps"].
        """
        bc_settings = self.settings.mechanics.boundary_conditions

        valid_bcs = ["fix_caps", "springs_caps"]
        if bc_type not in valid_bcs:
            raise ValueError("Cap/Valve boundary condition must be of type: %r" % valid_bcs)

        # create list of cap names where to add the spring b.c
        caps_to_use = []
        if isinstance(self.model, LeftVentricle):
            caps_to_use = [
                "mitral-valve",
                "aortic-valve",
            ]
        elif isinstance(self.model, BiVentricle):
            caps_to_use = [
                "mitral-valve",
                "tricuspid-valve",
                "aortic-valve",
                "pulmonary-valve",
            ]

        elif isinstance(self.model, (FourChamber, FullHeart)):
            caps_to_use = [
                "superior-vena-cava",
                "right-inferior-pulmonary-vein",
                "right-superior-pulmonary-vein",
            ]
            if isinstance(self, ZeroPressureMechanicsDynaWriter):
                # add additional constraint to avoid rotation
                caps_to_use.extend(["pulmonary-valve"])

        if bc_type == "fix_caps":
            for part in self.model.parts:
                for cap in part.caps:
                    if cap.name in caps_to_use:
                        kw_fix = keywords.BoundarySpcSet()
                        kw_fix.nsid = cap.nsid
                        kw_fix.dofx = 1
                        kw_fix.dofy = 1
                        kw_fix.dofz = 1

                        self.kw_database.boundary_conditions.append(kw_fix)

        # if bc type is springs -> add springs
        # NOTE add to boundary condition db or separate spring db?
        elif bc_type == "springs_caps":
            part_id = self.get_unique_part_id()
            section_id = self.get_unique_section_id()
            mat_id = self.get_unique_mat_id()

            spring_stiffness = bc_settings.valve["stiffness"].m
            if type(self) == ZeroPressureMechanicsDynaWriter:
                spring_stiffness *= 1e16

            scale_factor_normal = bc_settings.valve["scale_factor"]["normal"]
            scale_factor_radial = bc_settings.valve["scale_factor"]["radial"]

            part_kw = keywords.Part()
            part_df = pd.DataFrame(
                {
                    "pid": [part_id],
                    "secid": [section_id],
                    "mid": [mat_id],
                    "heading": ["SupportSpring"],
                }
            )
            part_kw.parts = part_df

            section_kw = keywords.SectionDiscrete(secid=section_id, cdl=0, tdl=0)

            mat_kw = keywords.MatSpringElastic(mid=mat_id, k=spring_stiffness)

            self.kw_database.boundary_conditions.append(part_kw)
            self.kw_database.boundary_conditions.append(section_kw)
            self.kw_database.boundary_conditions.append(mat_kw)

            # add springs for each cap
            caps = [cap for part in self.model.parts for cap in part.caps]
            for cap in caps:
                if cap.name in caps_to_use:
                    self.kw_database.boundary_conditions.append(f"$$ spring at {cap.name}$$")
                    self._add_springs_cap_edge(
                        cap,
                        part_id,
                        scale_factor_normal,
                        scale_factor_radial,
                    )

        return

    def _add_springs_cap_edge(
        self,
        cap: Cap,
        part_id: int,
        scale_factor_normal: float,
        scale_factor_radial: float,
    ):
        """Add springs to the cap nodes.

        Note
        ----
        Appends these to the boundary condition database.
        """
        # -------------------------------------------------------------------
        LOGGER.debug("Adding spring b.c. for cap: %s" % cap.name)

        attached_nodes = cap.node_ids

        # use pre-computed nodal area
        nodal_areas = self.model.mesh.point_data["nodal_areas"][attached_nodes]

        # scaled spring stiffness by nodal area
        scale_factor_normal *= nodal_areas
        scale_factor_radial *= nodal_areas

        # add sd_orientiation, element discrete

        # compute the radial components
        sd_orientations_radial = self.model.mesh.nodes[attached_nodes, :] - cap.centroid

        # normalize
        norms = np.linalg.norm(sd_orientations_radial, axis=1)
        sd_orientations_radial = sd_orientations_radial / norms[:, None]

        # add sd direction normal to plane
        vector_id_normal = self.id_offset["vector"]
        sd_orientation_normal_kw = create_define_sd_orientation_kw(
            vectors=cap.normal, vector_id_offset=vector_id_normal, iop=0
        )
        vector_id_normal += 1
        self.id_offset["vector"] += 1

        # add sd direction radial to nodes
        sd_orientation_radial_kw = create_define_sd_orientation_kw(
            vectors=sd_orientations_radial,
            vector_id_offset=self.id_offset["vector"],
            iop=0,
        )

        vector_ids_radial = sd_orientation_radial_kw.vectors["vid"].to_numpy()
        self.id_offset["vector"] = vector_ids_radial[-1]

        ## create discrete elements
        nodes_discrete_elements = np.array(
            [attached_nodes + 1, np.zeros(len(attached_nodes))], dtype=int
        ).T
        vector_ids_normal = np.ones(len(attached_nodes), dtype=int) * vector_id_normal

        #  for normal direction
        discrete_element_normal_kw = create_discrete_elements_kw(
            nodes=nodes_discrete_elements,
            part_id=part_id,
            vector_ids=vector_ids_normal,
            scale_factor=scale_factor_normal,
            element_id_offset=self.id_offset["element"]["discrete"],
        )

        self.id_offset["element"]["discrete"] = discrete_element_normal_kw.elements[
            "eid"
        ].to_numpy()[-1]

        #  for radial direction
        discrete_element_radial_kw = create_discrete_elements_kw(
            nodes=nodes_discrete_elements,
            part_id=part_id,
            vector_ids=vector_ids_radial,
            scale_factor=scale_factor_radial,
            element_id_offset=self.id_offset["element"]["discrete"],
        )

        self.id_offset["element"]["discrete"] = discrete_element_radial_kw.elements[
            "eid"
        ].to_numpy()[-1]

        # append to the database
        self.kw_database.boundary_conditions.append(sd_orientation_normal_kw)
        self.kw_database.boundary_conditions.append(sd_orientation_radial_kw)

        self.kw_database.boundary_conditions.append(discrete_element_normal_kw)
        self.kw_database.boundary_conditions.append(discrete_element_radial_kw)

        return

    def _add_pericardium_bc(self, scale=1.0):
        """Add the pericardium.

        Note
        ----
        Uses the universal ventricular longitudinal coordinate
        and a sigmoid penalty function. Strocchi et al 2020 doi: 10.1016/j.jbiomech.2020.109645.
        """
        boundary_conditions = copy.deepcopy(self.settings.mechanics.boundary_conditions)
        boundary_conditions._remove_units()
        pericardium_settings = boundary_conditions.pericardium

        penalty_c0 = pericardium_settings["penalty_function"][0]
        penalty_c1 = pericardium_settings["penalty_function"][1]
        self.kw_database.pericardium.append(f"$$ penalty with {penalty_c0}, {penalty_c1} $$")

        def _sigmoid(z):
            """Sigmoid function to scale spring coefficient."""
            return 1 / (1 + np.exp(-z))

        # compute penalty function from longitudinal coordinate
        uvc_l = self.model.mesh.point_data["uvc_longitudinal"]
        if np.any(uvc_l < 0):
            LOGGER.warning(
                "Negative normalized longitudinal coordinate detected."
                "Changing {0} negative uvc_l values to 1".format(np.sum((uvc_l < 0))),
            )
        uvc_l[uvc_l < 0] = 1

        penalty_function = -_sigmoid((abs(uvc_l) - penalty_c0) * penalty_c1) + 1

        # collect all pericardium nodes:
        epicardium_nodes = np.empty(0, dtype=int)
        epicardium_faces = np.empty((0, 3), dtype=int)
        LOGGER.debug("Collecting epicardium nodesets of ventricles:")
        ventricles = [part for part in self.model.parts if "ventricle" in part.name]
        epicardium_surfaces = [ventricle.epicardium for ventricle in ventricles]

        for surface in epicardium_surfaces:
            epicardium_nodes = np.append(epicardium_nodes, surface.node_ids)
            epicardium_faces = np.vstack([epicardium_faces, surface.triangles])

        # NOTE: some duplicates may exist - fix this in preprocessor
        _, idx, counts = np.unique(epicardium_nodes, return_index=True, return_counts=True)
        if np.any(counts > 1):
            LOGGER.warning("Duplicate nodes found in pericardium")
        epicardium_nodes = epicardium_nodes[np.sort(idx)]

        # select only nodes for penalty factor > 0.0001
        pericardium_nodes = epicardium_nodes[penalty_function[epicardium_nodes] > 0.0001]
        # select surfaces containing these nodes
        pericardium_faces = epicardium_faces[
            np.any(np.isin(epicardium_faces, pericardium_nodes), axis=1)
        ]
        # some nodes on the edge must be included
        pericardium_nodes, a = np.unique(pericardium_faces, return_inverse=True)

        # build pericardium polydata
        coord = self.model.mesh.nodes[pericardium_nodes]
        connect = a.reshape(pericardium_faces.shape)
        pericardium_polydata = vtkmethods.create_vtk_surface_triangles(coord, connect, clean=False)
        # vtkmethods.write_vtkdata_to_vtkfile(pericardium_polydata,'pericardium.vtk')

        # compute normal
        cell_normal, point_normal = vtkmethods.add_normals_to_polydata(
            pericardium_polydata, return_normals=True
        )
        # normal_obj = vtkmethods.add_normals_to_polydata(pericardium_polydata)
        # vtkmethods.write_vtkdata_to_vtkfile(normal_obj,'normal.vtk')

        # use pre-computed nodal areas
        nodal_areas = self.model.mesh.point_data["nodal_areas"][pericardium_nodes]
        nodal_penalty = penalty_function[pericardium_nodes]
        # compute scale factor
        scale_factors = nodal_areas * nodal_penalty

        # def __debug():
        #     import meshio

        #     meshio.write_points_cells(
        #         "pericardium.vtk",
        #         coord,
        #         [("triangle", connect)],
        #         point_data={
        #             "area": nodal_areas,
        #             "normal": point_normal,
        #             "penalty": nodal_penalty,
        #             "stiff": nodal_areas * nodal_penalty,
        #         },
        #         cell_data={"normal": [cell_normal]},
        #     )

        # __debug()

        # create unique ids for keywords
        part_id = self.get_unique_part_id()
        section_id = self.get_unique_section_id()
        mat_id = self.get_unique_mat_id()

        # define part
        part_kw = keywords.Part()
        part_kw.parts = pd.DataFrame(
            {"heading": ["Pericardium"], "pid": [part_id], "secid": [section_id], "mid": [mat_id]}
        )
        # define section
        section_kw = keywords.SectionDiscrete(secid=section_id, cdl=0, tdl=0)

        # define material
        k = pericardium_settings["spring_stiffness"] * scale
        mat_kw = keywords.MatSpringElastic(mid=mat_id, k=k)

        # define spring orientations
        sd_orientation_kw = create_define_sd_orientation_kw(
            vectors=point_normal, vector_id_offset=self.id_offset["vector"]
        )
        # add offset
        self.id_offset["vector"] = sd_orientation_kw.vectors["vid"].to_numpy()[-1]
        vector_ids = sd_orientation_kw.vectors["vid"].to_numpy().astype(int)

        # define spring nodes
        nodes = pericardium_nodes + 1
        nodes = np.vstack([nodes, np.zeros(len(nodes))])
        nodes = nodes.T

        # create discrete elements
        discrete_element_kw = create_discrete_elements_kw(
            nodes=nodes,
            part_id=part_id,
            vector_ids=vector_ids,
            scale_factor=scale_factors,
            element_id_offset=self.id_offset["element"]["discrete"],
        )
        # add offset
        self.id_offset["element"]["discrete"] = discrete_element_kw.elements["eid"].to_numpy()[-1]

        # add keywords to database
        self.kw_database.pericardium.append(part_kw)
        self.kw_database.pericardium.append(section_kw)
        self.kw_database.pericardium.append(mat_kw)
        self.kw_database.pericardium.append(sd_orientation_kw)
        self.kw_database.pericardium.append(discrete_element_kw)

        return

    def _update_cap_elements_db(self, add_mesh=True):
        """Update the database of shell elements.

        Note
        ----
        Loops over all the defined caps/valves.
        """
        # create part for each closing cap
        # used_partids = get_list_of_used_ids(self.kw_database.parts, "PART")
        # used_secids = get_list_of_used_ids(self.kw_database.parts, "SECTION")
        # used_segids = get_list_of_used_ids(self.kw_database.segment_sets, "SET_SEGMENT")

        section_id = self.get_unique_section_id()

        # NOTE should be dynamic
        mat_null_id = self.get_unique_mat_id()

        # material_kw = MaterialCap(mid=mat_null_id)
        material_settings = copy.deepcopy(self.settings.mechanics.material)
        material_settings._remove_units()

        # caps are rigid in zerop
        if type(self) == ZeroPressureMechanicsDynaWriter:
            material_kw = keywords.MatRigid(
                mid=mat_null_id,
                ro=material_settings.cap["rho"],
                e=1.0,  # MPa
            )

        else:
            if material_settings.cap["type"] == "stiff":
                material_kw = MaterialNeoHook(
                    mid=mat_null_id,
                    rho=material_settings.cap["rho"],
                    c10=material_settings.cap["mu1"] / 2,
                )

            elif material_settings.cap["type"] == "null":
                material_kw = keywords.MatNull(
                    mid=mat_null_id,
                    ro=material_settings.cap["rho"],
                )
            elif material_settings.cap["type"] == "rigid":
                material_kw = keywords.MatRigid(
                    mid=mat_null_id,
                    ro=material_settings.cap["rho"],
                    e=1.0,  # MPa
                )

        section_kw = keywords.SectionShell(
            secid=section_id,
            elform=4,
            shrf=0.8333,
            nip=3,
            t1=1,  # mm
        )

        self.kw_database.cap_elements.append(material_kw)
        self.kw_database.cap_elements.append(section_kw)

        caps = [cap for part in self.model.parts for cap in part.caps]
        # create new part for each cap
        cap_names_used = []
        for cap in caps:
            if cap.name in cap_names_used:
                # avoid to write mitral valve and triscupid valve twice
                LOGGER.debug("Already created material for {}: skipping".format(cap.name))
                continue

            cap.pid = self.get_unique_part_id()

            part_kw = keywords.Part()
            part_info = pd.DataFrame(
                {
                    "heading": [cap.name],
                    "pid": [cap.pid],
                    "secid": [section_id],
                    "mid": [mat_null_id],
                }
            )
            part_kw.parts = part_info

            if cap.centroid is not None:
                if add_mesh:
                    # Add center node
                    node_kw = keywords.Node()
                    df = pd.DataFrame(
                        data=np.insert(cap.centroid, 0, cap.centroid_id + 1).reshape(1, -1),
                        columns=node_kw.nodes.columns[0:4],
                    )
                    node_kw.nodes = df
                    # comment the line '*NODE' so nodes.k can be parsed by zerop solver correctly
                    # otherwise, these nodes will not be updated in iterations
                    s = "$" + node_kw.write()
                    self.kw_database.nodes.append(s)

                # # # center node constraint: average of all edge nodes
                # # constraint = keywords.ConstrainedInterpolation(
                # #     icid=len(cap_names_used) + 1,
                # #     dnid=cap.centroid_id + 1,
                # #     ddof=123,
                # #     ityp=1,
                # #     fgm=1,
                # #     inid=cap.nsid,
                # #     idof=123,
                # # )
                # # self.kw_database.cap_elements.append(constraint)

            self.kw_database.cap_elements.append(part_kw)
            cap_names_used.append(cap.name)

        # create closing triangles for each cap
        # assumes there are no shells written yet since offset = 0
        shell_id_offset = 0
        cap_names_used = []
        for cap in caps:
            if cap.name in cap_names_used:
                continue

            shell_kw = create_element_shell_keyword(
                shells=cap.triangles + 1,
                part_id=cap.pid,
                id_offset=shell_id_offset,
            )
            if add_mesh:
                self.kw_database.cap_elements.append(shell_kw)

            shell_id_offset = shell_id_offset + cap.triangles.shape[0]
            cap_names_used.append(cap.name)
        return

    def _update_controlvolume_db(self):
        """Prepare the keywords for the control volume feature."""
        # NOTE: Assumes cavity id is reserved for combined
        # segment set

        # set up control volume keywords and interaction of
        # cavity with ambient. Only do for ventricles
        cavities = [part.cavity for part in self.model.parts if part.cavity]
        for cavity in cavities:
            if "atrium" in cavity.name:
                continue

            cv_kw = keywords.DefineControlVolume()
            cv_kw.id = cavity.surface.id
            cv_kw.sid = cavity.surface.id

            self.kw_database.control_volume.append(cv_kw)

        for cavity in cavities:
            if "atrium" in cavity.name:
                continue

            cvi_kw = keywords.DefineControlVolumeInteraction()
            cvi_kw.id = cavity.surface.id
            cvi_kw.cvid1 = cavity.surface.id
            cvi_kw.cvid2 = 0  # ambient

            # NOTE: static for the moment. Maximum of 2 cavities supported
            # but this is valid for the LeftVentricle, BiVentricle and FourChamber models
            if self.system_model_name == "ClosedLoop":
                if "Left ventricle" in cavity.name:
                    cvi_kw.lcid_ = -10
                elif "Right ventricle" in cavity.name:
                    cvi_kw.lcid_ = -11

            elif self.system_model_name == "ConstantPreloadWindkesselAfterload":
                if "Left ventricle" in cavity.name:
                    cvi_kw.lcid_ = 10
                if "Right ventricle" in cavity.name:
                    cvi_kw.lcid_ = 11

            self.kw_database.control_volume.append(cvi_kw)

        return

    def _update_system_model(self):
        """Update json system model settings."""
        model_type = self.model.info.model_type

        system_settings = copy.deepcopy(self.settings.mechanics.system)
        system_settings._remove_units()

        # closed loop uses a custom executable
        if system_settings.name == "ClosedLoop":
            raise NotImplementedError("Closed loop circulation not yet supported.")
            LOGGER.warning(
                "Note that this model type requires a custom executable that "
                "supports the Closed Loop circulation model!"
            )
            if isinstance(self.model, (BiVentricle, FourChamber, FullHeart)):
                file_path = resource_path(
                    "ansys.heart.writer", "templates/system_model_settings_bv.json"
                ).__enter__()
            elif isinstance(self.model, LeftVentricle):
                file_path = resource_path(
                    "ansys.heart.writer", "templates/system_model_settings_lv.json"
                ).__enter__()

            fid = open(file_path)
            sys_settings = json.load(fid)

            # update the volumes
            sys_settings["SystemModelInitialValues"]["UnstressedVolumes"][
                "lv"
            ] = self.model.get_part("Left ventricle").cavity.volume

            if isinstance(self.model, (BiVentricle, FourChamber, FullHeart)):
                sys_settings["SystemModelInitialValues"]["UnstressedVolumes"][
                    "rv"
                ] = self.model.get_part("Right ventricle").cavity.volume

            self.system_model_json = sys_settings

        # otherwise add the define function
        elif system_settings.name == "ConstantPreloadWindkesselAfterload":
            if self.system_model_name != system_settings.name:
                LOGGER.error("Circulation system parameters cannot be rad from Json")

            for cavity in self.model.cavities:
                if "Left ventricle" in cavity.name:
                    define_function_wk = define_function_windkessel(
                        function_id=10,
                        function_name="constant_preload_windkessel_afterload_left",
                        implicit=True,
                        constants=dict(system_settings.left_ventricle["constants"]),
                        initialvalues=system_settings.left_ventricle["initial_value"]["part"],
                    )
                    self.kw_database.control_volume.append(define_function_wk)

                elif "Right ventricle" in cavity.name:
                    define_function_wk = define_function_windkessel(
                        function_id=11,
                        function_name="constant_preload_windkessel_afterload_right",
                        implicit=True,
                        constants=dict(system_settings.right_ventricle["constants"]),
                        initialvalues=system_settings.right_ventricle["initial_value"]["part"],
                    )
                    self.kw_database.control_volume.append(define_function_wk)

        return

    def _add_enddiastolic_pressure_bc2(self, pressure_lv: float = 1, pressure_rv: float = 1):
        """
        Apply ED pressure by control volume.

        Notes
        -----
        LSDYNA stress reference configuration bug with this load due to define function.
        """
        cavities = [part.cavity for part in self.model.parts if part.cavity]
        for cavity in cavities:
            if "atrium" in cavity.name:
                continue

            # create CV
            cv_kw = keywords.DefineControlVolume()
            cv_kw.id = cavity.surface.id
            cv_kw.sid = cavity.surface.id
            self.kw_database.main.append(cv_kw)

            # define CV interaction
            cvi_kw = keywords.DefineControlVolumeInteraction()
            cvi_kw.id = cavity.surface.id
            cvi_kw.cvid1 = cavity.surface.id
            cvi_kw.cvid2 = 0  # ambient

            if "Left ventricle" in cavity.name:
                cvi_kw.lcid_ = 10
                pressure = pressure_lv
            elif "Right ventricle" in cavity.name:
                cvi_kw.lcid_ = 11
                pressure = pressure_rv

            self.kw_database.main.append(cvi_kw)

            # define define function
            definefunction_str = _ed_load_template()
            self.kw_database.main.append(
                definefunction_str.format(
                    cvi_kw.lcid_, "flow_" + cavity.name.replace(" ", "_"), pressure, -200
                )
            )

        self.kw_database.main.append(keywords.DatabaseIcvout(dt=10, binary=2))
        return

    def _add_enddiastolic_pressure_bc(self, pressure_lv: float = 1, pressure_rv: float = 1):
        """Add end diastolic pressure boundary condition on the left and right endocardium."""
        # create unit load curve
        load_curve_id = self.get_unique_curve_id()
        load_curve_kw = create_define_curve_kw(
            [0, 1, 1.001], [0, 1.0, 1.0], "unit load curve", load_curve_id, 100
        )

        load_curve_kw.sfa = 1000

        # append unit curve to main.k
        self.kw_database.main.append(load_curve_kw)

        # create *LOAD_SEGMENT_SETS for each ventricular cavity
        cavities = [part.cavity for part in self.model.parts if part.cavity]
        for cavity in cavities:
            if cavity.name == "Left ventricle":
                load = keywords.LoadSegmentSet(
                    ssid=cavity.surface.id, lcid=load_curve_id, sf=pressure_lv
                )
                self.kw_database.main.append(load)
            elif cavity.name == "Right ventricle":
                load = keywords.LoadSegmentSet(
                    ssid=cavity.surface.id, lcid=load_curve_id, sf=pressure_rv
                )
                self.kw_database.main.append(load)
            elif cavity.name == "Left atrium":
                load = keywords.LoadSegmentSet(
                    ssid=cavity.surface.id, lcid=load_curve_id, sf=pressure_lv
                )
                self.kw_database.main.append(load)
            elif cavity.name == "Right atrium":
                load = keywords.LoadSegmentSet(
                    ssid=cavity.surface.id, lcid=load_curve_id, sf=pressure_rv
                )
                self.kw_database.main.append(load)
            else:
                continue

        # # load only endocardium segment (exclude cap shells)
        # for part in self.model.parts:
        #     for surface in part.surfaces:
        #         if surface.name == "Left ventricle endocardium":
        #             scale_factor = pressure_lv
        #             seg_id = surface.id
        #             load = keywords.LoadSegmentSet(
        #                 ssid=seg_id, lcid=load_curve_id, sf=scale_factor
        #             )
        #             self.kw_database.main.append(load)
        #         elif (
        #             surface.name == "Right ventricle endocardium"
        #             or surface.name == "Right ventricle endocardium septum"
        #         ):
        #             scale_factor = pressure_rv
        #             seg_id = surface.id
        #             load = keywords.LoadSegmentSet(
        #                 ssid=seg_id, lcid=load_curve_id, sf=scale_factor
        #             )
        #             self.kw_database.main.append(load)
        return

    def _add_constant_atrial_pressure(self, pressure_lv: float = 1, pressure_rv: float = 1):
        """Missing circulation model for atrial cavity, apply constant ED pressure."""
        # create unit load curve
        load_curve_id = self.get_unique_curve_id()
        load_curve_kw = create_define_curve_kw(
            [0, 1e20], [1.0, 1.0], "constant load curve", load_curve_id, 100
        )

        # append unit curve to main.k
        self.kw_database.main.append(load_curve_kw)

        # create *LOAD_SEGMENT_SETS for each ventricular cavity
        cavities = [part.cavity for part in self.model.parts if part.cavity]
        for cavity in cavities:
            if cavity.name == "Left atrium":
                load = keywords.LoadSegmentSet(
                    ssid=cavity.surface.id, lcid=load_curve_id, sf=pressure_lv
                )
                self.kw_database.main.append(load)
            elif cavity.name == "Right atrium":
                load = keywords.LoadSegmentSet(
                    ssid=cavity.surface.id, lcid=load_curve_id, sf=pressure_rv
                )
                self.kw_database.main.append(load)


class ZeroPressureMechanicsDynaWriter(MechanicsDynaWriter):
    """
    Class for preparing the input for a stress-free LS-DYNA simulation.

    Note
    ----
    Derived from MechanicsDynaWriter and consequently derives all keywords relevant
    for simulations involving mechanics. This class does not write the
    control volume keywords but adds the keyword for computing the stress
    free configuration based on left/right cavity pressures instead.

    """

    def __init__(
        self,
        model: HeartModel,
        settings: SimulationSettings = None,
    ) -> None:
        super().__init__(model=model, settings=settings)

        self.kw_database = MechanicsDecks()
        """Collection of keyword decks relevant for mechanics."""

        return

    def update(self):
        """Update the keyword database."""
        bc_settings = self.settings.mechanics.boundary_conditions

        self._update_main_db()

        self.kw_database.main.title = self.model.info.model_type + " zero-pressure"

        self._update_node_db()
        self._update_parts_db()
        self._update_solid_elements_db(add_fibers=True)
        self._update_segmentsets_db()
        self._update_nodesets_db()
        self._update_material_db(add_active=False)
        if self.cap_in_zerop:
            # define cap element
            self._update_cap_elements_db()

        # TODO: it should be after cap creation, or it will be written in dynain
        # for boundary conditions
        self._add_cap_bc(bc_type="springs_caps")
        if isinstance(self.model, FourChamber):
            # add a small constraint to avoid rotation
            self._add_pericardium_bc(scale=0.01)

        # # Approximate end-diastolic pressures
        pressure_lv = bc_settings.end_diastolic_cavity_pressure["left_ventricle"].m
        pressure_rv = bc_settings.end_diastolic_cavity_pressure["right_ventricle"].m
        self._add_enddiastolic_pressure_bc(pressure_lv=pressure_lv, pressure_rv=pressure_rv)

        # zerop key words
        self._add_control_reference_configuration()
        #
        # # export dynain file
        # NOTE: generates a new part-set. Use part-set id 999.
        # Please note that choosing 999 as the part-set id is arbitrary,
        # and defining a new part set adding this to the main database will
        # create a part-set id of 999+1
        save_part_ids = []
        for part in self.model.parts:
            save_part_ids.append(part.pid)

        caps = [cap for part in self.model.parts for cap in part.caps]
        for cap in caps:
            if cap.pid != None:  # MV,TV for atrial parts get None
                save_part_ids.append(cap.pid)

        ids = np.hstack((save_part_ids, np.zeros(8 - len(save_part_ids) % 8, dtype=int))).reshape(
            -1, 8
        )

        # self.kw_database.main.append(keywords.SetPartList(sid=999,??))

        self.kw_database.main.append(
            keywords.SetPartListGenerate(
                sid=999, b1beg=min(save_part_ids), b1end=max(save_part_ids)
            )
        )
        self.kw_database.main.append(
            custom_keywords.InterfaceSpringbackLsdyna(
                psid=999, nshv=999, ftype=3, rflag=1, optc="OPTCARD", ndflag=1, cflag=1, hflag=1
            )
        )

        self.kw_database.main.append(
            keywords.InterfaceSpringbackExclude(kwdname="BOUNDARY_SPC_NODE")
        )
        self._get_list_of_includes()
        self._add_includes()

        return

    def export(self, export_directory: str):
        """Write the model to files."""
        super().export(export_directory)

        # export segment sets to separate file
        self._export_cavity_segmentsets(export_directory)

        return

    def _add_export_controls(self, dt_output_d3plot: float = 0.5):
        """Rewrite method for zerop export.

        Parameters
        ----------
        dt_output_d3plot : float, optional
            Writes full D3PLOT results at this time-step spacing, by default 0.5
        """
        # add output control
        self.kw_database.main.append(keywords.ControlOutput(npopt=1, neecho=1, ikedit=0, iflush=0))

        # add export controls
        # self.kw_database.main.append(keywords.DatabaseElout(dt=0.1, binary=2))
        #
        # self.kw_database.main.append(keywords.DatabaseGlstat(dt=0.1, binary=2))
        #
        # self.kw_database.main.append(keywords.DatabaseMatsum(dt=0.1, binary=2))

        # frequency of full results
        self.kw_database.main.append(keywords.DatabaseBinaryD3Plot(dt=dt_output_d3plot))

        # self.kw_database.main.append(keywords.DatabaseExtentBinary(neiph=27, strflg=1, maxint=0))

        # add binout for post-process
        settings = copy.deepcopy(self.settings.stress_free)
        settings._remove_units()

        self.kw_database.main.append(
            keywords.DatabaseNodout(dt=settings.analysis.dt_nodout, binary=2)
        )

        # write for all nodes in nodout
        nodeset_id = self.get_unique_nodeset_id()
        kw = keywords.SetNodeGeneral(option="ALL", sid=nodeset_id)
        self.kw_database.main.append(kw)

        kw = keywords.DatabaseHistoryNodeSet(id1=nodeset_id)
        self.kw_database.main.append(kw)

        return

    def _add_solution_controls(self):
        """Rewrite method for the zerop simulation."""
        settings = copy.deepcopy(self.settings.stress_free)
        settings._remove_units()

        self.kw_database.main.append(keywords.ControlTermination(endtim=settings.analysis.end_time))

        self.kw_database.main.append(keywords.ControlImplicitDynamics(imass=0))

        # add auto step controls
        self.kw_database.main.append(
            keywords.ControlImplicitAuto(
                iauto=1, dtmin=settings.analysis.dtmin, dtmax=settings.analysis.dtmax
            )
        )

        # add general implicit controls
        self.kw_database.main.append(
            keywords.ControlImplicitGeneral(imflag=1, dt0=settings.analysis.dtmax)
        )

        # add implicit solution controls
        self.kw_database.main.append(keywords.ControlImplicitSolution())

        # add implicit solver controls
        self.kw_database.main.append(custom_keywords.ControlImplicitSolver())

        # accuracy control
        self.kw_database.main.append(keywords.ControlAccuracy(osu=1, inn=4, iacc=1))

        return

    def _add_control_reference_configuration(self):
        """Add control reference configuration keyword to main."""
        LOGGER.debug("Adding *CONTROL_REFERENCE_CONFIGURATION to main.k")
        kw = keywords.ControlReferenceConfiguration(maxiter=3, target="nodes.k", method=2, tol=5)

        self.kw_database.main.append(kw)

        return

    # def _add_enddiastolic_pressure_bc(self, pressure_lv: float = 1, pressure_rv: float = 1):
    #     """Adds end diastolic pressure boundary condition on the left and right endocardium"""

    #     # create unit load curve
    #     load_curve_id = 2
    #     load_curve_kw = create_define_curve_kw(
    #         [0, 1], [0, 1], "unit load curve", load_curve_id, 100
    #     )

    #     # append unit curve to main.k
    #     self.kw_database.main.append(load_curve_kw)

    #     # create *LOAD_SEGMENT_SETS for each ventricular cavity
    #     for cavity in self.model._mesh._cavities:

    #         if "atrium" in cavity.name:
    #             continue

    #         if cavity.name == "Left ventricle":
    #             scale_factor = pressure_lv
    #         elif cavity.name == "Right ventricle":
    #             scale_factor = pressure_rv

    #         LOGGER.debug(
    #             "Adding end-diastolic pressure of {0} to {1}".format(scale_factor, cavity.name)
    #         )

    #         seg_ids_to_use = []
    #         # find id of endocardium
    #         for segset in cavity.segment_sets:
    #             if "endocardium" in segset["name"]:
    #                 seg_ids_to_use.append(segset["id"])

    #         # create load segment set for each endocardium segment
    #         for seg_id in seg_ids_to_use:
    #             load_segset_kw = keywords.LoadSegmentSet(
    #                 ssid=seg_id, lcid=load_curve_id, sf=scale_factor
    #             )

    #             # append to main.k
    #             self.kw_database.main.append(load_segset_kw)


class FiberGenerationDynaWriter(BaseDynaWriter):
    """Class for preparing the input for a fiber-generation LS-DYNA simulation."""

    def __init__(self, model: HeartModel, settings: SimulationSettings = None) -> None:
        super().__init__(model=model, settings=settings)

        self.kw_database = FiberGenerationDecks()
        """Collection of keywords relevant for fiber generation."""

    def update(self):
        """Update keyword database for Fiber generation: overwrites the inherited function."""
        ##
        self._update_main_db()  # needs updating

        if isinstance(self.model, (FourChamber, FullHeart)):
            LOGGER.warning(
                "Atrium present in the model, they will be removed for ventricle fiber generation."
            )

            parts = [
                part
                for part in self.model.parts
                if part.part_type == "ventricle" or part.part_type == "septum"
            ]
            tet_ids = np.empty((0), dtype=int)
            for part in parts:
                tet_ids = np.append(tet_ids, part.element_ids)
                tets = self.model.mesh.tetrahedrons[tet_ids, :]
            nids = np.unique(tets)

            # remove nodes not attached to ventricle parts
            # note: because self.model is a copy of heat model, so we can do this kind of operation
            self.model.mesh.nodes = self.model.mesh.nodes[nids]
            self._update_node_db(ids=nids + 1)

            # remove parts not belonged to ventricles
            self._keep_ventricles()

            # remove segment which contains atrial nodes
            self._remove_atrial_nodes_from_ventricles_surfaces()

        else:
            self._update_node_db()

        self._update_parts_db()
        self._update_solid_elements_db(add_fibers=False)
        self._update_material_db()

        self._update_segmentsets_db()
        self._update_nodesets_db()

        # # update ep settings
        self._update_ep_settings()
        self._update_create_fibers()

        self._get_list_of_includes()
        self._add_includes()

        return

    def _remove_atrial_nodes_from_ventricles_surfaces(self):
        """Remove nodes other than ventricular from ventricular surfaces."""
        parts = [
            part
            for part in self.model.parts
            if part.part_type == "ventricle" or part.part_type == "septum"
        ]

        tet_ids = np.empty((0), dtype=int)
        for part in parts:
            tet_ids = np.append(tet_ids, part.element_ids)
            tets = self.model.mesh.tetrahedrons[tet_ids, :]
        nids = np.unique(tets)

        for part in parts:
            for surface in part.surfaces:
                nodes_to_remove = surface.node_ids[
                    np.isin(surface.node_ids, nids, assume_unique=True, invert=True)
                ]

                faces = surface.faces.reshape(-1, 4)
                faces_to_remove = np.any(np.isin(faces, nodes_to_remove), axis=1)
                surface.faces = faces[np.invert(faces_to_remove)].ravel()

        return

    def _update_material_db(self):
        """Add simple linear elastic and orthotropic EM material for each defined part."""
        # collect myocardium and septum parts
        ventricles = [part for part in self.model.parts if "ventricle" in part.name]
        if isinstance(self.model, (BiVentricle, FourChamber, FullHeart)):
            septum = self.model.get_part("Septum")
            parts = ventricles + [septum]
        else:
            parts = ventricles

        for part in parts:
            element_ids = part.element_ids
            em_mat_id = self.get_unique_mat_id()
            self.kw_database.material.extend(
                [
                    keywords.MatElastic(mid=em_mat_id, ro=1e-6, e=1),
                    custom_keywords.EmMat003(
                        mid=em_mat_id,
                        mtype=2,
                        sigma11=0.5,
                        sigma22=0.1,
                        sigma33=0.1,
                        beta=140,
                        cm=0.01,
                        aopt=2.0,
                        a1=0,
                        a2=0,
                        a3=1,
                        d1=0,
                        d2=-1,
                        d3=0,
                    ),
                    custom_keywords.EmEpCellmodelTomek(mid=em_mat_id),
                ]
            )

    def _update_ep_settings(self):
        """Add the settings for the electrophysiology solver."""
        self.kw_database.ep_settings.append(
            keywords.EmControl(
                emsol=11, numls=4, macrodt=1, dimtype=None, nperio=None, ncylbem=None
            )
        )

        # use defaults
        self.kw_database.ep_settings.append(custom_keywords.EmControlEp())

        # max iter should be int
        self.kw_database.ep_settings.append(
            keywords.EmSolverFem(reltol=1e-6, maxite=int(1e4), precon=2)
        )

        self.kw_database.ep_settings.append(keywords.EmOutput(mats=1, matf=1, sols=1, solf=1))

        return

    def _update_create_fibers(self):
        """Update the keywords for fiber generation."""
        # collect relevant node and segment sets.
        # node set: apex, base
        # node set: endocardium, epicardium
        # NOTE: could be better if basal nodes are extracted in the preprocessor
        # since that would allow you to robustly extract these nodessets using the
        # input data
        # The below is relevant for all models.
        nodes_base = np.empty(0, dtype=int)
        node_sets_ids_endo = []  # relevant for both models
        node_sets_ids_epi = []  # relevant for both models
        node_set_ids_epi_and_rseptum = []  # only relevant for bv, 4c and full model

        # list of ventricular parts
        ventricles = [part for part in self.model.parts if "ventricle" in part.name]
        septum = self.model.get_part("Septum")

        # collect node set ids (already generated previously)
        node_sets_ids_epi = [ventricle.epicardium.nsid for ventricle in ventricles]
        node_sets_ids_endo = []
        for ventricle in ventricles:
            for surface in ventricle.surfaces:
                if "endocardium" in surface.name:
                    node_sets_ids_endo.append(surface.nsid)

        node_set_id_lv_endo = self.model.get_part("Left ventricle").endocardium.id
        if isinstance(self.model, (BiVentricle, FourChamber, FullHeart)):
            surfaces = [surface for p in self.model.parts for surface in p.surfaces]
            for surface in surfaces:
                if "septum" in surface.name and "endocardium" in surface.name:
                    node_set_ids_epi_and_rseptum = node_sets_ids_epi + [surface.id]
                    break

        for part in self.model.parts:
            for cap in part.caps:
                nodes_base = np.append(nodes_base, cap.node_ids)

        # apex id [0] endocardium, [1] epicardum
        apex_point = self.model.get_part("Left ventricle").apex_points[1]
        if "epicardium" not in apex_point.name:
            raise ValueError("Expecting a point on the epicardium")
        node_apex = apex_point.node_id

        # validate node set by removing nodes not part of the model without ventricles
        tet_ids_ventricles = np.empty((0), dtype=int)
        if septum:
            parts = ventricles + [septum]
        else:
            parts = ventricles

        for part in parts:
            tet_ids_ventricles = np.append(tet_ids_ventricles, part.element_ids)
        tetra_ventricles = self.model.mesh.tetrahedrons[tet_ids_ventricles, :]

        # remove nodes that occur just in atrial part
        mask = np.isin(nodes_base, tetra_ventricles, invert=True)
        LOGGER.debug("Removing {0} nodes from base nodes".format(np.sum(mask)))
        nodes_base = nodes_base[np.invert(mask)]

        # create set parts for lv and rv myocardium
        myocardium_part_ids = [ventricle.pid for ventricle in ventricles]

        # switch between the various models to generate valid input decks
        if isinstance(self.model, LeftVentricle):
            LOGGER.warning("Model type %s in development " % self.model.info.model_type)

            # Define part set for myocardium
            part_list1_kw = keywords.SetPartList(
                sid=1,
            )
            part_list1_kw.parts._data = myocardium_part_ids
            part_list1_kw.options["TITLE"].active = True
            part_list1_kw.title = "myocardium_all"

            self.kw_database.create_fiber.extend([part_list1_kw])

            # combine node sets endocardium uing *SET_NODE_ADD:
            node_set_id_all_endocardium = self.get_unique_nodeset_id()

            set_add_kw = keywords.SetNodeAdd(sid=node_set_id_all_endocardium)
            set_add_kw.options["TITLE"].active = True
            set_add_kw.title = "all_endocardium_segments"
            set_add_kw.nodes._data = node_sets_ids_endo

            self.kw_database.create_fiber.append(set_add_kw)

            # combine node sets epicardium:
            node_set_id_all_epicardium = self.get_unique_nodeset_id()
            set_add_kw = keywords.SetNodeAdd(sid=node_set_id_all_epicardium)
            set_add_kw.options["TITLE"].active = True
            set_add_kw.title = "all_epicardium_segments"
            set_add_kw.nodes._data = node_sets_ids_epi

            self.kw_database.create_fiber.append(set_add_kw)

            node_set_id_base = self.get_unique_nodeset_id()
            node_set_id_apex = self.get_unique_nodeset_id() + 1

            # create node-sets for base and apex
            node_set_base_kw = create_node_set_keyword(
                node_ids=nodes_base + 1, node_set_id=node_set_id_base, title="base nodes"
            )
            node_set_apex_kw = create_node_set_keyword(
                node_ids=node_apex + 1, node_set_id=node_set_id_apex, title="apex node"
            )

            self.kw_database.create_fiber.extend([node_set_base_kw, node_set_apex_kw])

            # Set up *EM_EP_FIBERINITIAL keyword
            # apex > base
            self.kw_database.create_fiber.append(
                custom_keywords.EmEpFiberinitial(
                    id=1,
                    partid=1,  # set part id 1: myocardium
                    stype=2,  # set type 2 == nodes
                    ssid1=node_set_id_base,
                    ssid2=node_set_id_apex,
                )
            )

            # all epicardium > all endocardium
            self.kw_database.create_fiber.append(
                custom_keywords.EmEpFiberinitial(
                    id=2,
                    partid=1,  # set part id 1: myocardium
                    stype=2,  # set type 1 == segment set, set type 2 == node set
                    ssid1=node_set_id_all_epicardium,
                    ssid2=node_set_id_all_endocardium,
                )
            )

            # add *EM_EP_CREATEFIBERORIENTATION keywords
            self.kw_database.create_fiber.append(
                custom_keywords.EmEpCreatefiberorientation(
                    partsid=1, solvid1=1, solvid2=2, alpha=-101, beta=-102, wfile=1, prerun=1
                )
            )

            # define functions:
            from ansys.heart.writer.define_function_strings import function1, function2, function3

            self.kw_database.create_fiber.append(
                keywords.DefineFunction(fid=101, function=function1)
            )
            self.kw_database.create_fiber.append(
                keywords.DefineFunction(fid=102, function=function2)
            )

        elif isinstance(self.model, (BiVentricle, FourChamber, FullHeart)):
            LOGGER.warning("Model type %s under development " % self.model.info.model_type)

            septum_part_ids = [self.model.get_part("Septum").pid]

            # Define part set for myocardium
            part_list1_kw = keywords.SetPartList(
                sid=1,
            )
            part_list1_kw.parts._data = myocardium_part_ids
            part_list1_kw.options["TITLE"].active = True
            part_list1_kw.title = "myocardium_all"

            # Define part set for septum
            part_list2_kw = keywords.SetPartList(
                sid=2,
            )
            part_list2_kw.options["TITLE"].active = True
            part_list2_kw.title = "septum"
            part_list2_kw.parts._data = septum_part_ids

            self.kw_database.create_fiber.extend([part_list1_kw, part_list2_kw])

            # combine node sets endocardium uing *SET_SEGMENT_ADD:
            node_set_id_all_endocardium = self.get_unique_nodeset_id()
            set_add_kw = keywords.SetNodeAdd(sid=node_set_id_all_endocardium)

            set_add_kw.options["TITLE"].active = True
            set_add_kw.title = "all_endocardium_segments"
            set_add_kw.nodes._data = node_sets_ids_endo

            self.kw_database.create_fiber.append(set_add_kw)

            # combine node sets epicardium:
            node_set_id_all_epicardium = self.get_unique_nodeset_id()
            set_add_kw = keywords.SetNodeAdd(sid=node_set_id_all_epicardium)

            set_add_kw.options["TITLE"].active = True
            set_add_kw.title = "all_epicardium_segments"
            set_add_kw.nodes._data = node_sets_ids_epi

            self.kw_database.create_fiber.append(set_add_kw)

            # combine node sets epicardium and septum:
            node_set_all_but_left_endocardium = self.get_unique_nodeset_id()
            set_add_kw = keywords.SetNodeAdd(sid=node_set_all_but_left_endocardium)

            set_add_kw.options["TITLE"].active = True
            set_add_kw.title = "all_but_left_endocardium"
            set_add_kw.nodes._data = node_set_ids_epi_and_rseptum

            self.kw_database.create_fiber.append(set_add_kw)

            node_set_id_base = self.get_unique_nodeset_id()
            node_set_id_apex = self.get_unique_nodeset_id() + 1
            # create node-sets for base and apex
            node_set_base_kw = create_node_set_keyword(
                node_ids=nodes_base + 1, node_set_id=node_set_id_base, title="base nodes"
            )
            node_set_apex_kw = create_node_set_keyword(
                node_ids=node_apex + 1, node_set_id=node_set_id_apex, title="apex node"
            )

            self.kw_database.create_fiber.extend([node_set_base_kw, node_set_apex_kw])

            # Set up *EM_EP_FIBERINITIAL keyword
            # apex > base
            self.kw_database.create_fiber.append(
                custom_keywords.EmEpFiberinitial(
                    id=1,
                    partid=1,  # set part id 1: myocardium
                    stype=2,  # set type 2 == nodes
                    ssid1=node_set_id_base,
                    ssid2=node_set_id_apex,
                )
            )

            # all epicardium > all endocardium
            self.kw_database.create_fiber.append(
                custom_keywords.EmEpFiberinitial(
                    id=2,
                    partid=1,  # set part id 1: myocardium
                    stype=2,  # set type 1 == segment set, set type 2 == node set
                    ssid1=node_set_id_all_epicardium,
                    ssid2=node_set_id_all_endocardium,
                )
            )

            # all epicardium > endocardium left ventricle
            self.kw_database.create_fiber.append(
                custom_keywords.EmEpFiberinitial(
                    id=3,
                    partid=2,  # set part id 2: septum
                    stype=2,  # set type 1 == segment set
                    ssid1=node_set_all_but_left_endocardium,
                    ssid2=node_set_id_lv_endo,
                )
            )

            # add *EM_EP_CREATEFIBERORIENTATION keywords
            self.kw_database.create_fiber.append(
                custom_keywords.EmEpCreatefiberorientation(
                    partsid=1, solvid1=1, solvid2=2, alpha=-101, beta=-102, wfile=1, prerun=1
                )
            )
            # add *EM_EP_CREATEFIBERORIENTATION keywords
            self.kw_database.create_fiber.append(
                custom_keywords.EmEpCreatefiberorientation(
                    partsid=2, solvid1=1, solvid2=3, alpha=-101, beta=-103, wfile=1, prerun=1
                )
            )

            # define functions:
            from ansys.heart.writer.define_function_strings import function1, function2, function3

            self.kw_database.create_fiber.append(
                keywords.DefineFunction(fid=101, function=function1)
            )
            self.kw_database.create_fiber.append(
                keywords.DefineFunction(fid=102, function=function2)
            )
            self.kw_database.create_fiber.append(
                keywords.DefineFunction(fid=103, function=function3)
            )

    def _update_main_db(self):
        self.kw_database.main.append(
            keywords.ControlTimeStep(dtinit=1.0, dt2ms=1.0, emscl=None, ihdo=None, rmscl=None)
        )

        self.kw_database.main.append(keywords.ControlTermination(endtim=10))

        self.kw_database.main.append(keywords.DatabaseBinaryD3Plot(dt=1.0))

        return


# todo: why it's from MechanicsDynaWriter not BaseWriter?
class PurkinjeGenerationDynaWriter(MechanicsDynaWriter):
    """Class for preparing the input for a Purkinje LS-DYNA simulation."""

    def __init__(
        self,
        model: HeartModel,
        settings: SimulationSettings = None,
    ) -> None:
        super().__init__(model=model, settings=settings)

        self.kw_database = PurkinjeGenerationDecks()
        """Collection of keywords relevant for Purkinje generation."""

    def update(self):
        """Update keyword database - overwrites the inherited function."""
        ##
        self._update_main_db()  # needs updating

        self._update_node_db()  # can stay the same (could move to base class)
        if isinstance(self.model, (FourChamber, FullHeart)):
            LOGGER.warning(
                "Atrium present in the model, "
                "they will be removed for ventricle Purkinje generation."
            )
            self._keep_ventricles()

        self._update_parts_db()  # can stay the same (could move to base class++++++++++++++++++++)
        self._update_solid_elements_db(add_fibers=False)
        self._update_material_db()

        self._update_segmentsets_db()  # can stay the same
        self._update_nodesets_db()  # can stay the same

        # update ep settings
        self._update_ep_settings()
        self._update_create_Purkinje()

        self._get_list_of_includes()
        self._add_includes()

        return

    def _update_material_db(self):
        """Add simple linear elastic material for each defined part."""
        for part in self.model.parts:
            em_mat_id = part.pid
            self.kw_database.material.extend(
                [
                    keywords.MatElastic(mid=em_mat_id, ro=1e-6, e=1),
                    custom_keywords.EmMat003(
                        mid=em_mat_id,
                        mtype=2,
                        sigma11=0.5,
                        sigma22=0.1,
                        sigma33=0.1,
                        beta=140,
                        cm=0.01,
                        aopt=2.0,
                        a1=0,
                        a2=0,
                        a3=1,
                        d1=0,
                        d2=-1,
                        d3=0,
                    ),
                ]
            )

    def _update_ep_settings(self):
        """Add the settings for the electrophysiology solver."""
        self.kw_database.ep_settings.append(
            keywords.EmControl(
                emsol=11, numls=4, macrodt=1, dimtype=None, nperio=None, ncylbem=None
            )
        )

        self.kw_database.ep_settings.append(keywords.EmOutput(mats=1, matf=1, sols=1, solf=1))

        return

    def _update_create_Purkinje(self):
        """Update the keywords for Purkinje generation."""
        # collect relevant node and segment sets.
        # node set: apex, base
        # node set: endocardium, epicardium
        # NOTE: could be better if basal nodes are extracted in the preprocessor
        # since that would allow you to robustly extract these nodessets using the
        # input data
        # The below is relevant for all models.
        node_apex_left = np.empty(0, dtype=int)
        node_apex_right = np.empty(0, dtype=int)
        edge_id_start_left = np.empty(0, dtype=int)
        edge_id_start_right = np.empty(0, dtype=int)

        # apex_points[0]: endocardium, apex_points[1]: epicardium
        if isinstance(self.model, (LeftVentricle, BiVentricle, FourChamber, FullHeart)):
            node_apex_left = self.model.left_ventricle.apex_points[0].node_id
            segment_set_ids_endo_left = self.model.left_ventricle.endocardium.id

            # check whether point is on edge of endocardium - otherwise pick another node in
            # the same triangle
            endocardium = self.model.left_ventricle.endocardium
            endocardium.get_boundary_edges()
            if np.any(endocardium.boundary_edges == node_apex_left):
                element_id = np.argwhere(np.any(endocardium.triangles == node_apex_left, axis=1))[
                    0
                ][0]

                node_apex_left = endocardium.triangles[element_id, :][
                    np.argwhere(
                        np.isin(
                            endocardium.triangles[element_id, :],
                            endocardium.boundary_edges,
                            invert=True,
                        )
                    )[0][0]
                ]
                LOGGER.warning(
                    "Node id {0} is on edge of {1}. Picking node id {2}".format(
                        self.model.left_ventricle.apex_points[0].node_id,
                        endocardium.name,
                        node_apex_left,
                    )
                )
                self.model.left_ventricle.apex_points[0].node_id = node_apex_left

            node_set_id_apex_left = self.get_unique_nodeset_id()
            # create node-sets for apex
            node_set_apex_kw = create_node_set_keyword(
                node_ids=[node_apex_left + 1],
                node_set_id=node_set_id_apex_left,
                title="apex node left",
            )

            self.kw_database.node_sets.append(node_set_apex_kw)

            apex_left_coordinates = self.model.mesh.nodes[node_apex_left, :]

            node_id_start_left = self.model.mesh.nodes.shape[0] + 1

            edge_id_start_left = self.model.mesh.tetrahedrons.shape[0] + 1

            pid = self.get_unique_part_id()
            # Purkinje generation parameters
            self.kw_database.main.append(
                custom_keywords.EmEpPurkinjeNetwork2(
                    purkid=1,
                    buildnet=1,
                    ssid=segment_set_ids_endo_left,
                    mid=pid,
                    pointstx=apex_left_coordinates[0],
                    pointsty=apex_left_coordinates[1],
                    pointstz=apex_left_coordinates[2],
                    edgelen=2,
                    ngen=50,
                    nbrinit=8,
                    nsplit=2,
                    inodeid=node_id_start_left,
                    iedgeid=edge_id_start_left,  # TODO check if beam elements exist in mesh
                )
            )

        # Add right purkinje only in biventricular or 4chamber models
        if isinstance(self.model, (BiVentricle, FourChamber, FullHeart)):
            node_apex_right = self.model.right_ventricle.apex_points[0].node_id
            segment_set_ids_endo_right = self.model.right_ventricle.endocardium.id

            # check whether point is on edge of endocardium - otherwise pick another node in
            # the same triangle
            endocardium = self.model.right_ventricle.endocardium
            endocardium.get_boundary_edges()
            if np.any(endocardium.boundary_edges == node_apex_right):
                element_id = np.argwhere(np.any(endocardium.triangles == node_apex_right, axis=1))[
                    0
                ][0]

                node_apex_right = endocardium.triangles[element_id, :][
                    np.argwhere(
                        np.isin(
                            endocardium.triangles[element_id, :],
                            endocardium.boundary_edges,
                            invert=True,
                        )
                    )[0][0]
                ]
                LOGGER.warning(
                    "Node id {0} is on edge of {1}. Picking node id {2}".format(
                        self.model.right_ventricle.apex_points[0].node_id,
                        endocardium.name,
                        node_apex_right,
                    )
                )
                self.model.right_ventricle.apex_points[0].node_id = node_apex_right

            node_set_id_apex_right = self.get_unique_nodeset_id()
            # create node-sets for apex
            node_set_apex_kw = create_node_set_keyword(
                node_ids=[node_apex_right + 1],
                node_set_id=node_set_id_apex_right,
                title="apex node right",
            )

            self.kw_database.node_sets.append(node_set_apex_kw)

            apex_right_coordinates = self.model.mesh.nodes[node_apex_right, :]

            node_id_start_right = (
                2 * self.model.mesh.nodes.shape[0]
            )  # TODO find a solution in dyna to better handle id definition

            edge_id_start_right = 2 * self.model.mesh.tetrahedrons.shape[0]
            pid = self.get_unique_part_id() + 1
            # Purkinje generation parameters
            self.kw_database.main.append(
                custom_keywords.EmEpPurkinjeNetwork2(
                    purkid=2,
                    buildnet=1,
                    ssid=segment_set_ids_endo_right,
                    mid=pid,
                    pointstx=apex_right_coordinates[0],
                    pointsty=apex_right_coordinates[1],
                    pointstz=apex_right_coordinates[2],
                    edgelen=2,
                    ngen=50,
                    nbrinit=8,
                    nsplit=2,
                    inodeid=node_id_start_right,  # TODO check if beam elements exist in mesh
                    iedgeid=edge_id_start_right,
                )
            )

    def _update_main_db(self):
        return

    def _get_list_of_includes(self):
        """Get a list of files to include in main.k. Omit any empty decks."""
        for deckname, deck in vars(self.kw_database).items():
            if deckname == "main":
                continue
            # skip if no keywords are present in the deck
            if len(deck.keywords) == 0:
                LOGGER.debug("No keywords in deck: {0}".format(deckname))
                continue
            self.include_files.append(deckname)
        return

    def _add_includes(self):
        """Add *INCLUDE keywords."""
        for include_file in self.include_files:
            filename_to_include = include_file + ".k"
            self.kw_database.main.append(keywords.Include(filename=filename_to_include))


class ElectrophysiologyDynaWriter(BaseDynaWriter):
    """Class for preparing the input for an Electrophysiology LS-DYNA simulation."""

    def __init__(self, model: HeartModel, settings: SimulationSettings = None) -> None:
        if isinstance(model, FourChamber):
            model._create_isolation_part()
        if model.info.add_blood_pool == True:
            model._create_blood_part()

        super().__init__(model=model, settings=settings)

        self.kw_database = ElectrophysiologyDecks()
        """Collection of keywords relevant for Electrophysiology."""

    def update(self):
        """Update keyword database for Electrophysiology."""
        # self._isolate_atria_and_ventricles()

        ##
        self._update_main_db()
        self._update_solution_controls()
        self._update_export_controls()

        self._update_node_db()
        self._update_parts_db()
        self._update_solid_elements_db(add_fibers=True)

        self._update_dummy_material_db()
        self._update_ep_material_db()

        self._update_segmentsets_db()

        # TODO check if no existing node set ids conflict with surface ids
        # For now, new node sets should be created after calling
        # self._update_nodesets_db()
        self._update_nodesets_db()
        self._update_cellmodels()

        if self.model.beam_network:
            # with smcoupl=1, coupling is disabled
            self.kw_database.ep_settings.append(keywords.EmControlCoupling(smcoupl=1))
            self._update_use_Purkinje()

        # update ep settings
        self._update_ep_settings()
        self._update_stimulation()

        if self.model.info.add_blood_pool == True:
            self._update_blood_settings()

        if hasattr(self.model, "electrodes") and len(self.model.electrodes) != 0:
            self._update_ECG_coordinates()

        self._get_list_of_includes()
        self._add_includes()

        return

    def _isolate_atria_and_ventricles(self):
        """Add duplicate nodes between atria and ventricles."""
        if isinstance(self.model, (FourChamber, FullHeart)):
            # 1,3 - 2,4
            self.model.mesh.establish_connectivity()
            left_ventricle_left_atrium = []
            right_ventricle_right_atrium = []
            left_ventricle_right_atrium = []
            right_ventricle_left_atrium = []
            left_ventricle_left_atrium_name = "left-ventricle_left-atrium"
            right_ventricle_right_atrium_name = "right-ventricle_right-atrium"
            left_ventricle_right_atrium_name = "left-ventricle_right-atrium"
            right_ventricle_left_atrium_name = "right-ventricle_left-atrium"

            # build atrio-ventricular tag-id pairs
            # labels_to_ids stores the mapping between tag-ids and the corresponding label.
            labels_to_tag_ids = self.model.info.labels_to_ids
            left_ventricle_left_atrium = [
                labels_to_tag_ids["Left ventricle myocardium"],
                labels_to_tag_ids["Left atrium myocardium"],
            ]
            right_ventricle_right_atrium = [
                labels_to_tag_ids["Right ventricle myocardium"],
                labels_to_tag_ids["Right atrium myocardium"],
            ]
            left_ventricle_right_atrium = [
                labels_to_tag_ids["Left ventricle myocardium"],
                labels_to_tag_ids["Right atrium myocardium"],
            ]
            right_ventricle_left_atrium = [
                labels_to_tag_ids["Right ventricle myocardium"],
                labels_to_tag_ids["Left atrium myocardium"],
            ]

            # build atrioventricular tag_id pairs
            left_ventricle_left_atrium = np.unique(left_ventricle_left_atrium)
            right_ventricle_right_atrium = np.unique(right_ventricle_right_atrium)
            left_ventricle_right_atrium = np.unique(left_ventricle_right_atrium)
            right_ventricle_left_atrium = np.unique(right_ventricle_left_atrium)
            # find atrioventricular shared nodes/interfaces
            self.model.mesh.add_interfaces(
                [
                    left_ventricle_left_atrium,
                    right_ventricle_right_atrium,
                    left_ventricle_right_atrium,
                    right_ventricle_left_atrium,
                ],
                [
                    left_ventricle_left_atrium_name,
                    right_ventricle_right_atrium_name,
                    left_ventricle_right_atrium_name,
                    right_ventricle_left_atrium_name,
                ],
            )

            # duplicate nodes of each interface in atrium side
            old_nodes = []
            new_nodes = []
            for interface in self.model.mesh.interfaces:
                if interface.name != None and interface.name == left_ventricle_left_atrium_name:
                    interface_nids = interface.node_ids
                    tets_atrium = self.model.mesh.tetrahedrons[
                        self.model.left_atrium.element_ids, :
                    ]

                    nids_tobe_replaced = tets_atrium[np.isin(tets_atrium, interface_nids)]
                    new_nids = np.array(
                        list(
                            map(
                                lambda id: (np.where(interface_nids == id))[0][0],
                                nids_tobe_replaced,
                            )
                        )
                    ) + len(self.model.mesh.nodes)
                    tets_atrium[np.isin(tets_atrium, interface_nids)] = new_nids
                    old_nodes.extend(nids_tobe_replaced)
                    new_nodes.extend(new_nids)

                    # TODO refactor this and avoid big ndarray copies
                    tets: np.ndarray = self.model.mesh.tetrahedrons
                    tets[self.model.left_atrium.element_ids, :] = tets_atrium

                    self.model.mesh.tetrahedrons = tets
                    self.model.mesh.nodes = np.append(
                        self.model.mesh.nodes, self.model.mesh.nodes[interface_nids, :], axis=0
                    )

                elif interface.name != None and interface.name == right_ventricle_right_atrium_name:
                    interface_nids = interface.node_ids
                    tets_atrium = self.model.mesh.tetrahedrons[
                        self.model.right_atrium.element_ids, :
                    ]

                    nids_tobe_replaced = tets_atrium[np.isin(tets_atrium, interface_nids)]
                    new_nids = np.array(
                        list(
                            map(
                                lambda id: (np.where(interface_nids == id))[0][0],
                                nids_tobe_replaced,
                            )
                        )
                    ) + len(self.model.mesh.nodes)
                    tets_atrium[np.isin(tets_atrium, interface_nids)] = new_nids
                    old_nodes.extend(nids_tobe_replaced)
                    new_nodes.extend(new_nids)
                    tets: np.ndarray = self.model.mesh.tetrahedrons
                    tets[self.model.right_atrium.element_ids, :] = tets_atrium

                    self.model.mesh.tetrahedrons = tets

                    self.model.mesh.nodes = np.append(
                        self.model.mesh.nodes, self.model.mesh.nodes[interface_nids, :], axis=0
                    )
                elif interface.name != None and interface.name == left_ventricle_right_atrium_name:
                    interface_nids = interface.node_ids
                    tets_atrium = self.model.mesh.tetrahedrons[
                        self.model.right_atrium.element_ids, :
                    ]

                    nids_tobe_replaced = tets_atrium[np.isin(tets_atrium, interface_nids)]
                    new_nids = np.array(
                        list(
                            map(
                                lambda id: (np.where(interface_nids == id))[0][0],
                                nids_tobe_replaced,
                            )
                        )
                    ) + len(self.model.mesh.nodes)
                    tets_atrium[np.isin(tets_atrium, interface_nids)] = new_nids
                    old_nodes.extend(nids_tobe_replaced)
                    new_nodes.extend(new_nids)

                    tets: np.ndarray = self.model.mesh.tetrahedrons
                    tets[self.model.right_atrium.element_ids, :] = tets_atrium

                    self.model.mesh.tetrahedrons = tets

                    self.model.mesh.nodes = np.append(
                        self.model.mesh.nodes, self.model.mesh.nodes[interface_nids, :], axis=0
                    )
                elif interface.name != None and interface.name == right_ventricle_left_atrium_name:
                    interface_nids = interface.node_ids
                    tets_atrium = self.model.mesh.tetrahedrons[
                        self.model.left_atrium.element_ids, :
                    ]

                    nids_tobe_replaced = tets_atrium[np.isin(tets_atrium, interface_nids)]
                    new_nids = np.array(
                        list(
                            map(
                                lambda id: (np.where(interface_nids == id))[0][0],
                                nids_tobe_replaced,
                            )
                        )
                    ) + len(self.model.mesh.nodes)
                    tets_atrium[np.isin(tets_atrium, interface_nids)] = new_nids
                    old_nodes.extend(nids_tobe_replaced)
                    new_nodes.extend(new_nids)

                    tets: np.ndarray = self.model.mesh.tetrahedrons
                    tets[self.model.left_atrium.element_ids, :] = tets_atrium

                    self.model.mesh.tetrahedrons = tets

                    self.model.mesh.nodes = np.append(
                        self.model.mesh.nodes, self.model.mesh.nodes[interface_nids, :], axis=0
                    )

    def _update_dummy_material_db(self):
        """Add simple mechanics material for each defined part."""
        for part in self.model.parts:
            ep_mid = part.pid
            self.kw_database.material.append(
                keywords.MatElastic(mid=ep_mid, ro=1e-6, e=1),
            )

    def _update_ep_material_db(self):
        """Add EP material for each defined part."""
        for part in self.model.parts:
            self.kw_database.material.append(f"$$ {part.name} $$")
            partname = part.name.lower()
            if ("atrium" in partname) or ("ventricle" in partname) or ("septum" in partname):
                # Electrically "active" tissue (mtype=1)
                ep_mid = part.pid
                self.kw_database.material.append(
                    custom_keywords.EmMat003(
                        mid=ep_mid,
                        mtype=2,
                        sigma11=0.5,
                        sigma22=0.1,
                        sigma33=0.1,
                        beta=140,
                        cm=0.01,
                        aopt=2.0,
                        a1=0,
                        a2=0,
                        a3=1,
                        d1=0,
                        d2=-1,
                        d3=0,
                    ),
                )
            else:
                # Electrically non-active tissue (mtype=4)
                # These bodies are still conductive bodies
                # in the xtracellular space
                ep_mid = part.pid
                self.kw_database.material.append(
                    custom_keywords.EmMat001(mid=ep_mid, mtype=4, sigma=1),
                )

    def _update_cellmodels(self):
        """Add cell model for each defined part."""
        for part in self.model.parts:
            partname = part.name.lower()
            if ("atrium" in partname) or ("ventricle" in partname) or ("septum" in partname):
                ep_mid = part.pid
                # One cell model for myocardium, default value is epi layer parameters
                self._add_Tentusscher_keyword_epi(matid=ep_mid)

        # different cell models for endo/mid/epi layer
        # TODO:  this will override previous definition?
        #        what's the situation at setptum? and at atrial?
        if "transmural" in self.model.mesh.point_data.keys():
            (
                endo_id,
                mid_id,
                epi_id,
            ) = self._create_myocardial_nodeset_layers()
            self._add_Tentusscher_keyword_endo(matid=-endo_id)
            self._add_Tentusscher_keyword_mid(matid=-mid_id)
            self._add_Tentusscher_keyword_epi(matid=-epi_id)

    def _create_myocardial_nodeset_layers(
        self, percent_endo=0.17, percent_mid=0.41, percent_epi=0.42
    ):
        values = self.model.mesh.point_data["transmural"]
        # Values from experimental data, see:
        # https://www.frontiersin.org/articles/10.3389/fphys.2019.00580/full
        th_endo = percent_endo
        th_mid = percent_endo + percent_mid
        endo_nodes = (np.nonzero(np.logical_and(values >= 0, values < th_endo)))[0]
        mid_nodes = (np.nonzero(np.logical_and(values >= th_endo, values < th_mid)))[0]
        epi_nodes = (np.nonzero(np.logical_and(values >= th_mid, values <= 1)))[0]
        endo_nodeset_id = self.get_unique_nodeset_id()
        node_set_kw = create_node_set_keyword(
            node_ids=endo_nodes + 1,
            node_set_id=endo_nodeset_id,
            title="Layer-Endo",
        )
        self.kw_database.node_sets.append(node_set_kw)
        mid_nodeset_id = self.get_unique_nodeset_id()
        node_set_kw = create_node_set_keyword(
            node_ids=mid_nodes + 1,
            node_set_id=mid_nodeset_id,
            title="Layer-Mid",
        )
        self.kw_database.node_sets.append(node_set_kw)
        epi_nodeset_id = self.get_unique_nodeset_id()
        node_set_kw = create_node_set_keyword(
            node_ids=epi_nodes + 1,
            node_set_id=epi_nodeset_id,
            title="Layer-Epi",
        )
        self.kw_database.node_sets.append(node_set_kw)
        return endo_nodeset_id, mid_nodeset_id, epi_nodeset_id

    def _add_Tentusscher_keyword_epi(self, matid):
        cell_kw = keywords.EmEpCellmodelTentusscher(
            mid=matid,
            gas_constant=8314.472,
            t=310,
            faraday_constant=96485.3415,
            cm=0.185,
            vc=0.016404,
            vsr=0.001094,
            vss=0.00005468,
            pkna=0.03,
            ko=5.4,
            nao=140.0,
            cao=2.0,
            gk1=5.405,
            gkr=0.153,
            gks=0.392,
            gna=14.838,
            gbna=0.0002,
            gcal=0.0000398,
            gbca=0.000592,
            gto=0.294,
            gpca=0.1238,
            gpk=0.0146,
            pnak=2.724,
            km=1.0,
            kmna=40.0,
            knaca=1000.0,
            ksat=0.1,
            alpha=2.5,
            gamma=0.35,
            kmca=1.38,
            kmnai=87.5,
            kpca=0.0005,
            k1=0.15,
            k2=0.045,
            k3=0.06,
            k4=0.005,
            ec=1.5,
            maxsr=2.5,
            minsr=1.0,
            vrel=0.102,
            vleak=0.00036,
            vxfer=0.0038,
            vmaxup=0.006375,
            kup=0.00025,
            bufc=0.2,
            kbufc=0.001,
            bufsr=10.0,
            kbufsf=0.3,
            bufss=0.4,
            kbufss=0.00025,
            v=-85.23,
            ki=136.89,
            nai=8.604,
            cai=0.000126,
            cass=0.00036,
            casr=3.64,
            rpri=0.9073,
            xr1=0.00621,
            xr2=0.4712,
            xs=0.0095,
            m=0.00172,
            h=0.7444,
            j=0.7045,
            d=3.373e-5,
            f=0.7888,
            f2=0.9755,
            fcass=0.9953,
            s=0.999998,
            r=2.42e-8,
        )
        cell_kw.gas_constant = 8314.472
        cell_kw.faraday_constant = 96485.3415
        self.kw_database.cell_models.append(cell_kw)
        return

    def _add_Tentusscher_keyword_endo(self, matid):
        cell_kw = keywords.EmEpCellmodelTentusscher(
            mid=matid,
            gas_constant=8314.472,
            t=310,
            faraday_constant=96485.3415,
            cm=0.185,
            vc=0.016404,
            vsr=0.001094,
            vss=0.00005468,
            pkna=0.03,
            ko=5.4,
            nao=140.0,
            cao=2.0,
            gk1=5.405,
            gkr=0.153,
            gks=0.392,
            gna=14.838,
            gbna=0.0002,
            gcal=0.0000398,
            gbca=0.000592,
            gto=0.073,
            gpca=0.1238,
            gpk=0.0146,
            pnak=2.724,
            km=1.0,
            kmna=40.0,
            knaca=1000.0,
            ksat=0.1,
            alpha=2.5,
            gamma=0.35,
            kmca=1.38,
            kmnai=87.5,
            kpca=0.0005,
            k1=0.15,
            k2=0.045,
            k3=0.06,
            k4=0.005,
            ec=1.5,
            maxsr=2.5,
            minsr=1.0,
            vrel=0.102,
            vleak=0.00036,
            vxfer=0.0038,
            vmaxup=0.006375,
            kup=0.00025,
            bufc=0.2,
            kbufc=0.001,
            bufsr=10.0,
            kbufsf=0.3,
            bufss=0.4,
            kbufss=0.00025,
            v=-86.709,
            ki=138.4,
            nai=10.355,
            cai=0.00013,
            cass=0.00036,
            casr=3.715,
            rpri=0.9068,
            xr1=0.00448,
            xr2=0.476,
            xs=0.0087,
            m=0.00155,
            h=0.7573,
            j=0.7225,
            d=3.164e-5,
            f=0.8009,
            f2=0.9778,
            fcass=0.9953,
            s=0.3212,
            r=2.235e-8,
        )
        cell_kw.gas_constant = 8314.472
        cell_kw.faraday_constant = 96485.3415
        self.kw_database.cell_models.append(cell_kw)
        return

    def _add_Tentusscher_keyword_mid(self, matid):
        cell_kw = keywords.EmEpCellmodelTentusscher(
            mid=matid,
            gas_constant=8314.472,
            t=310,
            faraday_constant=96485.3415,
            cm=0.185,
            vc=0.016404,
            vsr=0.001094,
            vss=0.00005468,
            pkna=0.03,
            ko=5.4,
            nao=140.0,
            cao=2.0,
            gk1=5.405,
            gkr=0.153,
            gks=0.098,
            gna=14.838,
            gbna=0.0002,
            gcal=0.0000398,
            gbca=0.000592,
            gto=0.294,
            gpca=0.1238,
            gpk=0.0146,
            pnak=2.724,
            km=1.0,
            kmna=40.0,
            knaca=1000.0,
            ksat=0.1,
            alpha=2.5,
            gamma=0.35,
            kmca=1.38,
            kmnai=87.5,
            kpca=0.0005,
            k1=0.15,
            k2=0.045,
            k3=0.06,
            k4=0.005,
            ec=1.5,
            maxsr=2.5,
            minsr=1.0,
            vrel=0.102,
            vleak=0.00042,
            vxfer=0.0038,
            vmaxup=0.006375,
            kup=0.00025,
            bufc=0.2,
            kbufc=0.001,
            bufsr=10.0,
            kbufsf=0.3,
            bufss=0.4,
            kbufss=0.00025,
            v=-85.423,
            ki=138.52,
            nai=10.132,
            cai=0.000153,
            cass=0.00036,
            casr=4.272,
            rpri=0.8978,
            xr1=0.0165,
            xr2=0.473,
            xs=0.0174,
            m=0.00165,
            h=0.749,
            j=0.6788,
            d=3.288e-5,
            f=0.7026,
            f2=0.9526,
            fcass=0.9942,
            s=0.999998,
            r=2.347e-8,
        )
        cell_kw.gas_constant = 8314.472
        cell_kw.faraday_constant = 96485.3415
        self.kw_database.cell_models.append(cell_kw)
        return

    def _update_ep_settings(self):
        """Add the settings for the electrophysiology solver."""
        self.kw_database.ep_settings.append(
            keywords.EmControl(
                emsol=11, numls=4, macrodt=1, dimtype=None, nperio=None, ncylbem=None
            )
        )

        self.kw_database.ep_settings.append(
            custom_keywords.EmEpIsoch(idisoch=1, idepol=1, dplthr=-20, irepol=1, rplthr=-40)
        )

        # use defaults
        self.kw_database.ep_settings.append(custom_keywords.EmControlEp(numsplit=1))

        self.kw_database.ep_settings.append(
            keywords.EmSolverFem(reltol=1e-6, maxite=int(1e4), precon=2)
        )

        self.kw_database.ep_settings.append(keywords.EmOutput(mats=1, matf=1, sols=1, solf=1))

    def _update_stimulation(self):
        # # define apex node set
        # node_apex_left = self.model.left_ventricle.apex_points[0].node_id
        # node_set_id_apex_left = self.get_unique_nodeset_id()

        # # create node-sets for apex left
        # node_set_kw = create_node_set_keyword(
        #     node_ids=[node_apex_left + 1],
        #     node_set_id=node_set_id_apex_left,
        #     title="apex node left",
        # )
        # self.kw_database.node_sets.append(node_set_kw)

        # # right ventricle apex
        # if not isinstance(self.model, LeftVentricle):
        #     node_apex_right = self.model.right_ventricle.apex_points[0].node_id
        #     node_set_id_apex_right = self.get_unique_nodeset_id()

        #     # create node-sets for apex right
        #     node_set_kw = create_node_set_keyword(
        #         node_ids=[node_apex_right + 1],
        #         node_set_id=node_set_id_apex_right,
        #         title="apex node right",
        #     )

        # define stimulation node set
        if isinstance(self.model, LeftVentricle):
            stim_nodes = np.array(self.model.left_ventricle.apex_points[0].node_id)

        elif isinstance(self.model, BiVentricle):
            node_apex_left = self.model.left_ventricle.apex_points[0].node_id
            node_apex_right = self.model.right_ventricle.apex_points[0].node_id
            stim_nodes = np.array([node_apex_left, node_apex_right])

        elif isinstance(self.model, (FourChamber, FullHeart)):
            node_apex_left = self.model.left_ventricle.apex_points[0].node_id
            node_apex_right = self.model.right_ventricle.apex_points[0].node_id
            stim_nodes = np.array([node_apex_left, node_apex_right])

            if self.model.right_atrium.get_point("SA_node") != None:
                # Active SA node (belong to both solid and beam)
                stim_nodes = [self.model.right_atrium.get_point("SA_node").node_id]

                #  add more nodes to initiate wave propagation
                # id offset due to cap center nodes TODO do once
                if self.__class__.__name__ == "ElectroMechanicsDynaWriter":
                    beam_node_id_offset = len(self.model.cap_centroids)
                else:
                    beam_node_id_offset = 0

                for network in self.model.beam_network:
                    if network.name == "SAN_to_AVN":
                        stim_nodes.append(network.edges[1, 0] + beam_node_id_offset)
                        stim_nodes.append(network.edges[2, 0] + beam_node_id_offset)
                        stim_nodes.append(network.edges[3, 0] + beam_node_id_offset)

        # create node-sets for stim nodes
        node_set_id_stimulationnodes = self.get_unique_nodeset_id()
        node_set_kw = create_node_set_keyword(
            node_ids=np.array(stim_nodes) + 1,
            node_set_id=node_set_id_stimulationnodes,
            title="Stim nodes",
        )
        self.kw_database.ep_settings.append(node_set_kw)

        # stimulation
        self.kw_database.ep_settings.append(
            custom_keywords.EmEpTentusscherStimulus(
                stimid=1,
                settype=2,
                setid=node_set_id_stimulationnodes,
                stimstrt=0.0,
                stimt=800.0,
                stimdur=20.0,
                stimamp=50.0,
            )
        )

        # TODO: His bundle is removed for EPMECA model due to unfinished development in LSDYNA
        if self.__class__.__name__ == "ElectroMechanicsDynaWriter" and isinstance(
            self.model, FourChamber
        ):
            second_stim_nodes = self.get_unique_nodeset_id()
            stim_nodes = []
            beam_node_id_offset = len(self.model.cap_centroids)
            for network in self.model.beam_network:
                if network.name == "Left bundle branch" or network.name == "Right bundle branch":
                    stim_nodes.append(network.edges[0, 0] + beam_node_id_offset)
                    stim_nodes.append(network.edges[1, 0] + beam_node_id_offset)
                    stim_nodes.append(network.edges[2, 0] + beam_node_id_offset)

            self.kw_database.ep_settings.append("$$ second stimulation at Left/Right bundle. $$")
            node_set_kw = create_node_set_keyword(
                node_ids=np.array(stim_nodes) + 1,
                node_set_id=second_stim_nodes,
                title="origin of left/right bundle",
            )
            self.kw_database.ep_settings.append(node_set_kw)

            self.kw_database.ep_settings.append(
                custom_keywords.EmEpTentusscherStimulus(
                    stimid=2,
                    settype=2,
                    setid=second_stim_nodes,
                    stimstrt=90.0,  # 90ms delay
                    stimt=800.0,
                    stimdur=20.0,
                    stimamp=50.0,
                )
            )

    def _update_blood_settings(self):
        """Update blood settings."""
        if self.model.info.add_blood_pool == True:
            dirichlet_bc_nid = self.get_unique_nodeset_id()
            apex = self.model.left_ventricle.apex_points[0].node_id
            node_set_kw = create_node_set_keyword(
                node_ids=apex + 1,
                node_set_id=dirichlet_bc_nid,
                title="Dirichlet extracellular potential BC",
            )
            self.kw_database.node_sets.append(node_set_kw)
            self.kw_database.ep_settings.append(
                custom_keywords.EmBoundaryPrescribed(
                    bpid=1,
                    bptype=1,
                    settype=2,
                    setid=dirichlet_bc_nid,
                    val=0,
                    sys=0,
                )
            )
            for deckname, deck in vars(self.kw_database).items():
                # lambda_ is the equal anisotropy ratio in the monodomain model.
                # In dyna: lambda_= sigma_i/sigma_e and sigma_i=(1.+lambda)*sigmaElement.
                # when lambda_ is not empty, it activates the computation of extracellular
                # potentials: div((sigma_i+sigma_e) . grad(phi_e)) = div(sigma_i . grad(v))
                # or div(((1.+lambda)*sigmaElement) . grad(phi_e)) = div(sigmaElement . grad(v))
                blood_pid = self.model.get_part("Blood").pid
                for kw in deck.keywords:
                    # activate extracellular potential solve
                    if "EM_MAT" in kw.get_title():
                        kw.lambda_ = 0.2

    def _update_ECG_coordinates(self):
        """Add ECG computation content."""
        # TODO replace strings by custom dyna keyword
        # TODO handle dynamic numbering of point set ids "psid'
        psid = 1
        pstype = 0

        # EM_POINT_SET
        em_point_set_content = "*EM_POINT_SET\n"
        em_point_set_content += "$#    psid    pstype        vx        vy        vz\n"
        em_point_set_content += f"{psid:>10d}{pstype:>10d}\n"
        em_point_set_content += "$#     pid         x         y         z       pos"

        self.kw_database.ep_settings.append(em_point_set_content)

        for index, point in enumerate(self.model.electrodes):
            x, y, z = point.xyz
            position_str = (
                f"{index:>10d} {str(f'{x:9.6f}')[:9]} {str(f'{y:9.6f}')[:9]} {str(f'{z:9.6f}')[:9]}"
            )

            self.kw_database.ep_settings.append(position_str)

        # EM_EP_EKG
        em_ep_ekg_content = "*EM_EP_EKG\n"
        em_ep_ekg_content += "$#   ekgid      psid\n"
        em_ep_ekg_content += f"{1:>10d}{psid:>10d}\n"

        self.kw_database.ep_settings.append(em_ep_ekg_content)

    def _update_solution_controls(
        self,
        end_time: float = 800,
    ):
        """Add solution controls and other solver settings as keywords."""
        self.kw_database.main.append(keywords.ControlTermination(endtim=end_time, dtmin=0.0))
        self.kw_database.main.append(keywords.ControlTimeStep(dtinit=1.0, dt2ms=1.0))
        return

    def _update_main_db(self):
        pass

    def _update_use_Purkinje(self):
        """Update keywords for Purkinje usage."""
        sid = self.get_unique_section_id()
        self.kw_database.beam_networks.append(keywords.SectionBeam(secid=sid, elform=3, a=645))

        if self.__class__.__name__ == "ElectroMechanicsDynaWriter":
            # id offset due to cap center nodes
            beam_node_id_offset = len(self.model.cap_centroids)
            # id offset due to spring type elements
            beam_elem_id_offset = self.id_offset["element"]["discrete"]
        else:
            beam_node_id_offset = 0
            beam_elem_id_offset = 0  # no beam elements introduced before

        # write beam nodes
        new_nodes = self.model.beam_network[0].all_beam_nodes
        ids = (
            np.linspace(
                len(self.model.mesh.nodes),
                len(self.model.mesh.nodes) + len(new_nodes) - 1,
                len(new_nodes),
                dtype=int,
            )
            + 1  # dyna start by 1
            + beam_node_id_offset  # apply node offset
        )
        nodes_table = np.hstack((ids.reshape(-1, 1), new_nodes))
        kw = add_nodes_to_kw(nodes_table, keywords.Node())
        self.kw_database.beam_networks.append(kw)

        for network in self.model.beam_network:
            ## TODO do not write His Bundle when coupling, it leads to crash
            if self.__class__.__name__ == "ElectroMechanicsDynaWriter" and network.name == "His":
                continue

            # It is previously defined from purkinje generation step
            # but needs to reassign part ID here
            # to make sure no conflict with 4C/full heart case.
            network.pid = self.get_unique_part_id()

            if network.name == "Left-purkinje":
                network.nsid = self.model.left_ventricle.endocardium.id
            elif network.name == "Right-purkinje":
                network.nsid = self.model.right_ventricle.endocardium.id
            elif network.name == "SAN_to_AVN":
                network.nsid = self.model.right_atrium.endocardium.id
            elif network.name == "Left bundle branch":
                network.nsid = self.model.left_ventricle.cavity.surface.id
            elif network.name == "Right bundle branch":
                network.nsid = self.model.right_ventricle.cavity.surface.id
            # His bundle is inside of surface, no segment will associated
            elif network.name == "His":
                network.nsid = -1
            else:
                LOGGER.error(f"Unknown network name for {network.name}.")
                exit()

            # write
            self.kw_database.beam_networks.append(f"$$ {network.name} $$")

            origin_coordinates = network.nodes[network.edges[0, 0]]
            self.kw_database.beam_networks.append(
                custom_keywords.EmEpPurkinjeNetwork2(
                    purkid=network.pid,
                    buildnet=0,
                    ssid=network.nsid,
                    mid=network.pid,
                    pointstx=origin_coordinates[0],
                    pointsty=origin_coordinates[1],
                    pointstz=origin_coordinates[2],
                    edgelen=2,
                    ngen=50,
                    nbrinit=8,
                    nsplit=2,
                    # inodeid=node_id_start_right,
                    # iedgeid=edge_id_start_right,
                )
            )

            part_df = pd.DataFrame(
                {
                    "heading": [network.name],
                    "pid": [network.pid],
                    "secid": [sid],
                    "mid": [network.pid],
                }
            )
            part_kw = keywords.Part()
            part_kw.parts = part_df
            self.kw_database.beam_networks.append(part_kw)
            self.kw_database.beam_networks.append(keywords.MatNull(mid=network.pid, ro=1e-11))
            self.kw_database.beam_networks.append(
                custom_keywords.EmMat001(mid=network.pid, mtype=2, sigma=3)
            )

            # cell model
            # use endo property
            self._add_Tentusscher_keyword_endo(matid=network.pid)

            # mesh
            # apply offset for beam connectivity
            connect = network.edges
            connect[network.beam_nodes_mask] += beam_node_id_offset

            beams_kw = keywords.ElementBeam()
            beams_kw = add_beams_to_kw(
                beams=connect + 1,
                beam_kw=beams_kw,
                pid=network.pid,
                offset=beam_elem_id_offset,
            )
            beam_elem_id_offset += len(network.edges)
            self.kw_database.beam_networks.append(beams_kw)

    def _update_export_controls(self, dt_output_d3plot: float = 10.0):
        """Add solution controls to the main simulation.

        Parameters
        ----------
        dt_output_d3plot : float, optional
            Writes full D3PLOT results at this time-step spacing, by default 0.05

        """
        self.kw_database.main.append(keywords.DatabaseBinaryD3Plot(dt=dt_output_d3plot))

        return


class ElectroMechanicsDynaWriter(MechanicsDynaWriter, ElectrophysiologyDynaWriter):
    """Class for preparing the input for LS-DYNA electromechanical simulation."""

    def __init__(
        self,
        model: HeartModel,
        settings: SimulationSettings = None,
    ) -> None:
        if isinstance(model, FourChamber):
            model._create_isolation_part()

        BaseDynaWriter.__init__(self, model=model, settings=settings)

        self.kw_database = ElectroMechanicsDecks()
        """Collection of keyword decks relevant for mechanics."""

        self.system_model_name = self.settings.mechanics.system.name
        """Name of system model to use."""

        # Depending on the system model specified give list of parameters
        self.cap_in_zerop = True
        """
        If include cap (shell) elements in ZeroPressure.
        Experimental feature, please do not change it.
        """

    def __duplicate_ventricle_atrial_nodes_tie(self):
        """Test feature, not working with mpp < DEV104400."""
        # find interface nodes between ventricles and atrial
        v_ele = np.hstack(
            (self.model.left_ventricle.element_ids, self.model.right_ventricle.element_ids)
        )
        a_ele = np.hstack((self.model.left_atrium.element_ids, self.model.right_atrium.element_ids))

        ventricles = self.model.mesh.extract_cells(v_ele)
        atrial = self.model.mesh.extract_cells(a_ele)

        interface_nids = np.intersect1d(
            ventricles["vtkOriginalPointIds"], atrial["vtkOriginalPointIds"]
        )

        # duplicate these nodes and update mesh
        sets = []
        new_coords = np.array([])
        tets: np.ndarray = self.model.mesh.tetrahedrons
        nid_offset = len(self.model.mesh.nodes)
        cnt = 0

        for old_nid in interface_nids:
            set = np.array([old_nid])
            ele_ids = np.where(np.any(np.isin(tets, old_nid), axis=1))[
                0
            ]  # Ids of elements on this interface node
            for ele_id in ele_ids[1:]:
                # first element will keep the original node,
                # other elements will take duplicated nodes (update mesh)
                new_id = nid_offset + cnt
                new_coords = np.append(new_coords, self.model.mesh.nodes[old_nid, :])
                tets[ele_id][tets[ele_id] == old_nid] = new_id
                set = np.append(set, new_id)
                cnt += 1
            sets.append(set)

        self.model.mesh.nodes = np.vstack((self.model.mesh.nodes, new_coords.reshape(-1, 3)))
        self.model.mesh.tetrahedrons = tets

        # tie duplicated nodes
        sid_offset = self.get_unique_nodeset_id()  # slow and move out of loop
        sid_offset = 100
        count = 0
        for set in sets:
            sid = sid_offset + count
            count += 1
            kw = create_node_set_keyword(set + 1, node_set_id=sid, title="tied_" + str(set[0] + 1))
            self.kw_database.duplicate_nodes.append(kw)
            kw = keywords.ConstrainedTiedNodesFailure(nsid=sid, eppf=1.0e25, etype=1)
            self.kw_database.duplicate_nodes.append(kw)

        # self.kw_database.main.append(keywords.Include(filename="duplicate_nodes.k"))
        return

    def update(self, with_dynain=False):
        """Update the keyword database."""
        if isinstance(self.model, FourChamber):
            self.model.left_atrium.has_fiber = True
            self.model.left_atrium.is_active = True
            self.model.right_atrium.has_fiber = True
            self.model.right_atrium.is_active = True

        MechanicsDynaWriter.update(self, with_dynain=with_dynain)

        if self.model.beam_network:
            # Coupling enabled, EP beam nodes follow the motion of surfaces
            self.kw_database.ep_settings.append(keywords.EmControlCoupling(smcoupl=0))
            self._update_use_Purkinje()
            self.kw_database.main.append(keywords.Include(filename="beam_networks.k"))

        self._update_cellmodels()
        self.kw_database.main.append(keywords.Include(filename="cell_models.k"))

        self._update_ep_settings()
        self._update_stimulation()

        # coupling parameters
        coupling_str = (
            "*EM_CONTROL_TIMESTEP\n"
            "$   TSTYPE   DTCONST      LCID    FACTOR     DTMIN     DTMAX\n"
            "         1       1.0\n"
            "*EM_CONTROL_COUPLING\n"
            "$    THCPL     SMCPL    THLCID    SMLCID\n"
            "                   0\n"
        )
        self.kw_database.ep_settings.append("$ EM-MECA coupling control")
        self.kw_database.ep_settings.append(coupling_str)
        self.kw_database.main.append(keywords.Include(filename="ep_settings.k"))

        return

    def _update_material_db(self, add_active: bool = True):
        """Update the database of material keywords."""
        MechanicsDynaWriter._update_material_db(self, add_active=add_active, em_couple=True)
        ElectrophysiologyDynaWriter._update_ep_material_db(self)
        return


class UHCWriter(BaseDynaWriter):
    """Universal Heart Coordinate Writer."""

    def __init__(self, model, type: Literal["uvc", "la_fiber", "ra_fiber"], **kwargs):
        """
        Write thermal input to set up a Laplace dirichlet problem.

        Parameters
        ----------
        model: Heart Model
            Heart model to simulate.
        type : Literal[]
            Type of simulation to set up.
        """
        super().__init__(model=model)
        self.type = type

        # remove unnecessary parts
        if self.type == "uvc":
            parts_to_keep = ["Left ventricle", "Right ventricle", "Septum"]
            self._keep_parts(parts_to_keep)
        elif self.type == "la_fiber":
            parts_to_keep = ["Left atrium"]
        elif self.type == "ra_fiber":
            parts_to_keep = ["Right atrium"]
            #  A manual point for RA fiber
            for key, value in kwargs.items():
                if key == "raa":
                    self.right_appendage_apex = value

        # remove unnecessary mesh
        if self.type == "uvc":
            elems_to_keep = []
            elems_to_keep.extend(model.parts[0].element_ids)
            elems_to_keep.extend(model.parts[1].element_ids)
            elems_to_keep.extend(model.parts[2].element_ids)

            model.mesh.clear_data()
            model.mesh["cell_ids"] = np.arange(0, model.mesh.n_cells, dtype=int)
            model.mesh["point_ids"] = np.arange(0, model.mesh.n_points, dtype=int)

            self.target = model.mesh.extract_cells(elems_to_keep)

        elif self.type == "la_fiber" or self.type == "ra_fiber":
            # In original model, mitral/tricuspid valves are assigned with ventricle parts
            # so we need to update caps information at first
            for part in model.parts:
                part.caps = []
                for surface in part.surfaces:
                    surface.edge_groups = []
            model.cap_centroids = []
            model._assign_surfaces_to_parts()
            model._assign_caps_to_parts(unique_mitral_tricuspid_valve=False)

            self._keep_parts(parts_to_keep)
            model.mesh.clear_data()
            model.mesh["cell_ids"] = np.arange(0, model.mesh.n_cells, dtype=int)
            model.mesh["point_ids"] = np.arange(0, model.mesh.n_points, dtype=int)

            self.target = model.mesh.extract_cells(model.parts[0].element_ids)

        if self.type == "la_fiber":
            if 6 != len(self.model.parts[0].caps):
                LOGGER.error("Input left atrium is not suitable for set up BC.")
                exit(-1)
        elif self.type == "ra_fiber":
            if 3 != len(self.model.parts[0].caps):
                LOGGER.error("Input left atrium is not suitable for set up BC.")
                exit(-1)

    def additional_right_atrium_bc(self, atrium: pv.UnstructuredGrid):
        """
        Find additional node sets for right atrium.

        Find appendage, top, tricuspid wall and septum node set.

        Parameters
        ----------
        atrium : pv.UnstructuredGrid
            right atrium pyvista object
        """
        # Find appendage apex
        import scipy.spatial as spatial

        tree = spatial.cKDTree(atrium.points)
        # radius = 1.5 mm
        raa_ids = np.array(tree.query_ball_point(self.right_appendage_apex, 1.5))
        if len(raa_ids) == 0:
            LOGGER.error("No node is identified as right atrium appendage apex.")
            exit()

        kw = create_node_set_keyword(raa_ids + 1, node_set_id=11, title="raa")
        self.kw_database.node_sets.append(kw)
        atrium["raa"] = np.zeros(atrium.n_points)
        atrium["raa"][raa_ids] = 1

        # Find top
        for cap in self.model.parts[0].caps:
            if "tricuspid" in cap.name:
                tv_center = cap.centroid
            elif "superior" in cap.name:
                svc_center = cap.centroid
            elif "inferior" in cap.name:
                ivc_center = cap.centroid
        cut_center = np.vstack((tv_center, svc_center, ivc_center)).mean(axis=0)
        cut_normal = np.cross(svc_center - tv_center, ivc_center - tv_center)

        atrium["cell_ids_tmp"] = np.arange(0, atrium.n_cells, dtype=int)
        atrium["point_ids_tmp"] = np.arange(0, atrium.n_points, dtype=int)
        slice = atrium.slice(origin=cut_center, normal=cut_normal)
        crinkled = atrium.extract_cells(np.unique(slice["cell_ids_tmp"]))

        # After cut, select the top region
        x = crinkled.connectivity()
        if np.max(x.point_data["RegionId"]) != 2:
            # Should only have 3 parts
            LOGGER.error("Cannot find top node set for right atrium.")
            exit()

        # compare closest point with TV nodes, top region should be far with TV node set
        tv_tree = spatial.cKDTree(atrium.points[atrium.point_data["tricuspid-valve"] == 1])
        min_dst = -1.0
        for i in range(3):
            current_min_dst = np.min(tv_tree.query(x.points[x.point_data["RegionId"] == i])[0])
            if current_min_dst > min_dst:
                min_dst = current_min_dst
                top_region_id = i

        # This region is the top
        mask = x.point_data["RegionId"] == top_region_id

        top_ids = x["point_ids_tmp"][mask]

        atrium.cell_data.remove("cell_ids_tmp")
        atrium.point_data.remove("point_ids_tmp")

        # assign
        kw = create_node_set_keyword(top_ids + 1, node_set_id=10, title="top")
        self.kw_database.node_sets.append(kw)
        atrium["top"] = np.zeros(atrium.n_points)
        atrium["top"][top_ids] = 1

        # Find tricuspid_wall and tricuspid_septum
        id_sorter = np.argsort(atrium["point_ids"])
        # need a copied object to do clip, atrium will be corrupted otherwise
        septum, free_wall = copy.deepcopy(atrium).clip(
            origin=cut_center, normal=cut_normal, crinkle=True, return_clipped=True
        )
        # ids in full mesh
        tv_s_ids = septum["point_ids"][np.where(septum["tricuspid-valve"] == 1)]

        tv_s_ids_sub = id_sorter[np.searchsorted(atrium["point_ids"], tv_s_ids, sorter=id_sorter)]
        atrium["tv_s"] = np.zeros(atrium.n_points)
        atrium["tv_s"][tv_s_ids_sub] = 1

        kw = create_node_set_keyword(tv_s_ids_sub + 1, node_set_id=12, title="tv_septum")
        self.kw_database.node_sets.append(kw)

        tv_w_ids = free_wall["point_ids"][np.where(free_wall["tricuspid-valve"] == 1)]
        tv_w_ids_sub = id_sorter[np.searchsorted(atrium["point_ids"], tv_w_ids, sorter=id_sorter)]
        # remove re constraint nodes
        tv_w_ids_sub = np.setdiff1d(tv_w_ids_sub, tv_s_ids_sub)

        atrium["tv_w"] = np.zeros(atrium.n_points)
        atrium["tv_w"][tv_w_ids_sub] = 1

        kw = create_node_set_keyword(tv_w_ids_sub + 1, node_set_id=13, title="tv_wall")
        self.kw_database.node_sets.append(kw)

    def update_atrium_fiber_bc(self, atrium: pv.UnstructuredGrid):
        """Define boundary condition."""

        def get_nodeset_id_by_cap_name(cap):
            # ID map:
            # RIP 1 LAP 2 RSP 3 MV 4 LIP 5 LSP 6 TV 7 SVC 8 IVC 9
            if "right" in cap.name:
                if "inferior" in cap.name:
                    set_id = 1
                elif "superior" in cap.name:
                    set_id = 3
            elif "left" in cap.name:
                if "appendage" in cap.name:
                    set_id = 2
                elif "inferior" in cap.name:
                    set_id = 5
                elif "superior" in cap.name:
                    set_id = 6
            elif "mitral" in cap.name:
                set_id = 4
            elif "tricuspid" in cap.name:
                set_id = 7
            elif "vena" in cap.name:
                if "superior" in cap.name:
                    set_id = 8
                elif "inferior" in cap.name:
                    set_id = 9

            return set_id

        id_sorter = np.argsort(atrium["point_ids"])
        ids_edges = []  # all nodes belong to valves
        for cap in self.model.parts[0].caps:
            # get node IDs for atrium mesh
            ids_sub = id_sorter[
                np.searchsorted(atrium["point_ids"], cap.node_ids, sorter=id_sorter)
            ]
            # create node set
            set_id = get_nodeset_id_by_cap_name(cap)
            kw = create_node_set_keyword(ids_sub + 1, node_set_id=set_id, title=cap.name)
            self.kw_database.node_sets.append(kw)

            ids_edges.extend(ids_sub)

            # Add info to pyvista object (RA fiber use this)
            atrium[cap.name] = np.zeros(atrium.n_points, dtype=int)
            atrium[cap.name][ids_sub] = 1

        # endo nodes ID
        ids_endo = id_sorter[
            np.searchsorted(
                atrium["point_ids"], self.model.parts[0].surfaces[0].node_ids, sorter=id_sorter
            )
        ]

        atrium["endo"] = np.zeros(atrium.n_points, dtype=int)
        atrium["endo"][ids_endo] = 1
        kw = create_node_set_keyword(ids_endo + 1, node_set_id=100, title="endo")
        self.kw_database.node_sets.append(kw)

        # epi node ID
        # epi cannot use directly Surface because new free surface exposed
        ids_surface = atrium.extract_surface()["vtkOriginalPointIds"]
        ids_epi = np.setdiff1d(ids_surface, ids_endo)
        ids_epi = np.setdiff1d(ids_epi, ids_edges)

        atrium["epi"] = np.zeros(atrium.n_points, dtype=int)
        atrium["epi"][ids_epi] = 1
        kw = create_node_set_keyword(ids_epi + 1, node_set_id=200, title="epi")
        self.kw_database.node_sets.append(kw)

        # set BC in DYNA case
        if self.type == "la_fiber":
            self.kw_database.main.append(keywords.Case(caseid=1, jobid="trans", scid1=1))
            self.kw_database.main.append(keywords.Case(caseid=2, jobid="ab", scid1=2))
            self.kw_database.main.append(keywords.Case(caseid=3, jobid="v", scid1=3))
            self.kw_database.main.append(keywords.Case(caseid=4, jobid="r", scid1=4))

            self.kw_database.main.append("*CASE_BEGIN_1")
            self._define_Laplace_Dirichlet_bc(set_ids=[100, 200], bc_values=[0, 1])
            self.kw_database.main.append("*CASE_END_1")

            self.kw_database.main.append("*CASE_BEGIN_2")
            self._define_Laplace_Dirichlet_bc(
                set_ids=[1, 3, 4, 5, 6, 2], bc_values=[2.0, 2.0, 1.0, 0.0, 0.0, -1.0]
            )
            self.kw_database.main.append("*CASE_END_2")

            self.kw_database.main.append("*CASE_BEGIN_3")
            self._define_Laplace_Dirichlet_bc(set_ids=[1, 3, 5, 6], bc_values=[1.0, 1.0, 0.0, 0.0])
            self.kw_database.main.append("*CASE_END_3")

            self.kw_database.main.append("*CASE_BEGIN_4")
            self._define_Laplace_Dirichlet_bc(
                set_ids=[4, 1, 2, 3, 5, 6], bc_values=[1.0, 0.0, 0.0, 0.0, 0.0, 0.0]
            )
            self.kw_database.main.append("*CASE_END_4")

        elif self.type == "ra_fiber":
            self.additional_right_atrium_bc(atrium)

            self.kw_database.main.append(keywords.Case(caseid=1, jobid="trans", scid1=1))
            self.kw_database.main.append(keywords.Case(caseid=2, jobid="ab", scid1=2))
            self.kw_database.main.append(keywords.Case(caseid=3, jobid="v", scid1=3))
            self.kw_database.main.append(keywords.Case(caseid=4, jobid="r", scid1=4))
            self.kw_database.main.append(keywords.Case(caseid=5, jobid="w", scid1=5))

            self.kw_database.main.append("*CASE_BEGIN_1")
            self._define_Laplace_Dirichlet_bc(set_ids=[100, 200], bc_values=[0, 1])
            self.kw_database.main.append("*CASE_END_1")

            self.kw_database.main.append("*CASE_BEGIN_2")
            self._define_Laplace_Dirichlet_bc(
                set_ids=[9, 7, 8, 11], bc_values=[2.0, 1.0, 0.0, -1.0]
            )
            self.kw_database.main.append("*CASE_END_2")

            self.kw_database.main.append("*CASE_BEGIN_3")
            self._define_Laplace_Dirichlet_bc(set_ids=[9, 8, 11], bc_values=[1.0, 0.0, 0.0])
            self.kw_database.main.append("*CASE_END_3")

            self.kw_database.main.append("*CASE_BEGIN_4")
            self._define_Laplace_Dirichlet_bc(set_ids=[7, 10], bc_values=[1.0, 0.0])
            self.kw_database.main.append("*CASE_END_4")

            self.kw_database.main.append("*CASE_BEGIN_5")
            self._define_Laplace_Dirichlet_bc(set_ids=[12, 13], bc_values=[1.0, -1.0])
            self.kw_database.main.append("*CASE_END_5")

        return atrium

    def update(self):
        """Update keyword database."""
        # nodes
        node_kw = create_node_keyword(self.target.points)
        self.kw_database.nodes.append(node_kw)

        # part and mat
        self._update_parts_materials_db()

        # elems
        kw_elements = create_elemetn_solid_keyword(
            self.target.cells.reshape(-1, 5)[:, 1:] + 1,
            np.arange(1, self.target.n_cells + 1, dtype=int),
            self.model.parts[0].pid,
        )
        self.kw_database.solid_elements.append(kw_elements)

        # main
        self._update_main_db()

        if self.type == "uvc":
            self._update_uvc_bc()
        elif self.type == "la_fiber" or self.type == "ra_fiber":
            self.update_atrium_fiber_bc(self.target)

        self._get_list_of_includes()
        self._add_includes()

    def _update_uvc_bc(self):
        self.kw_database.main.append(keywords.Case(caseid=1, jobid="transmural", scid1=1))
        self.kw_database.main.append(keywords.Case(caseid=2, jobid="apico-basal", scid1=2))
        self.kw_database.main.append(keywords.Case(caseid=3, jobid="rotational", scid1=3))

        # transmural uvc
        id_sorter = np.argsort(self.target["point_ids"])

        endo_set = []
        epi_set = []
        for part in self.model.parts:
            for surf in part.surfaces:
                if "endocardium" in surf.name:
                    endo_set.extend(surf.node_ids)
                # elif "epicardium" in surf.name:
                #     epi_set.extend(surf.node_ids)

        # map IDs to sub mesh
        endo_set_new = id_sorter[
            np.searchsorted(self.target["point_ids"], endo_set, sorter=id_sorter)
        ]
        endo_set_new = np.unique(endo_set_new)

        endo_sid = self.get_unique_nodeset_id()
        kw = create_node_set_keyword(endo_set_new + 1, node_set_id=endo_sid, title="endo")
        self.kw_database.node_sets.append(kw)

        # epi_set_new = id_sorter[
        #     np.searchsorted(self.target["point_ids"], epi_set, sorter=id_sorter)
        # ]
        # epi_set_new = np.unique(epi_set_new)
        # epi_set_new = np.setdiff1d(epi_set_new, endo_set_new)

        # epi cannot use directly Surface because new free surface exposed
        ids_surface = self.target.extract_surface()["vtkOriginalPointIds"]
        epi_set_new = np.setdiff1d(ids_surface, endo_set_new)

        epi_sid = self.get_unique_nodeset_id()
        kw = create_node_set_keyword(epi_set_new + 1, node_set_id=epi_sid, title="epi")
        self.kw_database.node_sets.append(kw)

        self.kw_database.main.append("*CASE_BEGIN_1")
        self._define_Laplace_Dirichlet_bc(set_ids=[endo_sid, epi_sid], bc_values=[0, 1])
        self.kw_database.main.append("*CASE_END_1")

        # apicobasal uvc
        apex_sid = self._create_apex_nodeset()
        base_sid = self._create_base_nodeset()

        self.kw_database.main.append("*CASE_BEGIN_2")
        self._define_Laplace_Dirichlet_bc(set_ids=[apex_sid, base_sid], bc_values=[0, 1])
        self.kw_database.main.append("*CASE_END_2")

        # rotational uc
        [sid_minus_pi, sid_plus_pi, sid_zero] = self._create_rotational_nodesets()

        self.kw_database.main.append("*CASE_BEGIN_3")
        self._define_Laplace_Dirichlet_bc(
            set_ids=[sid_minus_pi, sid_plus_pi, sid_zero], bc_values=[-np.pi, np.pi, 0]
        )
        self.kw_database.main.append("*CASE_END_3")

    def _create_apex_nodeset(self):
        # apex
        # select a region within 1 cm, this seems consistent with Strocchi database
        apex_set = self.model._compute_uvc_apex_set(radius=10)
        id_sorter = np.argsort(self.target["point_ids"])
        ids_submesh = id_sorter[
            np.searchsorted(self.target["point_ids"], apex_set, sorter=id_sorter)
        ]
        sid = self.get_unique_nodeset_id()
        kw = create_node_set_keyword(ids_submesh + 1, node_set_id=sid, title="apex")
        self.kw_database.node_sets.append(kw)
        return sid

    def _create_base_nodeset(self):
        # base
        base_set = np.array([])
        for part in self.model.parts:
            for cap in part.caps:
                #  Strocchi database use only mv and tv
                # if ("mitral" in cap.name) or ("tricuspid" in cap.name):
                base_set = np.append(base_set, cap.node_ids)

        id_sorter = np.argsort(self.target["point_ids"])
        ids_submesh = id_sorter[
            np.searchsorted(self.target["point_ids"], base_set, sorter=id_sorter)
        ]
        sid = self.get_unique_nodeset_id()
        kw = create_node_set_keyword(ids_submesh + 1, node_set_id=sid, title="base")
        self.kw_database.node_sets.append(kw)
        return sid

    def _create_surface_nodeset(self, surftype: str, cavity_type: str):
        id_sorter = np.argsort(self.target["point_ids"])

        nodeset = np.array([])
        for part in self.model.parts:
            if cavity_type in part.name:
                for surf in part.surfaces:
                    if surftype in surf.name:
                        nodeset = np.append(nodeset, surf.node_ids)
        nodeset = np.unique(nodeset.astype(int))

        # map IDs to sub mesh
        ids_submesh = id_sorter[
            np.searchsorted(self.target["point_ids"], nodeset, sorter=id_sorter)
        ]

        sid = self.get_unique_nodeset_id()
        kw = create_node_set_keyword(
            ids_submesh + 1, node_set_id=sid, title=cavity_type + " " + surftype + " all"
        )
        self.kw_database.node_sets.append(kw)

        return sid

    def _create_rotational_nodesets(self):
        # Find nodes on target mesh
        rot_start, rot_end, septum = self.model._compute_uvc_rotation_bc(copy.deepcopy(self.target))

        sid_minus_pi = self.get_unique_nodeset_id()
        kw = create_node_set_keyword(rot_start + 1, node_set_id=sid_minus_pi, title="rotation:-pi")
        self.kw_database.node_sets.append(kw)
        sid_plus_pi = self.get_unique_nodeset_id()
        kw = create_node_set_keyword(rot_end + 1, node_set_id=sid_plus_pi, title="rotation:pi")
        self.kw_database.node_sets.append(kw)
        sid_zero = self.get_unique_nodeset_id()
        kw = create_node_set_keyword(septum + 1, node_set_id=sid_zero, title="rotation:0")
        self.kw_database.node_sets.append(kw)
        return [sid_minus_pi, sid_plus_pi, sid_zero]

    def _define_Laplace_Dirichlet_bc(
        self,
        set_ids: List[int],
        bc_values: List[float],
    ):
        for sid, value in zip(set_ids, bc_values):
            self.kw_database.main.append(
                keywords.BoundaryTemperatureSet(
                    nsid=sid,
                    lcid=0,
                    cmult=value,
                ),
            )
        return

    def _update_parts_materials_db(self):
        """Loop over parts defined in the model and creates keywords."""
        LOGGER.debug("Updating part keywords...")

        # add parts with a dataframe
        section_id = self.get_unique_section_id()

        # get list of cavities from model
        for part in self.model.parts:
            # part.pid = self.get_unique_part_id()
            # material ID = part ID
            part.mid = part.pid

            part_df = pd.DataFrame(
                {
                    "heading": [part.name],
                    "pid": [part.pid],
                    "secid": [section_id],
                    "mid": [0],
                    "tmid": [part.mid],
                }
            )
            part_kw = keywords.Part()
            part_kw.parts = part_df
            self.kw_database.parts.append(part_kw)

            # set up material
            self.kw_database.parts.append(
                keywords.MatThermalIsotropic(tmid=part.mid, tro=1e-9, hc=1, tc=1)
            )

        # set up section solid
        section_kw = keywords.SectionSolid(secid=section_id, elform=10)
        self.kw_database.parts.append(section_kw)

        return

    def _update_main_db(self):
        self.kw_database.main.append(keywords.ControlSolution(soln=1))
        self.kw_database.main.append(keywords.ControlThermalSolver(atype=0, ptype=0, solver=11))
        self.kw_database.main.append(keywords.DatabaseBinaryD3Plot(dt=1.0))
        self.kw_database.main.append(keywords.DatabaseGlstat(dt=1.0))
        self.kw_database.main.append(keywords.DatabaseMatsum(dt=1.0))
        self.kw_database.main.append(keywords.DatabaseTprint(dt=1.0))
        self.kw_database.main.append(keywords.ControlTermination(endtim=1, dtmin=1.0))


if __name__ == "__main__":
    print("protected")<|MERGE_RESOLUTION|>--- conflicted
+++ resolved
@@ -1086,11 +1086,7 @@
             # x scaling from beat rate
             active_curve_kw.sfa = material_settings.myocardium["active"]["beat_time"]
             # y scaling from Ca2
-<<<<<<< HEAD
-            active_curve_kw.sfo = 4.35
-=======
             active_curve_kw.sfo = 4.35  # same with material ca2ionmax
->>>>>>> 8fe0dc5f
 
             self.kw_database.material.append(active_curve_kw)
 
