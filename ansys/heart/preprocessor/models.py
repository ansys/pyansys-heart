--- conflicted
+++ resolved
@@ -10,8 +10,7 @@
 import pickle
 from typing import List, Union
 
-<<<<<<< HEAD
-from ansys.heart.custom_logging import LOGGER
+LOGGER = logging.getLogger("pyheart_global.preprocessor")
 
 # from ansys.heart.preprocessor.input import database_label_mapping, _get_part_name_to_part_id_map
 import ansys.heart.preprocessor.databases as inp
@@ -21,9 +20,6 @@
 )
 
 # from ansys.heart.preprocessor.input import HEART_MODELS
-=======
-LOGGER = logging.getLogger("pyheart_global.preprocessor")
->>>>>>> 0e61ba4c
 import ansys.heart.preprocessor.mesh.connectivity as connectivity
 import ansys.heart.preprocessor.mesh.mesher as mesher
 from ansys.heart.preprocessor.mesh.objects import (
@@ -1339,11 +1335,7 @@
 
         return
 
-<<<<<<< HEAD
-    def _pipeline_method_assign_caps_to_parts(self) -> None:
-        """Use connectivity to obtain cap boundaries and adds these to their respective parts."""
-=======
-    def _assign_caps_to_parts(self, unique_mitral_tricuspid_valve=True) -> None:
+    def _pipeline_method_assign_caps_to_parts(self, unique_mitral_tricuspid_valve=True) -> None:
         """
         Use connectivity to obtain cap boundaries and adds these to their respective parts.
 
@@ -1352,7 +1344,6 @@
         unique_mitral_tricuspid_valve
         If True, mitral/tricuspid valves defined for ventricles are also used for atrium.
         """
->>>>>>> 0e61ba4c
         used_boundary_surface_names = [s.name for p in self.parts for s in p.surfaces]
         remaining_surfaces = list(set(self.mesh.boundary_names) - set(used_boundary_surface_names))
         remaining_surfaces1: List[SurfaceMesh] = []
