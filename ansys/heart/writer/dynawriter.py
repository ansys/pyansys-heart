--- conflicted
+++ resolved
@@ -3083,25 +3083,17 @@
             # if isinstance(self.model, (BiVentricle, FourChamber, FullHeart)):
             #     self.model.left_atrium.apex_points
         if isinstance(self.model, (FourChamber, FullHeart)):
-<<<<<<< HEAD
-            node_SAN = self.model.right_atrium.get_point("SA_node").node_id
-=======
             node_apex_left = self.model.left_ventricle.apex_points[0].node_id
             node_apex_right = self.model.right_ventricle.apex_points[0].node_id
             stim_nodes = np.array([node_apex_left, node_apex_right])
 
             if self.model.right_atrium.get_point("SA_node") != None:
                 stim_nodes = self.model.right_atrium.get_point("SA_node").node_id
->>>>>>> f4b1e5e6
             # TODO add more nodes to initiate wave propagation !!!!
             node_set_id_stimulationnodes = self.get_unique_nodeset_id()
             # create node-sets for apex
             node_set_kw = create_node_set_keyword(
-<<<<<<< HEAD
-                node_ids=[node_SAN + 1],
-=======
                 node_ids=stim_nodes + 1,
->>>>>>> f4b1e5e6
                 node_set_id=node_set_id_stimulationnodes,
                 title="Stim nodes",
             )
