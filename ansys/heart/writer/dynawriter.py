"""Contains class for writing dyna keywords based on the HeartModel
"""
import numpy as np
import pandas as pd
import os
import time
import json
from pathlib import Path
from tqdm import tqdm  # for progress bar
from typing import List

# from ansys.heart.preprocessor._deprecated_heart_model import HeartModel
# from ansys.heart.preprocessor._deprecated_cavity_module import ClosingCap
from ansys.heart.preprocessor.models import (
    HeartModel,
    LeftVentricle,
    BiVentricle,
    FourChamber,
    FullHeart,
)
from ansys.heart.preprocessor.mesh.objects import Cap, Cavity

from ansys.heart.custom_logging import LOGGER
from ansys.heart.preprocessor.mesh.vtkmethods import (
    get_tetra_info_from_unstructgrid,
    vtk_surface_filter,
    compute_surface_nodal_area,
)
import ansys.heart.preprocessor.mesh.vtkmethods as vtkmethods

from ansys.heart.writer.keyword_module import (
    add_nodes_to_kw,
    create_discrete_elements_kw,
    create_element_solid_ortho_keyword,
    create_element_shell_keyword,
    create_segment_set_keyword,
    create_node_set_keyword,
    create_discrete_elements_kw,
    create_define_curve_kw,
    create_define_sd_orientation_kw,
    fast_element_writer,
    get_list_of_used_ids,
)

# import commonly used material models
from ansys.heart.writer.material_keywords import (
    MaterialCap,
    MaterialHGOMyocardium,
    MaterialAtrium,
    active_curve,
)

from ansys.heart.writer.heart_decks import (
    BaseDecks,
    MechanicsDecks,
    FiberGenerationDecks,
    PurkinjeGenerationDecks,
)

from vtk.numpy_interface import dataset_adapter as dsa  # noqa

from ansys.dyna.keywords import keywords

# import missing keywords
from ansys.heart.writer import custom_dynalib_keywords as custom_keywords


class BaseDynaWriter:
    """BaseDynaWriter class which contains features essential
    for all relevant LS-DYNA heart models
    """

    def __init__(self, model: HeartModel) -> None:
        """Initializes writer by loading a HeartModel

        Parameters
        ----------
        model : HeartModel
            HeartModel object which contains the necessary
            information for the writer, such as nodes and elements.
        """

        self.model = model
        """Contains model information necessary for creating the LS-DYNA .k files"""

        self.kw_database = BaseDecks()

        # These are general attributes useful for keeping track of ids:
        self.max_node_id: int = 0
        """Max node id"""
        self._used_part_ids: List[int] = []

        self.section_ids = []
        """List of used section ids"""
        self.mat_ids = []
        """List of used mat ids"""
        # self.volume_mesh = {
        #     "nodes": np.empty(0),
        #     "tetra": np.empty(0),
        #     "cell_data": {},
        #     "point_data": {},
        # }
        self.volume_mesh = model.mesh
        """Volume mesh information"""

        # keeps track of some element id offsets
        self.id_offset = {
            "part": 0,
            "section": 0,
            "material": 0,
            "vector": 0,
            "element": {"solid": 0, "discrete": 0, "shell": 0},
        }
        """Id offset for several relevant keywords"""

        """List of .k files to include in main. This is derived from the Decks classes"""
        self.include_files = []

<<<<<<< HEAD
        """Load simulation parameters"""
        from ansys.heart.writer.parameters import parameters

        self.parameters = parameters

=======
>>>>>>> 457363e5
        if "Improved" in self.model.info.model_type:
            LOGGER.warning(
                "Changing model type from : {0} to {1}".format(
                    self.model.info.model_type, self.model.info.model_type.replace("Improved", "")
                )
            )
            self.model.info.model_type = self.model.info.model_type.replace("Improved", "")

        return

    def _get_unique_id(self, keyword: str, return_used_ids: bool = False) -> int:
        """Gets unique id of given keyword

        Parameters
        ----------
        keyword : str
            Keyword string: valid inputs include:
            ["SECTION", "PART", "MAT", "SET_SEGMENT", "SET_NODE", "CURVE"]

        Returns
        -------
        int
            Next unique id
        """
        used_ids = [0]
        for key in self.kw_database.__dict__.keys():
            db = self.kw_database.__dict__[key]
            used_ids = np.append(used_ids, get_list_of_used_ids(db, keyword))
        used_ids = np.array(used_ids, dtype=int)
        _, counts = np.unique(used_ids, return_counts=True)
        if np.any(counts > 1):
            raise ValueError("{0} Duplicate ids found for: {1}".format(counts, keyword))

        if return_used_ids:
            return np.max(used_ids) + 1, used_ids
        else:
            return np.max(used_ids) + 1

    def get_unique_part_id(self) -> int:
        """Suggests a unique non-used part id"""
        return self._get_unique_id("PART")

    def get_unique_mat_id(self) -> int:
        """Suggests a unique non-used material id"""
        return self._get_unique_id("MAT")

    def get_unique_section_id(self) -> int:
        """Suggests a unique non-used section id"""
        return self._get_unique_id("SECTION")

    def get_unique_segmentset_id(self) -> int:
        """Suggests a unique non-used segment set id"""
        return self._get_unique_id("SET_SEGMENT")

    def get_unique_nodeset_id(self) -> int:
        """Suggests a unique non-used node set id"""
        return self._get_unique_id("SET_NODE")

    def get_unique_curve_id(self) -> int:
        """Suggests a unique curve-id"""
        return self._get_unique_id("DEFINE_CURVE")

    def _get_list_of_includes(self):
        """Gets a list of files to include in main.k. Ommit any empty decks"""
        for deckname, deck in vars(self.kw_database).items():
            if deckname == "main":
                continue
            # skip if no keywords are present in the deck
            if len(deck.keywords) == 0:
                LOGGER.debug("No keywords in deck: {0}".format(deckname))
                continue
            self.include_files.append(deckname)
        return

    def _add_includes(self):
        """Adds *INCLUDE keywords"""
        for include_file in self.include_files:
            filename_to_include = include_file + ".k"
            self.kw_database.main.append(keywords.Include(filename=filename_to_include))

        return

    def export_databases(self, export_directory: str):
        """Exports each of non-empty databases to a specified directory"""

        if not export_directory:
            export_directory = self.model.info.working_directory

        for deckname, deck in vars(self.kw_database).items():
            # skip empty databases:
            if deck.keywords == []:
                continue

            filepath = os.path.join(export_directory, deckname + ".k")
            # use fast element writer for solid ortho elements
            if deckname == "solid_elements":

                element_kws = deck.get_kwds_by_type("ELEMENT")
                if os.path.isfile(filepath):
                    os.remove(filepath)

                for element_kw in element_kws:
                    fast_element_writer(element_kw, filepath)

                fid = open(filepath, "a")
                fid.write("*END")

            else:
                deck.export_file(filepath)
        return

    def _export_cavity_segmentsets(self, export_directory: str):
        """Exports the cavity segment sets to separate files"""
        cavities = [part.cavity for part in self.model.parts if part.cavity]
        for cavity in cavities:
            filepath = os.path.join(
                export_directory, "_".join(cavity.name.lower().split()) + ".segment"
            )
            np.savetxt(filepath, cavity.surface.faces + 1, delimiter=",", fmt="%d")

        return

    def _keep_ventricles(self):
        """Removes any non-ventricular parts"""
        # NOTE: Could move "remove part" method to model
        LOGGER.warning("Just keeping ventricular-parts for fiber generation")
        parts_to_keep = ["Left ventricle", "Right ventricle", "Septum"]
        parts_to_remove = [part for part in self.model.part_names if part not in parts_to_keep]
        for part_to_remove in parts_to_remove:
            LOGGER.warning("Removing: {}".format(part_to_remove))
            self.model.remove_part(part_to_remove)
        return


class MechanicsDynaWriter(BaseDynaWriter):
    """Derived from BaseDynaWriter and derives all keywords relevant
    for simulations involving mechanics"""

    def __init__(self, model: HeartModel, system_model_name: str = "ClosedLoop") -> None:
        super().__init__(model)

        self.kw_database = MechanicsDecks()
        """Collection of keyword decks relevant for mechanics"""

        self.system_model_name = system_model_name
        """Name of system model to use"""

        # Depending on the system model specified give list of parameters

        return

    @property
    def system_model_name(self):
        """System model name. Valid options include:
        ["ConstantPreloadWindkesselAfterload",
        "ClosedLoop]"""
        return self._system_model

    @system_model_name.setter
    def system_model_name(self, value: str):
        if value not in [
            "ConstantPreloadWindkesselAfterload",
            "ClosedLoop",
        ]:
            raise ValueError("System model not valid")
        self._system_model = value

    def update(self):
        """Formats the keywords and stores these in the
        respective keyword databases
        """

        self._update_main_db()
        self._update_node_db()
        self._update_parts_db()
        self._update_solid_elements_db(add_fibers=True)
        self._update_segmentsets_db()
        self._update_nodesets_db()
        self._update_material_db(add_active=True)

        # for boundary conditions
        self._add_cap_bc(bc_type="springs_caps")
        self._add_pericardium_bc()

        # # for control volume
        self._update_cap_elements_db()
        self._update_controlvolume_db()
        self._update_system_model()

<<<<<<< HEAD
=======
        # # Approximate end-diastolic pressures
        # pressure_lv = 2  # kPa
        # pressure_rv = 0.5333  # kPa
        #
        # self._add_enddiastolic_pressure_bc(pressure_lv=pressure_lv, pressure_rv=pressure_rv)

>>>>>>> 457363e5
        self._get_list_of_includes()
        self._add_includes()

        return

    def export(self, export_directory: str):
        """Writes the model to files"""
        tstart = time.time()
        LOGGER.debug("Writing all LS-DYNA .k files...")

        if not export_directory:
            export_directory = os.path.join(self.model.info.workdir, "mechanics")

        if not os.path.isdir(export_directory):
            os.makedirs(export_directory)

        # export .k files
        self.export_databases(export_directory)

        # add system json in case of closed loop. For open-loop this is already
        # added in the control volume database
        if self.system_model_name == "ClosedLoop":
            # exports system model
            path_system_model_settings = os.path.join(
                export_directory, "system_model_settings.json"
            )
            with open(path_system_model_settings, "w") as outfile:
                json.dump(self.system_model_json, indent=4, fp=outfile)

        # export segment sets to separate file
        self._export_cavity_segmentsets(export_directory)

        tend = time.time()
        LOGGER.debug("Time spend writing files: {:.2f} s".format(tend - tstart))

        return

    def _update_main_db(self, add_damping: bool = True):
        """Updates the main .k file
        Note
        -----
        Consider using a settings (json?) file as input
        """
        LOGGER.debug("Updating main keywords...")

        self.kw_database.main.title = self.model.model_type

        if self.__class__.__name__ == "ZeroPressureMechanicsDynaWriter":
            scale_time = 1
            if self.parameters["Unit"]["Time"] == "ms":
                scale_time = 1000

            self._add_solution_controls(scale_time=1 * scale_time)
            self._add_export_controls(dt_output_d3plot=0.5 * scale_time)

        elif self.__class__.__name__ == "MechanicsDynaWriter":
            self._add_solution_controls(
                end_time=self.parameters["Time"]["End Time"],
                dtmin=self.parameters["Time"]["dtmin"],
                dtmax=self.parameters["Time"]["dtmax"],
            )
            self._add_export_controls(
                dt_output_d3plot=self.parameters["Time"]["dt_d3plot"],
                dt_output_icvout=self.parameters["Time"]["dt_icvout"],
            )

        if add_damping:
            self._add_damping()

        return

    def _update_node_db(self):
        """Adds nodes to the Node database"""
        LOGGER.debug("Updating node keywords...")
        node_kw = keywords.Node()
        node_kw = add_nodes_to_kw(self.model.mesh.nodes, node_kw)

        self.kw_database.nodes.append(node_kw)

        return

    def _update_parts_db(self):
        """Loops over parts defined in the model and
        creates keywords
        """

        LOGGER.debug("Updating part keywords...")
        # add parts with a dataframe

        section_id = self.get_unique_section_id()
        # get list of cavities from model
        for part in self.model.parts:
            mat_id = self.get_unique_mat_id()
            # for element_set in cavity.element_sets:
            part_id = self.get_unique_part_id()
            part_name = part.name
            part_df = pd.DataFrame(
                {"heading": [part_name], "pid": [part_id], "secid": [section_id], "mid": [mat_id]}
            )
            part_kw = keywords.Part()
            part_kw.parts = part_df

            self.kw_database.parts.append(part_kw)

            # store part id for future use
            part.pid = part_id
            part.mid = mat_id

        # set up section solid for cavity myocardium
        section_kw = keywords.SectionSolid(secid=section_id, elform=13)

        self.kw_database.parts.append(section_kw)

        return

    def _update_solid_elements_db(self, add_fibers: bool = True):
        """Creates Solid ortho elements for all cavities.
        Each cavity contains one myocardium which consists corresponds
        to one part.
        """
        LOGGER.debug("Updating solid element keywords...")

        cell_data_fields = self.model.mesh.cell_data.keys()
        if "fiber" not in cell_data_fields or "sheet" not in cell_data_fields:
            raise KeyError("Mechanics writer requires fiber and sheet fields")
            # logger.warning("Not writing fiber and sheet directions")
            # add_fibers = False

        # create elements for each part
        solid_element_count = 0  # keeps track of number of solid elements already defined

        for part in self.model.parts:
            if type(self) == MechanicsDynaWriter:
                if "ventricle" in part.name.lower() or "septum" in part.name.lower():
                    add_fibers = True
                else:
                    add_fibers = False

            LOGGER.debug(
                "\tAdding elements for {0} | adding fibers: {1}".format(part.name, add_fibers)
            )

            tetrahedrons = self.model.mesh.tetrahedrons[part.element_ids, :] + 1
            num_elements = tetrahedrons.shape[0]
<<<<<<< HEAD

            element_ids = np.arange(1, num_elements + 1, 1) + solid_element_count
            part_ids = np.ones(num_elements, dtype=int) * part.pid

            # format the element keywords
            if not add_fibers:
                kw_elements = keywords.ElementSolid()
                elements = pd.DataFrame(
                    {
                        "eid": element_ids,
                        "pid": part_ids,
                        "n1": tetrahedrons[:, 0],
                        "n2": tetrahedrons[:, 1],
                        "n3": tetrahedrons[:, 2],
                        "n4": tetrahedrons[:, 3],
                        "n5": tetrahedrons[:, 3],
                        "n6": tetrahedrons[:, 3],
                        "n7": tetrahedrons[:, 3],
                        "n8": tetrahedrons[:, 3],
                    }
                )
                kw_elements.elements = elements

            elif add_fibers:
                fiber = self.volume_mesh.cell_data["fiber"][part.element_ids]
                sheet = self.volume_mesh.cell_data["sheet"][part.element_ids]

                # normalize fiber and sheet directions:
                norm = np.linalg.norm(fiber, axis=1)
                fiber = fiber / norm[:, None]
                norm = np.linalg.norm(sheet, axis=1)
                sheet = sheet / norm[:, None]
                kw_elements = create_element_solid_ortho_keyword(
                    elements=tetrahedrons,
                    a_vec=fiber,
                    d_vec=sheet,
                    partid=part.pid,
                    id_offset=solid_element_count,
                    element_type="tetra",
                )

=======

            element_ids = np.arange(1, num_elements + 1, 1) + solid_element_count
            part_ids = np.ones(num_elements, dtype=int) * part.pid

            # format the element keywords
            if not add_fibers:
                kw_elements = keywords.ElementSolid()
                elements = pd.DataFrame(
                    {
                        "eid": element_ids,
                        "pid": part_ids,
                        "n1": tetrahedrons[:, 0],
                        "n2": tetrahedrons[:, 1],
                        "n3": tetrahedrons[:, 2],
                        "n4": tetrahedrons[:, 3],
                        "n5": tetrahedrons[:, 3],
                        "n6": tetrahedrons[:, 3],
                        "n7": tetrahedrons[:, 3],
                        "n8": tetrahedrons[:, 3],
                    }
                )
                kw_elements.elements = elements

            elif add_fibers:
                fiber = self.volume_mesh.cell_data["fiber"][part.element_ids]
                sheet = self.volume_mesh.cell_data["sheet"][part.element_ids]

                # normalize fiber and sheet directions:
                norm = np.linalg.norm(fiber, axis=1)
                fiber = fiber / norm[:, None]
                norm = np.linalg.norm(sheet, axis=1)
                sheet = sheet / norm[:, None]
                kw_elements = create_element_solid_ortho_keyword(
                    elements=tetrahedrons,
                    a_vec=fiber,
                    d_vec=sheet,
                    partid=part.pid,
                    id_offset=solid_element_count,
                    element_type="tetra",
                )

>>>>>>> 457363e5
            # add elements to database
            self.kw_database.solid_elements.append(kw_elements)
            solid_element_count = solid_element_count + num_elements

        return

    def _add_solution_controls(
        self,
        end_time: float = 5,
        dtmin: float = 0.001,
        dtmax: float = 0.01,
        simulation_type: str = "quasi-static",
    ):
        """Adds solution controls, output controls and other solver settings
        as keywords
        """
        # add termination keywords
        self.kw_database.main.append(keywords.ControlTermination(endtim=end_time, dtmin=dtmin))

        # add implict controls
        if simulation_type == "quasi-static":
            imass = 1
            gamma = 0.6
            beta = 0.38
        elif simulation_type == "static":
            imass = 0
            gamma = 0.5
            beta = 0.25
        else:
            raise ValueError(
                "Simulation type not recoqnized: Please choose " "either quasi-static or static"
            )

        self.kw_database.main.append(
            keywords.ControlImplicitDynamics(imass=imass, gamma=gamma, beta=beta)
        )

        # add auto controls
        self.kw_database.main.append(
            keywords.ControlImplicitAuto(iauto=1, dtmin=dtmin, dtmax=dtmax)
        )

        # add general implicit controls
        self.kw_database.main.append(
            keywords.ControlImplicitGeneral(imflag=1, dt0=dtmin)
        )  # imflag=1 means implicit

        # add implicit solution controls: Defaults are OK?
        self.kw_database.main.append(keywords.ControlImplicitSolution())

        # add implicit solver controls
        self.kw_database.main.append(keywords.ControlImplicitSolver())
        return

    def _add_export_controls(self, dt_output_d3plot: float = 0.05, dt_output_icvout: float = 0.001):
        """Adds solution controls to the main simulation

        Parameters
        ----------
        dt_output_d3plot : float, optional
            Writes full D3PLOT results at this time-step spacing, by default 0.05
        dt_output_icvout : float, optional
            Writes control volume results at this time-step spacing, by default 0.001
        """
        # add output control
        self.kw_database.main.append(keywords.ControlOutput(npopt=1, neecho=1, ikedit=0, iflush=0))

        # add export controls
        self.kw_database.main.append(keywords.DatabaseIcvout(dt=dt_output_icvout, binary=2))
        self.kw_database.main.append(keywords.DatabaseAbstat(dt=dt_output_icvout, binary=2))

        self.kw_database.main.append(keywords.DatabaseElout(dt=0.1, binary=2))

        self.kw_database.main.append(keywords.DatabaseGlstat(dt=0.1, binary=2))

        self.kw_database.main.append(keywords.DatabaseMatsum(dt=0.1, binary=2))

        # frequency of full results
        self.kw_database.main.append(keywords.DatabaseBinaryD3Plot(dt=dt_output_d3plot))

        self.kw_database.main.append(keywords.DatabaseExtentBinary(neiph=27, strflg=1, maxint=0))

        return

    def _add_damping(self):
        """Adds damping to the main file"""
        lcid_damp = self.get_unique_curve_id()

        kw_damp = keywords.DampingGlobal(lcid=lcid_damp)

        kw_damp_curve = create_define_curve_kw(
<<<<<<< HEAD
            x=[0, 10e25],  # to create a constant curve
            y=self.parameters["Global damping"] * np.array([1, 1]),
=======
            x=[0, 100],
            y=[500, 500],
>>>>>>> 457363e5
            curve_name="damping",
            curve_id=lcid_damp,
            lcint=0,
        )
        self.kw_database.main.append(kw_damp)
        self.kw_database.main.append(kw_damp_curve)

        return

    def _update_segmentsets_db(self):
        """Updates the segment set database"""

        # NOTE 0: add all surfaces as segment sets
        # NOTE 1: need to more robustly check segids that are already used?

        # add closed cavity segment sets
        cavities = [p.cavity for p in self.model.parts if p.cavity]
        for cavity in cavities:
            surface_id = self.get_unique_segmentset_id()
            cavity.surface.id = surface_id
            kw = create_segment_set_keyword(
                segments=cavity.surface.faces + 1,
                segid=cavity.surface.id,
                title=cavity.name,
            )
            # append this kw to the segment set database
            self.kw_database.segment_sets.append(kw)

        # write surfaces as segment sets
        for part in self.model.parts:
            for surface in part.surfaces:
                surface.id = self.get_unique_segmentset_id()
                kw = create_segment_set_keyword(
                    segments=surface.faces + 1,
                    segid=surface.id,
                    title=surface.name,
                )
                # append this kw to the segment set database
                self.kw_database.segment_sets.append(kw)

        # create corresponding segment sets. Store in new file?
        caps = [cap for part in self.model.parts for cap in part.caps]
        for cap in caps:
            segid = self.get_unique_segmentset_id()
            setattr(cap, "seg_id", segid)
            segset_kw = create_segment_set_keyword(
                segments=cap.triangles + 1,
                segid=cap.seg_id,
                title=cap.name,
            )
            self.kw_database.segment_sets.append(segset_kw)
        return

    def _update_nodesets_db(self, remove_duplicates: bool = True):
        """Updates the node set database"""
        # formats endo, epi- and septum nodeset keywords. Do for all surfaces and caps

        surface_ids = [s.id for p in self.model.parts for s in p.surfaces]
        node_set_id = np.max(surface_ids) + 1

        # for each surface in each part add the respective node-set
        # Use same ID as surface
        used_node_ids = np.empty(0, dtype=int)
        for part in self.model.parts:
            # add node-set for each cap
            kws_caps = []
            for cap in part.caps:
                if remove_duplicates:
                    node_ids = np.setdiff1d(cap.node_ids, used_node_ids)
                else:
                    node_ids = cap.node_ids

                cap.nsid = node_set_id
                kw = create_node_set_keyword(node_ids + 1, node_set_id=cap.nsid, title=cap.name)
                kws_caps.append(kw)
                node_set_id = node_set_id + 1

                used_node_ids = np.append(used_node_ids, node_ids)

            self.kw_database.node_sets.extend(kws_caps)

        for part in self.model.parts:
            kws_surface = []
            for surface in part.surfaces:
                if remove_duplicates:
                    node_ids = np.setdiff1d(surface.node_ids, used_node_ids)
                else:
                    node_ids = surface.node_ids

                kw = create_node_set_keyword(
                    node_ids + 1, node_set_id=surface.id, title=surface.name
                )
                surface.nsid = surface.id
                kws_surface.append(kw)

                used_node_ids = np.append(used_node_ids, node_ids)

            self.kw_database.node_sets.extend(kws_surface)

    def _update_material_db(self, add_active: bool = True):
        """Updates the database of material keywords"""

        act_curve_id = self.get_unique_curve_id()

        for part in self.model.parts:
            part.mid = part.pid
            mat_id = part.mid

            if "ventricle" in part.name.lower() or "septum" in part.name.lower():
<<<<<<< HEAD
                if not add_active:
                    active_dct = None
                else:
                    active_dct = {
                        "taumax": self.parameters["Material"]["Myocardium"]["Active"]["Tmax"],
                        "ca2ionm": self.parameters["Material"]["Myocardium"]["Active"]["ca2ionm"]
                    }

                myocardium_kw = MaterialHGOMyocardium(
                    mid=part.mid,
                    iso_user=self.parameters["Material"]["Myocardium"]["Isotropic"],
                    anisotropy_user=self.parameters["Material"]["Myocardium"]["Anisotropic"],
                    active_user=active_dct,
                )

                myocardium_kw.acid = act_curve_id

                self.kw_database.material.append(myocardium_kw)

            elif "atrium" in part.name:
                # add atrium material
                # atrium_kw = MaterialAtrium(mid=part.mid)
                atrium_kw = MaterialHGOMyocardium(
                    mid=part.mid, iso_user=self.parameters["Material"]["Atrium"]
                )
=======
                myocardium_kw = MaterialHGOMyocardium(
                    mid=part.mid, add_anisotropy=True, add_active=add_active
                )
                myocardium_kw.acid = act_curve_id
                self.kw_database.material.append(myocardium_kw)

            elif "atrium" in part.name:
                # add atrium material
                atrium_kw = MaterialAtrium(mid=part.mid)
>>>>>>> 457363e5
                self.kw_database.material.append(atrium_kw)

            else:
                LOGGER.warning("Assuming same material as atrium for: {0}".format(part.name))
<<<<<<< HEAD
                # general_tissue_kw = MaterialAtrium(mid=part.mid)
                general_tissue_kw = MaterialHGOMyocardium(
                    mid=part.mid, iso_user=self.parameters["Material"]["Atrium"]
                )

=======
                general_tissue_kw = MaterialAtrium(mid=part.mid)
>>>>>>> 457363e5
                self.kw_database.material.append(general_tissue_kw)

        if add_active:
            # write and add active curve to material database
            time_array, active_stress_array = active_curve("Strocchi2020")

            if self.parameters["Unit"]["Time"] == "ms":
                time_array *= 1000

            active_curve_kw = create_define_curve_kw(
                x=time_array,
                y=active_stress_array,
                curve_name="calcium_concentration",
                curve_id=act_curve_id,
                lcint=15000,
            )
<<<<<<< HEAD

            # y scaling
            active_curve_kw.sfo = self.parameters["Material"]["Myocardium"]["Active"]["ca2ionm"]
            # x offset: prefill duration
            active_curve_kw.offa = self.parameters["Material"]["Myocardium"]["Active"]["Prefill"]
=======
            active_curve_kw.sfo = 4.35  # y scaling
            active_curve_kw.offa = 1.00  # x offset
>>>>>>> 457363e5
            self.kw_database.material.append(active_curve_kw)

        return

    def _add_cap_bc(self, bc_type: str):
        """Adds boundary condition to the cap.

        Parameters
        ----------
        bc_type : str
            Boundary condition type. Valid bc's include: ["fix_caps", "springs_caps"].
        """
        valid_bcs = ["fix_caps", "springs_caps"]
        if bc_type not in valid_bcs:
            raise ValueError("Cap/Valve boundary condition must be of type: %r" % valid_bcs)

        # create list of cap names where to add the spring b.c
        caps_to_use = []
        if isinstance(self.model, (LeftVentricle, BiVentricle)):
            # use all caps:
            # for cavity in self.model._mesh._cavities:
            #     for cap in cavity.closing_caps:
            #         caps_to_use.append(cap.name)
            caps_to_use = [
                "mitral-valve",
                "tricuspid-valve",
            ]

        elif isinstance(self.model, (FourChamber, FullHeart)):
            caps_to_use = [
                "superior-vena-cava",
                "right-inferior-pulmonary-vein",
                "right-superior-pulmonary-vein",
            ]

        if bc_type == "fix_caps":
            for part in self.model.parts:
                for cap in part.caps:
                    if cap.name in caps_to_use:
                        kw_fix = keywords.BoundarySpcSet()
                        kw_fix.nsid = cap.nsid
                        kw_fix.dofx = 1
                        kw_fix.dofy = 1
                        kw_fix.dofz = 1

                        self.kw_database.boundary_conditions.append(kw_fix)

        # if bc type is springs -> add springs
        # NOTE add to boundary condition db or separate spring db?
        elif bc_type == "springs_caps":

            part_id = self.get_unique_part_id()
            section_id = self.get_unique_section_id()
            mat_id = self.get_unique_mat_id()
<<<<<<< HEAD

            if isinstance(self.model, (LeftVentricle, BiVentricle)):
                spring_stiffness = self.parameters["Boundary Condition"]["Valve Spring"][
                    "BV"
                ]  # kPa/mm

            elif isinstance(self.model, (FourChamber, FullHeart)):
                spring_stiffness = self.parameters["Boundary Condition"]["Valve Spring"][
                    "4C"
                ]  # kPa/mm
=======

            # TODO: exposed to user/parameters?
            if isinstance(self.model, (LeftVentricle, BiVentricle)):
                spring_stiffness = 5  # kPa/mm
            elif isinstance(self.model, (FourChamber, FullHeart)):
                spring_stiffness = 20  # kPa/mm
>>>>>>> 457363e5

            scale_factor_normal = self.parameters["Boundary Condition"]["Normal Scale factor"]
            scale_factor_radial = self.parameters["Boundary Condition"]["Radial Scale factor"]

            part_kw = keywords.Part()
            part_df = pd.DataFrame(
                {
                    "pid": [part_id],
                    "secid": [section_id],
                    "mid": [mat_id],
                    "heading": ["SupportSpring"],
                }
            )
            part_kw.parts = part_df

            section_kw = keywords.SectionDiscrete(secid=section_id, cdl=0, tdl=0)

            mat_kw = keywords.MatSpringElastic(mid=mat_id, k=spring_stiffness)

            self.kw_database.boundary_conditions.append(part_kw)
            self.kw_database.boundary_conditions.append(section_kw)
            self.kw_database.boundary_conditions.append(mat_kw)

            # add springs for each cap
            caps = [cap for part in self.model.parts for cap in part.caps]
            for cap in caps:
                if cap.name in caps_to_use:
                    self._add_springs_cap_edge(
                        cap,
                        part_id,
                        scale_factor_normal,
                        scale_factor_radial,
                    )

        return

    def _add_springs_cap_edge(
        self,
        cap: Cap,
        part_id: int,
        scale_factor_normal: float,
        scale_factor_radial: float,
    ):
        """Adds springs to the cap nodes and appends these
        to the boundary condition database
        """
        # -------------------------------------------------------------------
        LOGGER.debug("Adding spring b.c. for cap: %s" % cap.name)

        # NOTE: may want to extent the node ids to include adjacent nodes
        num_nodes_edge = len(cap.node_ids)
        mesh = self.model.mesh
        # -------------------------------------------------------------------

        # compute nodal areas:
        # 1. write vtk of volume, 2. read vtk, 3. extract surface, 4. compute nodal areas
        # NOTE: Should do this only once and not for every cap/valve involved
        filename = os.path.join(self.model.info.workdir, "temp_volume_mesh.vtk")
        mesh.write_to_vtk(filename)
        mesh_vtk = vtkmethods.read_vtk_unstructuredgrid_file(filename)
        os.remove(filename)

        surface_vtk = vtkmethods.vtk_surface_filter(mesh_vtk, True)
        nodal_areas = vtkmethods.compute_surface_nodal_area(surface_vtk)
        surface_obj = dsa.WrapDataObject(surface_vtk)
        surface_global_node_ids = surface_obj.PointData["GlobalPointIds"]

        # select only those nodal areas which match the cap node ids
        idx_select = np.isin(surface_global_node_ids, cap.node_ids)
        nodal_areas = nodal_areas[idx_select]

        # scaled spring stiffness by nodal area
        scale_factor_normal *= nodal_areas
        scale_factor_radial *= nodal_areas

        # add part, section discrete, mat spring, sd_orientiation
        # element discrete

        # compute the radial components
        sd_orientations_radial = mesh.nodes[cap.node_ids, :] - cap.centroid

        # normalize
        norms = np.linalg.norm(sd_orientations_radial, axis=1)
        sd_orientations_radial = sd_orientations_radial / norms[:, None]

        # add sd direction normal to plane
        vector_id_normal = self.id_offset["vector"]
        sd_orientation_normal_kw = create_define_sd_orientation_kw(
            vectors=cap.normal, vector_id_offset=vector_id_normal, iop=0
        )
        vector_id_normal += 1
        self.id_offset["vector"] += 1

        # add sd direction radial to nodes
        sd_orientation_radial_kw = create_define_sd_orientation_kw(
            vectors=sd_orientations_radial,
            vector_id_offset=self.id_offset["vector"],
            iop=0,
        )

        vector_ids_radial = sd_orientation_radial_kw.vectors["vid"].to_numpy()
        self.id_offset["vector"] = vector_ids_radial[-1]

        # create discrete elements for normal direction
        nodes_discrete_elements = np.array(
            [cap.node_ids + 1, np.zeros(num_nodes_edge)], dtype=int
        ).T
        vector_ids_normal = np.ones(num_nodes_edge, dtype=int) * vector_id_normal

        discrete_element_normal_kw = create_discrete_elements_kw(
            nodes=nodes_discrete_elements,
            part_id=part_id,
            vector_ids=vector_ids_normal,
            scale_factor=scale_factor_normal,
            element_id_offset=self.id_offset["element"]["discrete"],
        )

        self.id_offset["element"]["discrete"] = discrete_element_normal_kw.elements[
            "eid"
        ].to_numpy()[-1]

        # discrete elements for radial direction
        discrete_element_radial_kw = create_discrete_elements_kw(
            nodes=nodes_discrete_elements,
            part_id=part_id,
            vector_ids=vector_ids_radial,
            scale_factor=scale_factor_radial,
            element_id_offset=self.id_offset["element"]["discrete"],
        )

        self.id_offset["element"]["discrete"] = discrete_element_radial_kw.elements[
            "eid"
        ].to_numpy()[-1]

        # append to the database
        self.kw_database.boundary_conditions.append(sd_orientation_normal_kw)
        self.kw_database.boundary_conditions.append(sd_orientation_radial_kw)

        self.kw_database.boundary_conditions.append(discrete_element_normal_kw)
        self.kw_database.boundary_conditions.append(discrete_element_radial_kw)

        return

    def _add_pericardium_bc(self):
        """Adds the pericardium. Uses the universal ventricular longitudinal coordinate
        and a sigmoid penalty function. Strocchi et al 2020 doi: 10.1016/j.jbiomech.2020.109645.
        """

        def _sigmoid(z):
            """sigmoid function to scale spring coefficient"""
            return 1 / (1 + np.exp(-z))

        # compute penalty function
        uvc_l = self.model.mesh.point_data["uvc_longitudinal"]

        if np.any(uvc_l < 0):
            LOGGER.warning(
                "Negative normalized longitudinal coordinate detected."
                "Changing {0} negative uvc_l values to 1".format(np.sum((uvc_l < 0))),
            )

        uvc_l[uvc_l < 0] = 1
        penalty = (
                -_sigmoid(
                    (abs(uvc_l) - self.parameters["Pericardium"]["Penalty function"][0])
                    * self.parameters["Pericardium"]["Penalty function"][1]
                )
                + 1
        )

        # collect all pericardium nodes:
        epicardium_nodes = np.empty(0, dtype=int)
        epicardium_faces = np.empty((0, 3), dtype=int)
        LOGGER.debug("Collecting epicardium nodesets of ventricles:")
        ventricles = [part for part in self.model.parts if "ventricle" in part.name]
        epicardium_surfaces = [ventricle.epicardium for ventricle in ventricles]

        for surface in epicardium_surfaces:
            epicardium_nodes = np.append(epicardium_nodes, surface.node_ids)
            epicardium_faces = np.vstack([epicardium_faces, surface.faces])

        # NOTE: some duplicates may exist - fix this in preprocessor
        _, idx, counts = np.unique(epicardium_nodes, return_index=True, return_counts=True)
        if np.any(counts > 1):
            LOGGER.warning("Duplicate nodes found in pericardium")
        epicardium_nodes = epicardium_nodes[np.sort(idx)]

        # select only nodes that are on the epicardium and penalty factor > 0.1
        pericardium_nodes = epicardium_nodes[penalty[epicardium_nodes] > 0.001]
<<<<<<< HEAD
        # # write to file
        # np.savetxt(
        #     os.path.join(self.model.info.workdir, "pericardium.txt"),
        #     np.concatenate(
        #         (
        #             self.model.mesh.nodes[pericardium_nodes, :],
        #             penalty[pericardium_nodes].reshape(-1, 1),
        #         ),
        #         axis=1,
        #     ),
        #     delimiter=",",
        # )

        spring_stiffness = self.parameters["Pericardium"]["Spring Stiffness"]  # kPA/mm
=======
        # write to file
        np.savetxt(
            os.path.join(self.model.info.workdir, "pericardium.txt"),
            np.concatenate(
                (
                    self.model.mesh.nodes[pericardium_nodes, :],
                    penalty[pericardium_nodes].reshape(-1, 1),
                ),
                axis=1,
            ),
            delimiter=",",
        )

        # TODO: exposed to user/parameters?
        spring_stiffness = 50  # kPA/mm
>>>>>>> 457363e5
        # compute nodal areas:
        # NOTE: can be simplified
        filename = os.path.join(self.model.info.workdir, "temp_volume_mesh.vtk")
        self.model.mesh.write_to_vtk(filename)
        mesh_vtk = vtkmethods.read_vtk_unstructuredgrid_file(filename)
        os.remove(filename)
        vtk_surface = vtkmethods.vtk_surface_filter(mesh_vtk, True)
        nodal_areas = vtkmethods.compute_surface_nodal_area(vtk_surface)

        surface_obj = dsa.WrapDataObject(vtk_surface)
        surface_global_node_ids = surface_obj.PointData["GlobalPointIds"]

        # select only those nodal areas which match the pericardium node ids
        idx_select = np.isin(surface_global_node_ids, pericardium_nodes)
        nodal_areas = nodal_areas[idx_select]

        # compute scale factor
        scale_factors = nodal_areas * penalty[pericardium_nodes]

        # keywords
        # NOTE: Need to be made dynamic
        part_id = self.get_unique_part_id()
        section_id = self.get_unique_section_id()
        mat_id = self.get_unique_mat_id()

        part_kw = keywords.Part()
        part_kw.parts = pd.DataFrame(
            {"heading": ["Pericardium"], "pid": [part_id], "secid": [section_id], "mid": [mat_id]}
        )
        section_kw = keywords.SectionDiscrete(secid=section_id, cdl=0, tdl=0)
        mat_kw = keywords.MatSpringElastic(mid=mat_id, k=spring_stiffness)

        # 1: "omni-directional": equal springs in x,y, and z
        # 2: "apex-mitral-drection": one spring in apex-mitral valve direction
        spring_type = self.parameters["Pericardium"]["Spring Type"]

        if spring_type == "omni-directional":
            # create three unit vectors
            sd_orientation_kw = create_define_sd_orientation_kw(
                vectors=np.eye(3), vector_id_offset=self.id_offset["vector"]
            )

            self.id_offset["vector"] = sd_orientation_kw.vectors["vid"].to_numpy()[-1]
            # create discrete elements for each node and for each direction
            vector_ids = sd_orientation_kw.vectors["vid"].to_numpy()
            num_nodes = len(pericardium_nodes)
            vector_ids = np.tile(vector_ids, num_nodes)
            nodes = np.repeat(pericardium_nodes + 1, 3)
            nodes = np.vstack([nodes, np.zeros(len(nodes))])
            nodes = nodes.T
            scale_factors = np.repeat(scale_factors, 3)

        elif spring_type == "apex-mitral-direction":
            # get center of mitral valve
            left_ventricle = self.model.get_part("Left ventricle")
            apex_node_coordinates = left_ventricle.apex_points[0].xyz
            # midpoint between aortic and mitral valve
            center = np.mean([c.centroid for c in left_ventricle.caps], axis=0)

            # define spring orientation from apex to mitral valve
            orientation = center - apex_node_coordinates
            orientation /= np.linalg.norm(orientation)

            sd_orientation_kw = create_define_sd_orientation_kw(
                vectors=orientation, vector_id_offset=self.id_offset["vector"]
            )
            self.id_offset["vector"] = sd_orientation_kw.vectors["vid"].to_numpy()[-1]

            vector_ids = sd_orientation_kw.vectors["vid"].to_numpy()
            num_nodes = len(pericardium_nodes)
            vector_ids = np.tile(vector_ids, num_nodes)
            nodes = pericardium_nodes + 1
            nodes = np.vstack([nodes, np.zeros(len(nodes))])
            nodes = nodes.T

        # create discrete elements
        discrete_element_kw = create_discrete_elements_kw(
            nodes=nodes,
            part_id=part_id,
            vector_ids=vector_ids,
            scale_factor=scale_factors,
            element_id_offset=self.id_offset["element"]["discrete"],
        )
        # add offset
        self.id_offset["element"]["discrete"] = discrete_element_kw.elements["eid"].to_numpy()[-1]

        # add keywords to database
        self.kw_database.pericardium.append(part_kw)
        self.kw_database.pericardium.append(section_kw)
        self.kw_database.pericardium.append(mat_kw)
        self.kw_database.pericardium.append(sd_orientation_kw)
        self.kw_database.pericardium.append(discrete_element_kw)

        return

<<<<<<< HEAD
=======
    def _add_pericardium_bc_usr(self):
        """Adds the pericardium.
        Same with _add_pericardium_bc but using *user_load, need customized LSDYNA exe!!
        """
        LOGGER.warning(
            "User load pericardium not fully checked after refactoring - please check if results are consistent"
        )

        def _sigmoid(z):
            """sigmoid function to scale spring coefficient"""
            return 1 / (1 + np.exp(-z))

        # compute penalty function
        uvc_l = self.volume_mesh["point_data"]["uvc_longitudinal"]

        if np.any(uvc_l < 0):
            LOGGER.warning(
                "Negative normalized longitudinal coordinate detected. Changing {0}"
                "negative uvc_l values to 1".format(np.sum((uvc_l < 0))),
            )

        uvc_l[uvc_l < 0] = 1
        penalty = -_sigmoid((abs(uvc_l) - 0.15) * 25) + 1  # for all volume nodes

        # collect all pericardium nodes:
        # collect all pericardium nodes:
        epicardium_nodes = np.empty(0, dtype=int)
        epicardium_faces = np.empty((0, 3), dtype=int)
        LOGGER.debug("Collecting epicardium nodesets of ventricles:")
        ventricles = [part for part in self.model.parts if "ventricle" in part.name]
        epicardium_surfaces = [ventricle.epicardium for ventricle in ventricles]

        for surface in epicardium_surfaces:
            epicardium_nodes = np.append(epicardium_nodes, surface.node_ids)
            epicardium_faces = np.vstack([epicardium_faces, surface.faces])

        epicardium_segment = epicardium_faces

        penalty = np.mean(
            penalty[epicardium_segment], axis=1
        )  # averaged for all pericardium segments

        # # debug code
        # # export pericardium segment center and also the penalty factor, can be opened in Paraview
        # coord = self.volume_mesh["nodes"][epicardium_segment]
        # center = np.mean(coord, axis=1)
        # result = np.concatenate((center,penalty.reshape(-1,1)),axis=1)
        # np.savetxt('pericardium.txt',result[result[:,3]>0.01])
        # # exit()
        # # end debug code

        # create load curve to control when pericardium is active
        curve_id = self.get_unique_curve_id()
        load_curve_kw = keywords.DefineCurve(lcid=curve_id)
        load_curve_kw.options["TITLE"].active = True
        load_curve_kw.title = "pericardium activation curve"
        load_curve_kw.curves = pd.DataFrame(
            {"a1": np.array([0, 1, 100]), "o1": np.array([1, 1, 1])}
        )
        self.kw_database.pericardium.append(load_curve_kw)

        cnt = 0
        load_sgm_kws = []
        segment_ids = []
        LOGGER.debug("Creating segment sets for epicardium b.c.:")

        penalty_threshold = 0.01
        for isg, sgmt in enumerate(tqdm(epicardium_segment, ascii=True)):
            if penalty[isg] > penalty_threshold:
                cnt += 1

                # coord = self.volume_mesh["nodes"][sgmt]
                # center = np.mean(coord, axis=0)
                # normal = np.cross(coord[1] - coord[0], coord[2] - coord[0])
                # normal /= np.linalg.norm(normal)
                # cs_kw = keywords.DefineCoordinateSystem(
                #     cid=cnt,
                #     xo=center[0],
                #     yo=center[1],
                #     zo=center[2],
                #     xl=center[0] + normal[0],
                #     yl=center[1] + normal[1],
                #     zl=center[2] + normal[2],
                #     xp=coord[0, 0],
                #     yp=coord[0, 1],
                #     zp=coord[0, 2],
                # )

                segment_id = self.get_unique_segmentset_id()
                segment_ids.append(segment_id)

                load_sgm_kw = create_segment_set_keyword(
                    segments=sgmt.reshape(1, -1) + 1, segid=segment_id
                )  # todo: auto counter

                load_sgm_kws.append(load_sgm_kw)

        self.kw_database.pericardium.extend(load_sgm_kws)

        # create user loadset keyword
        # segment_ids = 1000 + np.arange(0, np.sum( penalty > 0.01 ), 1)
        user_loadset_kw = custom_keywords.UserLoadingSet()

        # NOTE: can assign mixed scalar/array values to dataframe - scalars are assigned to each row
        user_loadset_kw.load_sets = pd.DataFrame(
            {
                "sid": segment_ids,
                "ltype": "PRESSS",
                "lcid": curve_id,
                "sf1": penalty[penalty > penalty_threshold],
                "iduls": 100,
            }
        )
        user_load_kw = custom_keywords.UserLoading(parm1=10.0)

        # add to pericardium deck
        self.kw_database.pericardium.extend([user_loadset_kw, user_load_kw])

        return

>>>>>>> 457363e5
    def _update_cap_elements_db(self):
        """Updates the database of shell elements. Loops over all
        the defined caps/valves
        """
        # create part for each closing cap
        # used_partids = get_list_of_used_ids(self.kw_database.parts, "PART")
        # used_secids = get_list_of_used_ids(self.kw_database.parts, "SECTION")
        # used_segids = get_list_of_used_ids(self.kw_database.segment_sets, "SET_SEGMENT")

        section_id = self.get_unique_section_id()

        # NOTE should be dynamic
        mat_null_id = self.get_unique_mat_id()

        # material_kw = MaterialCap(mid=mat_null_id)

        material_kw = MaterialAtrium(
            mid=mat_null_id,
            rho=self.parameters["Cap"]["Density"],
            poisson_ratio=self.parameters["Cap"]["nu"],
            c10=self.parameters["Cap"]["c10"],
        )

        section_kw = keywords.SectionShell(
            secid=section_id,
            elform=4,
            shrf=0.8333,
            nip=3,
<<<<<<< HEAD
            t1=self.parameters["Cap"]["Thickness"],
=======
            t1=5,
            t2=5,
            t3=5,
            t4=5,
>>>>>>> 457363e5
        )

        self.kw_database.cap_elements.append(material_kw)
        self.kw_database.cap_elements.append(section_kw)

        caps = [cap for part in self.model.parts for cap in part.caps]
        # create new part for each cap
        cap_names_used = []
        for cap in caps:
            if cap.name in cap_names_used:
                LOGGER.debug("Already created material for {}: skipping".format(cap.name))
                continue

            cap.pid = self.get_unique_part_id()
<<<<<<< HEAD

            part_kw = keywords.Part()
            part_info = pd.DataFrame(
                {
                    "heading": [cap.name],
                    "pid": [cap.pid],
                    "secid": [section_id],
                    "mid": [mat_null_id],
                }
            )
            part_kw.parts = part_info

=======

            part_kw = keywords.Part()
            part_info = pd.DataFrame(
                {
                    "heading": [cap.name],
                    "pid": [cap.pid],
                    "secid": [section_id],
                    "mid": [mat_null_id],
                }
            )
            part_kw.parts = part_info

>>>>>>> 457363e5
            self.kw_database.cap_elements.append(part_kw)
            cap_names_used.append(cap.name)

        # create closing triangles for each cap
        # assumes there are no shells written yet since offset = 0
        shell_id_offset = 0
        cap_names_used = []
        for cap in caps:
            if cap.name in cap_names_used:
                continue

            shell_kw = create_element_shell_keyword(
                shells=cap.triangles + 1,
                part_id=cap.pid,
                id_offset=shell_id_offset,
            )

            self.kw_database.cap_elements.append(shell_kw)

            shell_id_offset = shell_id_offset + cap.triangles.shape[0]
            cap_names_used.append(cap.name)
        return

    def _update_controlvolume_db(self):
        """Prepares the keywords for the control volume feature"""
        # NOTE: Assumes cavity id is reseverd for combined
        # segment set

        # set up control volume keywords and interaction of
        # cavity with ambient. Only do for ventricles
        cavities = [part.cavity for part in self.model.parts if part.cavity]
        for cavity in cavities:
            if "atrium" in cavity.name:
                continue

            cv_kw = keywords.DefineControlVolume()
            cv_kw.id = cavity.surface.id
            cv_kw.sid = cavity.surface.id

            self.kw_database.control_volume.append(cv_kw)

        for cavity in cavities:
            if "atrium" in cavity.name:
                continue

            cvi_kw = keywords.DefineControlVolumeInteraction()
            cvi_kw.id = cavity.surface.id
            cvi_kw.cvid1 = cavity.surface.id
            cvi_kw.cvid2 = 0  # ambient

            # NOTE: static for the moment. Maximum of 2 cavities supported
            # but this is valid for the LeftVentricle, BiVentricle and FourChamber models
            if self.system_model_name == "ClosedLoop":
                if "Left ventricle" in cavity.name:
                    cvi_kw.lcid_ = -10
                elif "Right ventricle" in cavity.name:
                    cvi_kw.lcid_ = -11

            elif self.system_model_name == "ConstantPreloadWindkesselAfterload":
                if "Left ventricle" in cavity.name:
                    cvi_kw.lcid_ = 10
                if "Right ventricle" in cavity.name:
                    cvi_kw.lcid_ = 11

            self.kw_database.control_volume.append(cvi_kw)

        return

    def _update_system_model(self):
        """Updates json system model settings"""
        model_type = self.model.info.model_type

        # closed loop uses a custom executable
        if self.system_model_name == "ClosedLoop":
            LOGGER.warning(
                "Note that this model type requires a custom executable that supports the Closed Loop circulation model!"
            )
            if isinstance(self.model, (BiVentricle, FourChamber, FullHeart)):
                file_path = os.path.join(
                    Path(__file__).parent.absolute(),
                    "templates",
                    "system_model_settings_bv.json",
                )

            elif isinstance(self.model, LeftVentricle):
                file_path = os.path.join(
                    Path(__file__).parent.absolute(),
                    "templates",
                    "system_model_settings_lv.json",
                )

            fid = open(file_path)
            sys_settings = json.load(fid)

            # update the volumes
            sys_settings["SystemModelInitialValues"]["UnstressedVolumes"][
                "lv"
            ] = self.model.get_part("Left ventricle").cavity.volume

            if isinstance(self.model, (BiVentricle, FourChamber, FullHeart)):
                sys_settings["SystemModelInitialValues"]["UnstressedVolumes"][
                    "rv"
                ] = self.model.get_part("Right ventricle").cavity.volume

            self.system_model_json = sys_settings

        # otherwise add the define function
        elif self.system_model_name == "ConstantPreloadWindkesselAfterload":
            from ansys.heart.writer.system_models import define_function_windkessel

<<<<<<< HEAD
            if self.system_model_name != self.parameters["Circulation System"]["Name"]:
                LOGGER.error("Circulation system parameters cannot be rad from Json")

=======
>>>>>>> 457363e5
            for cavity in self.model.cavities:
                if "Left ventricle" in cavity.name:

                    define_function_wk = define_function_windkessel(
                        function_id=10,
                        function_name="constant_preload_windkessel_afterload_left",
                        implicit=True,
                        constants=self.parameters["Circulation System"]["Left Ventricle"][
                            "Constant"
                        ],
                        initialvalues=self.parameters["Circulation System"]["Left Ventricle"][
                            "Initial Value"
                        ],
                    )
                    self.kw_database.control_volume.append(define_function_wk)

                elif "Right ventricle" in cavity.name:

                    define_function_wk = define_function_windkessel(
                        function_id=11,
                        function_name="constant_preload_windkessel_afterload_right",
                        implicit=True,
                        constants=self.parameters["Circulation System"]["Right Ventricle"][
                            "Constant"
                        ],
                        initialvalues=self.parameters["Circulation System"]["Right Ventricle"][
                            "Initial Value"
                        ],
                    )
                    self.kw_database.control_volume.append(define_function_wk)

        return

    def _add_enddiastolic_pressure_bc(self, pressure_lv: float = 1, pressure_rv: float = 1):
        """Adds end diastolic pressure boundary condition on the left and right endocardium"""

        # create unit load curve
        load_curve_id = self.get_unique_curve_id()
        load_curve_kw = create_define_curve_kw(
            [0, 1, 1.001], [0, 1, 0], "unit load curve", load_curve_id, 100
        )

        if self.parameters["Unit"]["Time"] == "ms":
            load_curve_kw.sfa = 1000  # x scaling: to Millisecond

        # append unit curve to main.k
        self.kw_database.main.append(load_curve_kw)

        # create *LOAD_SEGMENT_SETS for each ventricular cavity
        cavities = [part.cavity for part in self.model.parts if part.cavity]
        for cavity in cavities:
            if "atrium" in cavity.name:
                continue

            if cavity.name == "Left ventricle":
                scale_factor = pressure_lv
                seg_id = cavity.surface.id
            elif cavity.name == "Right ventricle":
                scale_factor = pressure_rv
                seg_id = cavity.surface.id
            load_segset_kw = keywords.LoadSegmentSet(
                ssid=seg_id, lcid=load_curve_id, sf=scale_factor
            )
            self.kw_database.main.append(load_segset_kw)

        return


class ZeroPressureMechanicsDynaWriter(MechanicsDynaWriter):
    """Derived from MechanicsDynaWriter and consequently derives all keywords relevant
    for simulations involving mechanics. This class does not use write the
    control volume keywords but adds the keyword for computing the stress
    free configuration based on left/right cavity pressures instead"""

    def __init__(self, model: HeartModel) -> None:
        super().__init__(model)

        self.kw_database = MechanicsDecks()
        """Collection of keyword decks relevant for mechanics"""

        return

    def update(self):
        """Formats the keywords and stores these in the
        respective keyword databases. Overwrites the update method
        of MechanicsDynaWriter such that it yields a valid input deck
        for a zero-pressure simulation
        """

        self._update_main_db(add_damping=False)

        self.kw_database.main.title = self.model.info.model_type + " zero-pressure"

        self._update_node_db()
        self._update_parts_db()
        self._update_solid_elements_db()
        self._update_segmentsets_db()
        self._update_nodesets_db()
        self._update_material_db(add_active=False)

        # for boundary conditions
        # self._update_boundary_conditions_db()
        self._add_cap_bc(bc_type="fix_caps")
        self._add_pericardium_bc()

        self._update_cap_elements_db()

<<<<<<< HEAD
        # # Approximate end-diastolic pressures
        pressure_lv = self.parameters["ED pressure"]["Left Ventricle"]  # kPa
        pressure_rv = self.parameters["ED pressure"]["Right Ventricle"]  # kPa
=======
        # Approximate end-diastolic pressures
        pressure_lv = 2  # kPa
        pressure_rv = 0.5333  # kPa
>>>>>>> 457363e5
        self._add_enddiastolic_pressure_bc(pressure_lv=pressure_lv, pressure_rv=pressure_rv)

        # zerop key words
        self._add_control_reference_configuration()

        self._get_list_of_includes()
        self._add_includes()

        return

    def export(self, export_directory: str):
        """Writes the model to files"""
        tstart = time.time()
        LOGGER.debug("Writing all LS-DYNA .k files...")

        if not export_directory:
            export_directory = os.path.join(self.model.info.workdir, "zeropressure")

        if not os.path.isdir(export_directory):
            os.makedirs(export_directory)

        # export .k files
        self.export_databases(export_directory)

        tend = time.time()
        LOGGER.debug("Time spend writing files: {:.2f} s".format(tend - tstart))

        return

    def _add_export_controls(self, dt_output_d3plot: float = 0.5):
        """Rewrite method for zerop export

        Parameters
        ----------
        dt_output_d3plot : float, optional
            Writes full D3PLOT results at this time-step spacing, by default 0.5
        """
        # add output control
        self.kw_database.main.append(keywords.ControlOutput(npopt=1, neecho=1, ikedit=0, iflush=0))

        # add export controls
        # self.kw_database.main.append(keywords.DatabaseElout(dt=0.1, binary=2))
        #
        # self.kw_database.main.append(keywords.DatabaseGlstat(dt=0.1, binary=2))
        #
        # self.kw_database.main.append(keywords.DatabaseMatsum(dt=0.1, binary=2))

        # frequency of full results
        self.kw_database.main.append(keywords.DatabaseBinaryD3Plot(dt=dt_output_d3plot))

        # self.kw_database.main.append(keywords.DatabaseExtentBinary(neiph=27, strflg=1, maxint=0))

        return

    def _add_solution_controls(self, scale_time=1):
        """
        Rewrite method for the zerop simulation
        Returns
        -------

        """
        self.kw_database.main.append(keywords.ControlTermination(endtim=1.0 * scale_time))
        # self.kw_database.main.append(keywords.ControlImplicitDynamics(imass=0))

        self.kw_database.main.append(
            keywords.ControlImplicitDynamics(imass=1, gamma=0.6, beta=0.38)
        )

        # add auto controls
        self.kw_database.main.append(
            keywords.ControlImplicitAuto(iauto=1, dtmin=0.01 * scale_time, dtmax=0.1 * scale_time)
        )

        # add general implicit controls
        self.kw_database.main.append(
            keywords.ControlImplicitGeneral(imflag=1, dt0=0.1 * scale_time)
        )

        # add implicit solution controls: Defaults are OK?
        self.kw_database.main.append(keywords.ControlImplicitSolution())

        # add implicit solver controls
        self.kw_database.main.append(keywords.ControlImplicitSolver())

        # add binout for post-process
<<<<<<< HEAD
        self.kw_database.main.append(keywords.DatabaseNodout(dt=0.5 * scale_time, binary=1))

        # example for nodout
        kw = keywords.SetNodeGeneral(option="part", sid=999, e1=1, e2=2)
=======
        self.kw_database.main.append(keywords.DatabaseNodout(dt=0.5, binary=1))
        kw = keywords.SetNodeGeneral(option="part", sid=999, e1=1, e2=2, e3=3, e4=4)
>>>>>>> 457363e5
        self.kw_database.main.append(kw)
        kw = keywords.DatabaseHistoryNodeSet(id1=999)
        self.kw_database.main.append(kw)
        return

    def _add_control_reference_configuration(self):
        """Adds control reference configuration keyword to main"""
        LOGGER.debug("Adding *CONTROL_REFERENCE_CONFIGURATION to main.k")
        kw = keywords.ControlReferenceConfiguration(maxiter=3, target="nodes.k", method=2, tol=5)

        self.kw_database.main.append(kw)

        return

<<<<<<< HEAD
    # def _add_enddiastolic_pressure_bc(self, pressure_lv: float = 1, pressure_rv: float = 1):
    #     """Adds end diastolic pressure boundary condition on the left and right endocardium"""

    #     # create unit load curve
    #     load_curve_id = 2
    #     load_curve_kw = create_define_curve_kw(
    #         [0, 1], [0, 1], "unit load curve", load_curve_id, 100
    #     )

    #     # append unit curve to main.k
    #     self.kw_database.main.append(load_curve_kw)

    #     # create *LOAD_SEGMENT_SETS for each ventricular cavity
    #     for cavity in self.model._mesh._cavities:

    #         if "atrium" in cavity.name:
    #             continue

    #         if cavity.name == "Left ventricle":
    #             scale_factor = pressure_lv
    #         elif cavity.name == "Right ventricle":
    #             scale_factor = pressure_rv

    #         LOGGER.debug(
    #             "Adding end-diastolic pressure of {0} to {1}".format(scale_factor, cavity.name)
    #         )

    #         seg_ids_to_use = []
    #         # find id of endocardium
    #         for segset in cavity.segment_sets:
    #             if "endocardium" in segset["name"]:
    #                 seg_ids_to_use.append(segset["id"])

    #         # create load segment set for each endocardium segment
    #         for seg_id in seg_ids_to_use:
    #             load_segset_kw = keywords.LoadSegmentSet(
    #                 ssid=seg_id, lcid=load_curve_id, sf=scale_factor
    #             )

    #             # append to main.k
    #             self.kw_database.main.append(load_segset_kw)


=======
>>>>>>> 457363e5
class FiberGenerationDynaWriter(MechanicsDynaWriter):
    def __init__(self, model: HeartModel) -> None:
        super().__init__(model)

        self.kw_database = FiberGenerationDecks()
        """Collection of keywords relevant for fiber generation
        """

    def update(self):
        """Updates keyword database for Fiber generation: overwrites the inherited function"""

        ##
        self._update_main_db()  # needs updating

        self._update_node_db()  # can stay the same (could move to base class)
        if isinstance(self.model, (FourChamber, FullHeart)):
            self._keep_ventricles()

        self._update_parts_db()  # can stay the same (could move to base class++++++++++++++++++++)
        self._update_solid_elements_db(
            add_fibers=False
        )  # can stay the same (could move to base class)
        self._update_material_db()

        self._update_segmentsets_db()  # can stay the same
        self._update_nodesets_db()  # can stay the same

        # # update ep settings
        self._update_ep_settings()
        self._update_create_fibers()

        self._get_list_of_includes()
        self._add_includes()

        return

    def export(self, export_directory: str):
        """Writes the model to files"""
        tstart = time.time()
        LOGGER.debug("Writing all LS-DYNA .k files...")

        if not export_directory:
            export_directory = self.model.info.workdir

        if not os.path.isdir(export_directory):
            os.makedirs(export_directory)

        # export .k files
        self.export_databases(export_directory)

        tend = time.time()
        LOGGER.debug("Time spend writing files: {:.2f} s".format(tend - tstart))

        return

    def _update_material_db(self):
        """Adds simple linear elastic and orthotropic EM material for each defined part"""
        # collect myocardium and septum parts
        ventricles = [part for part in self.model.parts if "ventricle" in part.name]
        if isinstance(self.model, (BiVentricle, FourChamber, FullHeart)):
            septum = self.model.get_part("Septum")
            parts = ventricles + [septum]
        else:
            parts = ventricles

        for part in parts:
            element_ids = part.element_ids
            em_mat_id = self.get_unique_mat_id()
            self.kw_database.material.extend(
                [
                    keywords.MatElastic(mid=em_mat_id, ro=1e-6, e=1),
                    custom_keywords.EmMat003(
                        mid=em_mat_id,
                        mtype=2,
                        sigma11=5.0e-4,
                        sigma22=1.0e-4,
                        sigma33=1.0e-4,
                        beta=0.14,
                        cm=0.01,
                        aopt=2.0,
                        lambda_=0.5,
                        a1=0,
                        a2=0,
                        a3=0,
                        d1=0,
                        d2=-1,
                        d3=0,
                    ),
                    custom_keywords.EmEpCellmodelTomek(mid=em_mat_id),
                ]
            )

        return

    def _update_ep_settings(self):
        """Adds the settings for the electrophysiology solver"""

        self.kw_database.ep_settings.append(
            keywords.EmControl(
                emsol=11, numls=4, macrodt=1, dimtype=None, nperio=None, ncylbem=None
            )
        )

        # use defaults
        self.kw_database.ep_settings.append(custom_keywords.EmControlEp())

        # max iter should be int
        self.kw_database.ep_settings.append(
            keywords.EmSolverFem(reltol=1e-6, maxite=int(1e4), precon=2)
        )

        self.kw_database.ep_settings.append(keywords.EmOutput(mats=1, matf=1, sols=1, solf=1))

        return

    def _update_create_fibers(self):
        """Updates the keywords for fiber generation"""

        # collect relevant node and segment sets.
        # node set: apex, base
        # node set: endocardium, epicardium
        # NOTE: could be better if basal nodes are extracted in the preprocessor
        # since that would allow you to robustly extract these nodessets using the
        # input data
        # The below is relevant for all models.
        nodes_base = np.empty(0, dtype=int)
        node_set_ids_endo = []  # relevant for both models
        node_sets_ids_epi = []  # relevant for both models
        node_set_ids_epi_and_rseptum = []  # only relevant for bv, 4c and full model

        # list of ventricular parts
        ventricles = [part for part in self.model.parts if "ventricle" in part.name]
        septum = self.model.get_part("Septum")

        # collect node set ids (already generated previously)
        node_set_ids_endo = [ventricle.endocardium.nsid for ventricle in ventricles]
        node_sets_ids_epi = [ventricle.epicardium.nsid for ventricle in ventricles]
        node_set_id_lv_endo = self.model.get_part("Left ventricle").endocardium.id

        if isinstance(self.model, (BiVentricle, FourChamber, FullHeart)):
            surfaces = [surface for p in self.model.parts for surface in p.surfaces]
            for surface in surfaces:
                if "septum" in surface.name and "endocardium" in surface.name:
                    node_set_ids_epi_and_rseptum = node_sets_ids_epi + [surface.id]
                    break

        for part in self.model.parts:
            for cap in part.caps:
                nodes_base = np.append(nodes_base, cap.node_ids)

        # apex id [0] endocardium, [1] epicardum
        apex_point = self.model.get_part("Left ventricle").apex_points[1]
        if "epicardium" not in apex_point.name:
            raise ValueError("Expecting a point on the epicardium")
        node_apex = apex_point.node_id

        # validate node set by removing nodes not part of the model without ventricles
        tet_ids_ventricles = np.empty((0), dtype=int)
        if septum:
            parts = ventricles + [septum]
        else:
            parts = ventricles

        for part in parts:
            tet_ids_ventricles = np.append(tet_ids_ventricles, part.element_ids)
        tetra_ventricles = self.model.mesh.tetrahedrons[tet_ids_ventricles, :]

        # remove nodes that occur just in atrial part
        mask = np.isin(nodes_base, tetra_ventricles, invert=True)
        LOGGER.debug("Removing {0} nodes from base nodes".format(np.sum(mask)))
        nodes_base = nodes_base[np.invert(mask)]

        # create set parts for lv and rv myocardium
        myocardium_part_ids = [ventricle.pid for ventricle in ventricles]

        # switch between the various models to generate valid input decks
        if isinstance(self.model, LeftVentricle):
            LOGGER.warning("Model type %s in development " % self.model.info.model_type)

            # Define part set for myocardium
            part_list1_kw = keywords.SetPartList(
                sid=1,
            )
            part_list1_kw.parts._data = myocardium_part_ids
            part_list1_kw.options["TITLE"].active = True
            part_list1_kw.title = "myocardium_all"

            self.kw_database.create_fiber.extend(
                [
                    part_list1_kw,
                ]
            )

            # combine node sets endocardium uing *SET_NODE_ADD:
            node_set_id_all_endocardium = self.get_unique_nodeset_id()

            set_add_kw = keywords.SetNodeAdd(sid=node_set_id_all_endocardium)
            set_add_kw.options["TITLE"].active = True
            set_add_kw.title = "all_endocardium_segments"
            set_add_kw.nodes._data = node_set_ids_endo

            self.kw_database.create_fiber.append(set_add_kw)

            # combine node sets epicardium:
            node_set_id_all_epicardium = self.get_unique_nodeset_id()
            set_add_kw = keywords.SetNodeAdd(sid=node_set_id_all_epicardium)
            set_add_kw.options["TITLE"].active = True
            set_add_kw.title = "all_epicardium_segments"
            set_add_kw.nodes._data = node_sets_ids_epi

            self.kw_database.create_fiber.append(set_add_kw)

            node_set_id_base = self.get_unique_nodeset_id()
            node_set_id_apex = self.get_unique_nodeset_id()

            # create node-sets for base and apex
            node_set_base_kw = create_node_set_keyword(
                node_ids=nodes_base + 1, node_set_id=node_set_id_base, title="base nodes"
            )
            node_set_apex_kw = create_node_set_keyword(
                node_ids=node_apex + 1, node_set_id=node_set_id_apex, title="apex node"
            )

            self.kw_database.create_fiber.extend([node_set_base_kw, node_set_apex_kw])

            # Set up *EM_EP_FIBERINITIAL keyword
            # apex > base
            self.kw_database.create_fiber.append(
                custom_keywords.EmEpFiberinitial(
                    id=1,
                    partid=1,  # set part id 1: myocardium
                    stype=2,  # set type 2 == nodes
                    ssid1=node_set_id_base,
                    ssid2=node_set_id_apex,
                )
            )

            # all epicardium > all endocardium
            self.kw_database.create_fiber.append(
                custom_keywords.EmEpFiberinitial(
                    id=2,
                    partid=1,  # set part id 1: myocardium
                    stype=2,  # set type 1 == segment set, set type 2 == node set
                    ssid1=node_set_id_all_epicardium,
                    ssid2=node_set_id_all_endocardium,
                )
            )

            # add *EM_EP_CREATEFIBERORIENTATION keywords
            self.kw_database.create_fiber.append(
                custom_keywords.EmEpCreatefiberorientation(
                    partsid=1, solvid1=1, solvid2=2, alpha=-101, beta=-102, wfile=1, prerun=1
                )
            )

            # define functions:
            from ansys.heart.writer.define_function_strings import function1, function2, function3

            self.kw_database.create_fiber.append(
                keywords.DefineFunction(fid=101, function=function1)
            )
            self.kw_database.create_fiber.append(
                keywords.DefineFunction(fid=102, function=function2)
            )

        elif isinstance(self.model, (BiVentricle, FourChamber, FullHeart)):
            LOGGER.warning("Model type %s under development " % self.model.info.model_type)

            septum_part_ids = [self.model.get_part("Septum").pid]

            # Define part set for myocardium
            part_list1_kw = keywords.SetPartList(
                sid=1,
            )
            part_list1_kw.parts._data = myocardium_part_ids
            part_list1_kw.options["TITLE"].active = True
            part_list1_kw.title = "myocardium_all"

            # Define part set for septum
            part_list2_kw = keywords.SetPartList(
                sid=2,
            )
            part_list2_kw.options["TITLE"].active = True
            part_list2_kw.title = "septum"
            part_list2_kw.parts._data = septum_part_ids

            self.kw_database.create_fiber.extend([part_list1_kw, part_list2_kw])

            # combine node sets endocardium uing *SET_SEGMENT_ADD:
            node_set_id_all_endocardium = self.get_unique_nodeset_id()
            set_add_kw = keywords.SetNodeAdd(sid=node_set_id_all_endocardium)

            set_add_kw.options["TITLE"].active = True
            set_add_kw.title = "all_endocardium_segments"
            set_add_kw.nodes._data = node_set_ids_endo

            self.kw_database.create_fiber.append(set_add_kw)

            # combine node sets epicardium:
            node_set_id_all_epicardium = self.get_unique_nodeset_id()
            set_add_kw = keywords.SetNodeAdd(sid=node_set_id_all_epicardium)

            set_add_kw.options["TITLE"].active = True
            set_add_kw.title = "all_epicardium_segments"
            set_add_kw.nodes._data = node_sets_ids_epi

            self.kw_database.create_fiber.append(set_add_kw)

            # combine node sets epicardium and septum:
            node_set_all_but_left_endocardium = self.get_unique_nodeset_id()
            set_add_kw = keywords.SetNodeAdd(sid=node_set_all_but_left_endocardium)

            set_add_kw.options["TITLE"].active = True
            set_add_kw.title = "all_but_left_endocardium"
            set_add_kw.nodes._data = node_set_ids_epi_and_rseptum

            self.kw_database.create_fiber.append(set_add_kw)

            node_set_id_base = self.get_unique_nodeset_id()
            node_set_id_apex = self.get_unique_nodeset_id() + 1
            # create node-sets for base and apex
            node_set_base_kw = create_node_set_keyword(
                node_ids=nodes_base + 1, node_set_id=node_set_id_base, title="base nodes"
            )
            node_set_apex_kw = create_node_set_keyword(
                node_ids=node_apex + 1, node_set_id=node_set_id_apex, title="apex node"
            )

            self.kw_database.create_fiber.extend([node_set_base_kw, node_set_apex_kw])

            # Set up *EM_EP_FIBERINITIAL keyword
            # apex > base
            self.kw_database.create_fiber.append(
                custom_keywords.EmEpFiberinitial(
                    id=1,
                    partid=1,  # set part id 1: myocardium
                    stype=2,  # set type 2 == nodes
                    ssid1=node_set_id_base,
                    ssid2=node_set_id_apex,
                )
            )

            # all epicardium > all endocardium
            self.kw_database.create_fiber.append(
                custom_keywords.EmEpFiberinitial(
                    id=2,
                    partid=1,  # set part id 1: myocardium
                    stype=2,  # set type 1 == segment set, set type 2 == node set
                    ssid1=node_set_id_all_epicardium,
                    ssid2=node_set_id_all_endocardium,
                )
            )

            # all epicardium > endocardium left ventricle
            self.kw_database.create_fiber.append(
                custom_keywords.EmEpFiberinitial(
                    id=3,
                    partid=2,  # set part id 2: septum
                    stype=2,  # set type 1 == segment set
                    ssid1=node_set_all_but_left_endocardium,
                    ssid2=node_set_id_lv_endo,
                )
            )

            # add *EM_EP_CREATEFIBERORIENTATION keywords
            self.kw_database.create_fiber.append(
                custom_keywords.EmEpCreatefiberorientation(
                    partsid=1, solvid1=1, solvid2=2, alpha=-101, beta=-102, wfile=1, prerun=1
                )
            )
            # add *EM_EP_CREATEFIBERORIENTATION keywords
            self.kw_database.create_fiber.append(
                custom_keywords.EmEpCreatefiberorientation(
                    partsid=2, solvid1=1, solvid2=3, alpha=-101, beta=-103, wfile=1, prerun=1
                )
            )

            # define functions:
            from ansys.heart.writer.define_function_strings import function1, function2, function3

            self.kw_database.create_fiber.append(
                keywords.DefineFunction(fid=101, function=function1)
            )
            self.kw_database.create_fiber.append(
                keywords.DefineFunction(fid=102, function=function2)
            )
            self.kw_database.create_fiber.append(
                keywords.DefineFunction(fid=103, function=function3)
            )

    def _update_main_db(self):
        self.kw_database.main.append(keywords.ControlTimestep(dtinit=1.0, dt2ms=1.0))

        self.kw_database.main.append(keywords.ControlTermination(endtim=10))

        self.kw_database.main.append(keywords.DatabaseBinaryD3Plot(dt=1.0))

        return


class PurkinjeGenerationDynaWriter(MechanicsDynaWriter):
    def __init__(self, model: HeartModel) -> None:
        super().__init__(model)

        self.kw_database = PurkinjeGenerationDecks()
        """Collection of keywords relevant for Purkinje generation
        """

    def update(self):
        """Updates keyword database for Purkinje generation: overwrites the inherited function"""

        ##
        self._update_main_db()  # needs updating

        self._update_node_db()  # can stay the same (could move to base class)
        if isinstance(self.model, (FourChamber, FullHeart)):
            self._keep_ventricles()

        self._update_parts_db()  # can stay the same (could move to base class++++++++++++++++++++)
        self._update_solid_elements_db(
            add_fibers=False
        )  # can stay the same (could move to base class)
        self._update_material_db()

        self._update_segmentsets_db()  # can stay the same
        self._update_nodesets_db()  # can stay the same

        # update ep settings
        self._update_ep_settings()
        self._update_create_Purkinje()

        self._get_list_of_includes()
        self._add_includes()

        return

    def export(self, export_directory: str):
        """Writes the model to files"""
        tstart = time.time()
        LOGGER.debug("Writing all LS-DYNA .k files...")

        if not export_directory:
            export_directory = self.model.info.workdir

        if not os.path.isdir(export_directory):
            os.makedirs(export_directory)

        # export .k files
        self.export_databases(export_directory)

        tend = time.time()
        LOGGER.debug("Time spend writing files: {:.2f} s".format(tend - tstart))

        return

    def _update_material_db(self):
        """Adds simple linear elastic material for each defined part"""
        for part in self.model.parts:
            part.element_ids
            em_mat_id = part.pid
            self.kw_database.material.extend(
                [
                    keywords.MatElastic(mid=em_mat_id, ro=1e-6, e=1),
                    custom_keywords.EmMat003(
                        mid=em_mat_id,
                        mtype=2,
                        sigma11=5.0e-4,
                        sigma22=1.0e-4,
                        sigma33=1.0e-4,
                        beta=0.14,
                        cm=0.01,
                        aopt=2.0,
                        lambda_=0.5,
                        a1=0,
                        a2=0,
                        a3=0,
                        d1=0,
                        d2=-1,
                        d3=0,
                    ),
                ]
            )

    def _update_ep_settings(self):
        """Adds the settings for the electrophysiology solver"""

        self.kw_database.ep_settings.append(
            keywords.EmControl(
                emsol=11, numls=4, macrodt=1, dimtype=None, nperio=None, ncylbem=None
            )
        )

        self.kw_database.ep_settings.append(keywords.EmOutput(mats=1, matf=1, sols=1, solf=1))

        return

    def _update_create_Purkinje(self):
        """Updates the keywords for Purkinje generation"""

        # collect relevant node and segment sets.
        # node set: apex, base
        # node set: endocardium, epicardium
        # NOTE: could be better if basal nodes are extracted in the preprocessor
        # since that would allow you to robustly extract these nodessets using the
        # input data
        # The below is relevant for all models.
        node_apex_left = np.empty(0, dtype=int)
        node_apex_right = np.empty(0, dtype=int)
        edge_id_start_left = np.empty(0, dtype=int)
        edge_id_start_right = np.empty(0, dtype=int)

        # apex_points[0]: endocardium, apex_points[1]: epicardium
        if isinstance(self.model, (LeftVentricle, BiVentricle, FourChamber, FullHeart)):
            node_apex_left = self.model.left_ventricle.apex_points[0].node_id
            segment_set_ids_endo_left = self.model.left_ventricle.endocardium.id

            # check whether point is on edge of endocardium - otherwise pick another node in
            # the same triangle
            endocardium = self.model.left_ventricle.endocardium
            endocardium.get_boundary_edges()
            if np.any(endocardium.boundary_edges == node_apex_left):
                element_id = np.argwhere(np.any(endocardium.faces == node_apex_left, axis=1))[0][0]

                node_apex_left = endocardium.faces[element_id, :][
                    np.argwhere(
                        np.isin(
                            endocardium.faces[element_id, :],
                            endocardium.boundary_edges,
                            invert=True,
                        )
                    )[0][0]
                ]
                LOGGER.warning(
                    "Node id {0} is on edge of {1}. Picking node id {2}".format(
                        self.model.left_ventricle.apex_points[0].node_id,
                        endocardium.name,
                        node_apex_right,
                    )
                )
                self.model.left_ventricle.apex_points[0].node_id = node_apex_left

        if isinstance(self.model, (BiVentricle, FourChamber, FullHeart)):
            node_apex_right = self.model.right_ventricle.apex_points[0].node_id
            segment_set_ids_endo_right = self.model.right_ventricle.endocardium.id

            # check whether point is on edge of endocardium - otherwise pick another node in
            # the same triangle
            endocardium = self.model.right_ventricle.endocardium
            endocardium.get_boundary_edges()
            if np.any(endocardium.boundary_edges == node_apex_right):
                element_id = np.argwhere(np.any(endocardium.faces == node_apex_right, axis=1))[0][0]

                node_apex_right = endocardium.faces[element_id, :][
                    np.argwhere(
                        np.isin(
                            endocardium.faces[element_id, :],
                            endocardium.boundary_edges,
                            invert=True,
                        )
                    )[0][0]
                ]
                LOGGER.warning(
                    "Node id {0} is on edge of {1}. Picking node id {2}".format(
                        self.model.right_ventricle.apex_points[0].node_id,
                        endocardium.name,
                        node_apex_right,
                    )
                )
                self.model.right_ventricle.apex_points[0].node_id = node_apex_right

        # check whether apical points are on the endge of the endocardium

        # NOTE: is this still relevant applicable with the new structure?
        # NOTE: validate node set by removing any nodes that do not occur in either ventricle
        # tet_ids_ventricles = np.empty((0), dtype=int)
        # for cavity in self.model._mesh._cavities:
        #     for element_set in cavity.element_sets:
        #         if "ventricle" in cavity.name:
        #             tet_ids_ventricles = np.append(tet_ids_ventricles, element_set["set"])
        # tetra_ventricles = self.volume_mesh["tetra"][tet_ids_ventricles, :]
<<<<<<< HEAD

        # # remove nodes that occur just in atrial part
        # mask = np.isin(nodes_base, tetra_ventricles, invert=True)
        # LOGGER.debug("Removing {0} nodes from base nodes".format(np.sum(mask)))
        # nodes_base = nodes_base[np.invert(mask)]

=======

        # # remove nodes that occur just in atrial part
        # mask = np.isin(nodes_base, tetra_ventricles, invert=True)
        # LOGGER.debug("Removing {0} nodes from base nodes".format(np.sum(mask)))
        # nodes_base = nodes_base[np.invert(mask)]

>>>>>>> 457363e5
        node_set_id_apex_left = self.get_unique_nodeset_id()
        # create node-sets for apex
        node_set_apex_kw = create_node_set_keyword(
            node_ids=[node_apex_left + 1],
            node_set_id=node_set_id_apex_left,
            title="apex node left",
        )

        self.kw_database.node_sets.append(node_set_apex_kw)

        apex_left_coordinates = self.model.mesh.nodes[node_apex_left, :]

        node_id_start_left = (
            self.model.mesh.nodes.shape[0] + 1
        )  # TODO seek for max id rather than number of rows

        edge_id_start_left = self.model.mesh.tetrahedrons.shape[0] + 1

        # Purkinje generation parameters
        self.kw_database.main_left_ventricle.append(
            custom_keywords.EmEpPurkinjeNetwork(
                purkid=1,
                buildnet=1,
                ssid=segment_set_ids_endo_left,
                mid=25,
                pointstx=apex_left_coordinates[0],
                pointsty=apex_left_coordinates[1],
                pointstz=apex_left_coordinates[2],
                edgelen=2,
                ngen=50,
                nbrinit=8,
                nsplit=2,
                inodeid=node_id_start_left,
                iedgeid=edge_id_start_left,  # TODO check if beam elements exist in mesh
            )
        )

        # Add right purkinje only in biventricular or 4chamber models
        if isinstance(self.model, (BiVentricle, FourChamber, FullHeart)):
            LOGGER.warning("Model type %s in development " % self.model.info.model_type)

            node_set_id_apex_right = self.get_unique_nodeset_id()
            # create node-sets for apex
            node_set_apex_kw = create_node_set_keyword(
                node_ids=[node_apex_right + 1],
                node_set_id=node_set_id_apex_right,
                title="apex node right",
            )

            self.kw_database.node_sets.append(node_set_apex_kw)

            apex_right_coordinates = self.model.mesh.nodes[node_apex_right, :]

            node_id_start_right = (
                2 * self.model.mesh.nodes.shape[0]
            )  # TODO find a solution in dyna to better handle id definition

            edge_id_start_right = 2 * self.model.mesh.tetrahedrons.shape[0]

            # Purkinje generation parameters
            self.kw_database.main_right_ventricle.append(
                custom_keywords.EmEpPurkinjeNetwork(
                    purkid=2,
                    buildnet=1,
                    ssid=segment_set_ids_endo_right,
                    mid=26,
                    pointstx=apex_right_coordinates[0],
                    pointsty=apex_right_coordinates[1],
                    pointstz=apex_right_coordinates[2],
                    edgelen=2,
                    ngen=50,
                    nbrinit=8,
                    nsplit=2,
                    inodeid=node_id_start_right,  # TODO check if beam elements exist in mesh
                    iedgeid=edge_id_start_right,
                )
            )

    def _update_main_db(self):

        return

    def _get_list_of_includes(self):
        """Gets a list of files to include in main.k. Ommit any empty decks"""
        for deckname, deck in vars(self.kw_database).items():
            if deckname == "main_left_ventricle" or deckname == "main_right_ventricle":
                continue
            # skip if no keywords are present in the deck
            if len(deck.keywords) == 0:
                LOGGER.debug("No keywords in deck: {0}".format(deckname))
                continue
            self.include_files.append(deckname)
        return

    def _add_includes(self):
        """Adds *INCLUDE keywords"""
        for include_file in self.include_files:
            filename_to_include = include_file + ".k"
            self.kw_database.main_left_ventricle.append(
                keywords.Include(filename=filename_to_include)
            )
            self.kw_database.main_right_ventricle.append(
                keywords.Include(filename=filename_to_include)
            )


if __name__ == "__main__":
    print("protected")<|MERGE_RESOLUTION|>--- conflicted
+++ resolved
@@ -116,14 +116,10 @@
         """List of .k files to include in main. This is derived from the Decks classes"""
         self.include_files = []
 
-<<<<<<< HEAD
         """Load simulation parameters"""
         from ansys.heart.writer.parameters import parameters
-
         self.parameters = parameters
 
-=======
->>>>>>> 457363e5
         if "Improved" in self.model.info.model_type:
             LOGGER.warning(
                 "Changing model type from : {0} to {1}".format(
@@ -313,15 +309,6 @@
         self._update_controlvolume_db()
         self._update_system_model()
 
-<<<<<<< HEAD
-=======
-        # # Approximate end-diastolic pressures
-        # pressure_lv = 2  # kPa
-        # pressure_rv = 0.5333  # kPa
-        #
-        # self._add_enddiastolic_pressure_bc(pressure_lv=pressure_lv, pressure_rv=pressure_rv)
-
->>>>>>> 457363e5
         self._get_list_of_includes()
         self._add_includes()
 
@@ -466,7 +453,6 @@
 
             tetrahedrons = self.model.mesh.tetrahedrons[part.element_ids, :] + 1
             num_elements = tetrahedrons.shape[0]
-<<<<<<< HEAD
 
             element_ids = np.arange(1, num_elements + 1, 1) + solid_element_count
             part_ids = np.ones(num_elements, dtype=int) * part.pid
@@ -508,49 +494,6 @@
                     element_type="tetra",
                 )
 
-=======
-
-            element_ids = np.arange(1, num_elements + 1, 1) + solid_element_count
-            part_ids = np.ones(num_elements, dtype=int) * part.pid
-
-            # format the element keywords
-            if not add_fibers:
-                kw_elements = keywords.ElementSolid()
-                elements = pd.DataFrame(
-                    {
-                        "eid": element_ids,
-                        "pid": part_ids,
-                        "n1": tetrahedrons[:, 0],
-                        "n2": tetrahedrons[:, 1],
-                        "n3": tetrahedrons[:, 2],
-                        "n4": tetrahedrons[:, 3],
-                        "n5": tetrahedrons[:, 3],
-                        "n6": tetrahedrons[:, 3],
-                        "n7": tetrahedrons[:, 3],
-                        "n8": tetrahedrons[:, 3],
-                    }
-                )
-                kw_elements.elements = elements
-
-            elif add_fibers:
-                fiber = self.volume_mesh.cell_data["fiber"][part.element_ids]
-                sheet = self.volume_mesh.cell_data["sheet"][part.element_ids]
-
-                # normalize fiber and sheet directions:
-                norm = np.linalg.norm(fiber, axis=1)
-                fiber = fiber / norm[:, None]
-                norm = np.linalg.norm(sheet, axis=1)
-                sheet = sheet / norm[:, None]
-                kw_elements = create_element_solid_ortho_keyword(
-                    elements=tetrahedrons,
-                    a_vec=fiber,
-                    d_vec=sheet,
-                    partid=part.pid,
-                    id_offset=solid_element_count,
-                    element_type="tetra",
-                )
-
->>>>>>> 457363e5
             # add elements to database
             self.kw_database.solid_elements.append(kw_elements)
             solid_element_count = solid_element_count + num_elements
@@ -642,13 +585,8 @@
         kw_damp = keywords.DampingGlobal(lcid=lcid_damp)
 
         kw_damp_curve = create_define_curve_kw(
-<<<<<<< HEAD
             x=[0, 10e25],  # to create a constant curve
             y=self.parameters["Global damping"] * np.array([1, 1]),
-=======
-            x=[0, 100],
-            y=[500, 500],
->>>>>>> 457363e5
             curve_name="damping",
             curve_id=lcid_damp,
             lcint=0,
@@ -758,7 +696,6 @@
             mat_id = part.mid
 
             if "ventricle" in part.name.lower() or "septum" in part.name.lower():
-<<<<<<< HEAD
                 if not add_active:
                     active_dct = None
                 else:
@@ -784,30 +721,16 @@
                 atrium_kw = MaterialHGOMyocardium(
                     mid=part.mid, iso_user=self.parameters["Material"]["Atrium"]
                 )
-=======
-                myocardium_kw = MaterialHGOMyocardium(
-                    mid=part.mid, add_anisotropy=True, add_active=add_active
-                )
-                myocardium_kw.acid = act_curve_id
-                self.kw_database.material.append(myocardium_kw)
-
-            elif "atrium" in part.name:
-                # add atrium material
-                atrium_kw = MaterialAtrium(mid=part.mid)
->>>>>>> 457363e5
+
                 self.kw_database.material.append(atrium_kw)
 
             else:
                 LOGGER.warning("Assuming same material as atrium for: {0}".format(part.name))
-<<<<<<< HEAD
+
                 # general_tissue_kw = MaterialAtrium(mid=part.mid)
                 general_tissue_kw = MaterialHGOMyocardium(
                     mid=part.mid, iso_user=self.parameters["Material"]["Atrium"]
                 )
-
-=======
-                general_tissue_kw = MaterialAtrium(mid=part.mid)
->>>>>>> 457363e5
                 self.kw_database.material.append(general_tissue_kw)
 
         if add_active:
@@ -824,16 +747,11 @@
                 curve_id=act_curve_id,
                 lcint=15000,
             )
-<<<<<<< HEAD
 
             # y scaling
             active_curve_kw.sfo = self.parameters["Material"]["Myocardium"]["Active"]["ca2ionm"]
             # x offset: prefill duration
             active_curve_kw.offa = self.parameters["Material"]["Myocardium"]["Active"]["Prefill"]
-=======
-            active_curve_kw.sfo = 4.35  # y scaling
-            active_curve_kw.offa = 1.00  # x offset
->>>>>>> 457363e5
             self.kw_database.material.append(active_curve_kw)
 
         return
@@ -888,7 +806,7 @@
             part_id = self.get_unique_part_id()
             section_id = self.get_unique_section_id()
             mat_id = self.get_unique_mat_id()
-<<<<<<< HEAD
+
 
             if isinstance(self.model, (LeftVentricle, BiVentricle)):
                 spring_stiffness = self.parameters["Boundary Condition"]["Valve Spring"][
@@ -899,14 +817,6 @@
                 spring_stiffness = self.parameters["Boundary Condition"]["Valve Spring"][
                     "4C"
                 ]  # kPa/mm
-=======
-
-            # TODO: exposed to user/parameters?
-            if isinstance(self.model, (LeftVentricle, BiVentricle)):
-                spring_stiffness = 5  # kPa/mm
-            elif isinstance(self.model, (FourChamber, FullHeart)):
-                spring_stiffness = 20  # kPa/mm
->>>>>>> 457363e5
 
             scale_factor_normal = self.parameters["Boundary Condition"]["Normal Scale factor"]
             scale_factor_radial = self.parameters["Boundary Condition"]["Radial Scale factor"]
@@ -1096,7 +1006,7 @@
 
         # select only nodes that are on the epicardium and penalty factor > 0.1
         pericardium_nodes = epicardium_nodes[penalty[epicardium_nodes] > 0.001]
-<<<<<<< HEAD
+        
         # # write to file
         # np.savetxt(
         #     os.path.join(self.model.info.workdir, "pericardium.txt"),
@@ -1111,23 +1021,6 @@
         # )
 
         spring_stiffness = self.parameters["Pericardium"]["Spring Stiffness"]  # kPA/mm
-=======
-        # write to file
-        np.savetxt(
-            os.path.join(self.model.info.workdir, "pericardium.txt"),
-            np.concatenate(
-                (
-                    self.model.mesh.nodes[pericardium_nodes, :],
-                    penalty[pericardium_nodes].reshape(-1, 1),
-                ),
-                axis=1,
-            ),
-            delimiter=",",
-        )
-
-        # TODO: exposed to user/parameters?
-        spring_stiffness = 50  # kPA/mm
->>>>>>> 457363e5
         # compute nodal areas:
         # NOTE: can be simplified
         filename = os.path.join(self.model.info.workdir, "temp_volume_mesh.vtk")
@@ -1223,129 +1116,6 @@
 
         return
 
-<<<<<<< HEAD
-=======
-    def _add_pericardium_bc_usr(self):
-        """Adds the pericardium.
-        Same with _add_pericardium_bc but using *user_load, need customized LSDYNA exe!!
-        """
-        LOGGER.warning(
-            "User load pericardium not fully checked after refactoring - please check if results are consistent"
-        )
-
-        def _sigmoid(z):
-            """sigmoid function to scale spring coefficient"""
-            return 1 / (1 + np.exp(-z))
-
-        # compute penalty function
-        uvc_l = self.volume_mesh["point_data"]["uvc_longitudinal"]
-
-        if np.any(uvc_l < 0):
-            LOGGER.warning(
-                "Negative normalized longitudinal coordinate detected. Changing {0}"
-                "negative uvc_l values to 1".format(np.sum((uvc_l < 0))),
-            )
-
-        uvc_l[uvc_l < 0] = 1
-        penalty = -_sigmoid((abs(uvc_l) - 0.15) * 25) + 1  # for all volume nodes
-
-        # collect all pericardium nodes:
-        # collect all pericardium nodes:
-        epicardium_nodes = np.empty(0, dtype=int)
-        epicardium_faces = np.empty((0, 3), dtype=int)
-        LOGGER.debug("Collecting epicardium nodesets of ventricles:")
-        ventricles = [part for part in self.model.parts if "ventricle" in part.name]
-        epicardium_surfaces = [ventricle.epicardium for ventricle in ventricles]
-
-        for surface in epicardium_surfaces:
-            epicardium_nodes = np.append(epicardium_nodes, surface.node_ids)
-            epicardium_faces = np.vstack([epicardium_faces, surface.faces])
-
-        epicardium_segment = epicardium_faces
-
-        penalty = np.mean(
-            penalty[epicardium_segment], axis=1
-        )  # averaged for all pericardium segments
-
-        # # debug code
-        # # export pericardium segment center and also the penalty factor, can be opened in Paraview
-        # coord = self.volume_mesh["nodes"][epicardium_segment]
-        # center = np.mean(coord, axis=1)
-        # result = np.concatenate((center,penalty.reshape(-1,1)),axis=1)
-        # np.savetxt('pericardium.txt',result[result[:,3]>0.01])
-        # # exit()
-        # # end debug code
-
-        # create load curve to control when pericardium is active
-        curve_id = self.get_unique_curve_id()
-        load_curve_kw = keywords.DefineCurve(lcid=curve_id)
-        load_curve_kw.options["TITLE"].active = True
-        load_curve_kw.title = "pericardium activation curve"
-        load_curve_kw.curves = pd.DataFrame(
-            {"a1": np.array([0, 1, 100]), "o1": np.array([1, 1, 1])}
-        )
-        self.kw_database.pericardium.append(load_curve_kw)
-
-        cnt = 0
-        load_sgm_kws = []
-        segment_ids = []
-        LOGGER.debug("Creating segment sets for epicardium b.c.:")
-
-        penalty_threshold = 0.01
-        for isg, sgmt in enumerate(tqdm(epicardium_segment, ascii=True)):
-            if penalty[isg] > penalty_threshold:
-                cnt += 1
-
-                # coord = self.volume_mesh["nodes"][sgmt]
-                # center = np.mean(coord, axis=0)
-                # normal = np.cross(coord[1] - coord[0], coord[2] - coord[0])
-                # normal /= np.linalg.norm(normal)
-                # cs_kw = keywords.DefineCoordinateSystem(
-                #     cid=cnt,
-                #     xo=center[0],
-                #     yo=center[1],
-                #     zo=center[2],
-                #     xl=center[0] + normal[0],
-                #     yl=center[1] + normal[1],
-                #     zl=center[2] + normal[2],
-                #     xp=coord[0, 0],
-                #     yp=coord[0, 1],
-                #     zp=coord[0, 2],
-                # )
-
-                segment_id = self.get_unique_segmentset_id()
-                segment_ids.append(segment_id)
-
-                load_sgm_kw = create_segment_set_keyword(
-                    segments=sgmt.reshape(1, -1) + 1, segid=segment_id
-                )  # todo: auto counter
-
-                load_sgm_kws.append(load_sgm_kw)
-
-        self.kw_database.pericardium.extend(load_sgm_kws)
-
-        # create user loadset keyword
-        # segment_ids = 1000 + np.arange(0, np.sum( penalty > 0.01 ), 1)
-        user_loadset_kw = custom_keywords.UserLoadingSet()
-
-        # NOTE: can assign mixed scalar/array values to dataframe - scalars are assigned to each row
-        user_loadset_kw.load_sets = pd.DataFrame(
-            {
-                "sid": segment_ids,
-                "ltype": "PRESSS",
-                "lcid": curve_id,
-                "sf1": penalty[penalty > penalty_threshold],
-                "iduls": 100,
-            }
-        )
-        user_load_kw = custom_keywords.UserLoading(parm1=10.0)
-
-        # add to pericardium deck
-        self.kw_database.pericardium.extend([user_loadset_kw, user_load_kw])
-
-        return
-
->>>>>>> 457363e5
     def _update_cap_elements_db(self):
         """Updates the database of shell elements. Loops over all
         the defined caps/valves
@@ -1374,14 +1144,8 @@
             elform=4,
             shrf=0.8333,
             nip=3,
-<<<<<<< HEAD
             t1=self.parameters["Cap"]["Thickness"],
-=======
-            t1=5,
-            t2=5,
-            t3=5,
-            t4=5,
->>>>>>> 457363e5
+
         )
 
         self.kw_database.cap_elements.append(material_kw)
@@ -1396,7 +1160,6 @@
                 continue
 
             cap.pid = self.get_unique_part_id()
-<<<<<<< HEAD
 
             part_kw = keywords.Part()
             part_info = pd.DataFrame(
@@ -1409,20 +1172,6 @@
             )
             part_kw.parts = part_info
 
-=======
-
-            part_kw = keywords.Part()
-            part_info = pd.DataFrame(
-                {
-                    "heading": [cap.name],
-                    "pid": [cap.pid],
-                    "secid": [section_id],
-                    "mid": [mat_null_id],
-                }
-            )
-            part_kw.parts = part_info
-
->>>>>>> 457363e5
             self.kw_database.cap_elements.append(part_kw)
             cap_names_used.append(cap.name)
 
@@ -1533,12 +1282,10 @@
         elif self.system_model_name == "ConstantPreloadWindkesselAfterload":
             from ansys.heart.writer.system_models import define_function_windkessel
 
-<<<<<<< HEAD
             if self.system_model_name != self.parameters["Circulation System"]["Name"]:
                 LOGGER.error("Circulation system parameters cannot be rad from Json")
 
-=======
->>>>>>> 457363e5
+
             for cavity in self.model.cavities:
                 if "Left ventricle" in cavity.name:
 
@@ -1646,15 +1393,10 @@
 
         self._update_cap_elements_db()
 
-<<<<<<< HEAD
         # # Approximate end-diastolic pressures
         pressure_lv = self.parameters["ED pressure"]["Left Ventricle"]  # kPa
         pressure_rv = self.parameters["ED pressure"]["Right Ventricle"]  # kPa
-=======
-        # Approximate end-diastolic pressures
-        pressure_lv = 2  # kPa
-        pressure_rv = 0.5333  # kPa
->>>>>>> 457363e5
+
         self._add_enddiastolic_pressure_bc(pressure_lv=pressure_lv, pressure_rv=pressure_rv)
 
         # zerop key words
@@ -1740,15 +1482,11 @@
         self.kw_database.main.append(keywords.ControlImplicitSolver())
 
         # add binout for post-process
-<<<<<<< HEAD
         self.kw_database.main.append(keywords.DatabaseNodout(dt=0.5 * scale_time, binary=1))
 
         # example for nodout
         kw = keywords.SetNodeGeneral(option="part", sid=999, e1=1, e2=2)
-=======
-        self.kw_database.main.append(keywords.DatabaseNodout(dt=0.5, binary=1))
-        kw = keywords.SetNodeGeneral(option="part", sid=999, e1=1, e2=2, e3=3, e4=4)
->>>>>>> 457363e5
+
         self.kw_database.main.append(kw)
         kw = keywords.DatabaseHistoryNodeSet(id1=999)
         self.kw_database.main.append(kw)
@@ -1763,7 +1501,7 @@
 
         return
 
-<<<<<<< HEAD
+
     # def _add_enddiastolic_pressure_bc(self, pressure_lv: float = 1, pressure_rv: float = 1):
     #     """Adds end diastolic pressure boundary condition on the left and right endocardium"""
 
@@ -1807,8 +1545,6 @@
     #             self.kw_database.main.append(load_segset_kw)
 
 
-=======
->>>>>>> 457363e5
 class FiberGenerationDynaWriter(MechanicsDynaWriter):
     def __init__(self, model: HeartModel) -> None:
         super().__init__(model)
@@ -2389,21 +2125,13 @@
         #         if "ventricle" in cavity.name:
         #             tet_ids_ventricles = np.append(tet_ids_ventricles, element_set["set"])
         # tetra_ventricles = self.volume_mesh["tetra"][tet_ids_ventricles, :]
-<<<<<<< HEAD
 
         # # remove nodes that occur just in atrial part
         # mask = np.isin(nodes_base, tetra_ventricles, invert=True)
         # LOGGER.debug("Removing {0} nodes from base nodes".format(np.sum(mask)))
         # nodes_base = nodes_base[np.invert(mask)]
 
-=======
-
-        # # remove nodes that occur just in atrial part
-        # mask = np.isin(nodes_base, tetra_ventricles, invert=True)
-        # LOGGER.debug("Removing {0} nodes from base nodes".format(np.sum(mask)))
-        # nodes_base = nodes_base[np.invert(mask)]
-
->>>>>>> 457363e5
+
         node_set_id_apex_left = self.get_unique_nodeset_id()
         # create node-sets for apex
         node_set_apex_kw = create_node_set_keyword(
