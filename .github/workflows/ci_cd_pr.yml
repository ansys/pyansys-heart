--- conflicted
+++ resolved
@@ -41,7 +41,6 @@
        repo-token: ${{ secrets.GITHUB_TOKEN }}
 
   changelog-fragment:
-<<<<<<< HEAD
    name: "Create changelog fragment"
    runs-on: ubuntu-latest
    needs: labeler
@@ -49,61 +48,6 @@
      contents: read
      pull-requests: write
    steps:
-
-     - uses: ansys/actions/check-pr-title@b666c18ca3623198a1be4cf46f4522736527fee9 # v9.0.0
-       with:
-         token: ${{ secrets.GITHUB_TOKEN }}
-
-     - uses: ansys/actions/doc-changelog@b666c18ca3623198a1be4cf46f4522736527fee9 # v9.0.0
-       with:
-         token: ${{ secrets.PYANSYS_CI_BOT_TOKEN }}
-         use-conventional-commits: true
-         use-default-towncrier-config: true
-         bot-user: ${{ secrets.PYANSYS_CI_BOT_USERNAME }}
-         bot-email: ${{ secrets.PYANSYS_CI_BOT_EMAIL }}
-
-  code-style:
-   name: "Code style"
-   runs-on: ubuntu-latest
-   needs: changelog-fragment
-   steps:
-     - uses: ansys/actions/code-style@b666c18ca3623198a1be4cf46f4522736527fee9 # v9.0.0
-       with:
-         python-version: ${{ env.MAIN_PYTHON_VERSION }}
-
-  doc-style:
-   name: Documentation Style Check
-   runs-on: ubuntu-latest
-   needs: changelog-fragment
-   steps:
-     - uses: ansys/actions/doc-style@b666c18ca3623198a1be4cf46f4522736527fee9 # v9.0.0
-       with:
-         token: ${{ secrets.GITHUB_TOKEN }}
-
-  wheelhouse:
-   name: "Wheelhouse / ${{ matrix.os}} / ${{ matrix.python-version }}"
-   runs-on: ${{ matrix.os }}
-   needs: doc-style
-   strategy:
-     fail-fast: false
-     matrix:
-       os: [ubuntu-latest, windows-latest]
-       python-version: ['3.11', '3.12']
-   steps:
-     - uses: ansys/actions/build-wheelhouse@b666c18ca3623198a1be4cf46f4522736527fee9 # v9.0.0
-       with:
-         library-name: ${{ env.LIBRARY_NAME }}
-         operating-system: ${{ matrix.os }}
-         python-version: ${{ matrix.python-version }}
-         check-licenses: true
-=======
-    name: "Create changelog fragment"
-    runs-on: ubuntu-latest
-    needs: labeler
-    permissions:
-      contents: read
-      pull-requests: write
-    steps:
 
       - uses: ansys/actions/check-pr-title@4f15ff3ab1183912ce862d51b8c66ea124b052a1 # v9.0.2
         with:
@@ -151,7 +95,6 @@
           operating-system: ${{ matrix.os }}
           python-version: ${{ matrix.python-version }}
           check-licenses: true
->>>>>>> 2ed697e1
 
   doc-build:
     name: "Build documentation"
