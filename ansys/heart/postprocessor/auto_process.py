"""Script used to post process simulations automatically."""

import copy
import glob
import json
import os
import pathlib
from typing import List

heart_version = os.getenv("ANSYS_HEART_MODEL_VERSION")
if not heart_version:
    heart_version = "v0.1"

from ansys.heart import LOG as LOGGER
from ansys.heart.postprocessor.Klotz_curve import EDPVR
from ansys.heart.postprocessor.SystemModelPost import SystemModelPost
from ansys.heart.postprocessor.aha17_strain import AhaStrainCalculator
from ansys.heart.postprocessor.dpf_utils import D3plotReader
from ansys.heart.postprocessor.exporter import LVContourExporter
from ansys.heart.preprocessor.mesh.objects import Cavity, SurfaceMesh
from ansys.heart.simulator.settings.settings import AtrialFiber, SimulationSettings
import matplotlib.pyplot as plt
import numpy as np
import pyvista as pv


def zerop_post(directory, model):
    """
    Post-process zeropressure folder.

    Parameters
    ----------
    directory: where d3plot files locate
    model: Heart model

    Returns
    -------
    Dictionary of stress free simulation report.
    """
    folder = "post"
    os.makedirs(os.path.join(directory, folder), exist_ok=True)

    # read from d3plot
    data = D3plotReader(glob.glob(os.path.join(directory, "iter*.d3plot"))[-1])
    # read settings file
    setting = SimulationSettings()
    setting.load(os.path.join(directory, "simulation_settings.yml"))

    expected_time = setting.stress_free.analysis.end_time.to("millisecond").m

    if data.time[-1] != expected_time:
        Warning("Stress free computation is not converged, skip post process.")
        return None
    stress_free_coord = data.get_initial_coordinates()
    displacements = data.get_displacement()
    guess_ed_coord = stress_free_coord + displacements[-1]

    if len(model.cap_centroids) == 0 or heart_version == "v0.2":
        nodes = model.mesh.nodes
    else:
        # a center node for each cap has been created, add them into create the cavity
        nodes = np.vstack((model.mesh.nodes, np.zeros((len(model.cap_centroids), 3))))
        for cap_center in model.cap_centroids:
            nodes[cap_center.node_id] = cap_center.xyz

    # convergence information
    dst = np.linalg.norm(guess_ed_coord - nodes, axis=1)
    error_mean = np.mean(dst)
    error_max = np.max(dst)

    # geometry information
    temp_mesh = copy.deepcopy(model.mesh)
    for key in temp_mesh.point_data.keys():
        temp_mesh.point_data.remove(key)
    for key in temp_mesh.cell_data.keys():
        temp_mesh.cell_data.remove(key)
    temp_mesh.save(os.path.join(directory, folder, "True_ED.vtk"))

    # Note: vtk files contain center cap node, but not cap mesh
    temp_mesh.points = stress_free_coord
    temp_mesh.save(os.path.join(directory, folder, "zerop.vtk"))
    temp_mesh.points = stress_free_coord + displacements[-1]
    temp_mesh.save(os.path.join(directory, folder, "Simu_ED.vtk"))

    def _post_cavity(name: str):
        """Extract cavity volume."""
        try:
            faces = (
                np.loadtxt(os.path.join(directory, name + ".segment"), delimiter=",", dtype=int) - 1
            )
        except FileExistsError:
            LOGGER.warning(f"Cannot find {name}.segment")

        volumes = []
        for i, dsp in enumerate(displacements):
            cavity_surface = SurfaceMesh(name=name, triangles=faces, nodes=stress_free_coord + dsp)
            cavity_surface.save(os.path.join(directory, folder, f"{name}_{i}.stl"))
            volumes.append(Cavity(cavity_surface).volume)

        return volumes

    # cavity information
    lv_volumes = _post_cavity("left_ventricle")

    for cavity in model.cavities:
        if cavity.name.lower() == "left ventricle":
            true_lv_ed_volume = cavity.volume

    volume_error = [(lv_volumes[-1] - true_lv_ed_volume) / true_lv_ed_volume]

    # Klotz curve information
    # unit is mL and mmHg
    lv_pr_mmhg = (
        setting.mechanics.boundary_conditions.end_diastolic_cavity_pressure["left_ventricle"]
        .to("mmHg")
        .m
    )

    klotz = EDPVR(true_lv_ed_volume / 1000, lv_pr_mmhg)
    sim_vol_ml = [v / 1000 for v in lv_volumes]
    sim_pr = lv_pr_mmhg * data.time / data.time[-1]

    fig = klotz.plot_EDPVR(simulation_data=[sim_vol_ml, sim_pr])
    fig.savefig(os.path.join(directory, folder, "klotz.png"))

    dct = {
        "Simulation output time (ms)": data.time.tolist(),
        "Left ventricle EOD pressure (mmHg)": lv_pr_mmhg,
        "True left ventricle volume (mm3)": true_lv_ed_volume,
        "Simulation Left ventricle volume (mm3)": lv_volumes,
        "Convergence": {
            "max_error (mm)": error_max,
            "mean_error (mm)": error_mean,
            "relative volume error (100%)": volume_error,
        },
    }
    dct["guess_ed_coord"] = guess_ed_coord.tolist()

    # right ventricle exist
    if len(model.cavities) > 1:
        rv_volumes = _post_cavity("right_ventricle")
        for cavity in model.cavities:
            if cavity.name.lower() == "right ventricle":
                true_rv_ed_volume = cavity.volume

        volume_error.append((rv_volumes[-1] - true_rv_ed_volume) / true_rv_ed_volume)

        rv_pr_mmhg = (
            setting.mechanics.boundary_conditions.end_diastolic_cavity_pressure["right_ventricle"]
            .to("mmHg")
            .m
        )
        dct["Right ventricle EOD pressure (mmHg)"] = rv_pr_mmhg
        dct["True right ventricle volume"] = true_rv_ed_volume
        dct["Simulation Right ventricle volume"] = rv_volumes

    with open(os.path.join(directory, folder, "Post_report.json"), "w") as f:
        json.dump(dct, f)

    return dct


def mech_post(directory: pathlib.Path, model):
    """
    Post-process Main mechanical simulation folder.

    Parameters
    ----------
    directory: where d3plot files locate
    model: HeartModel

    """
    folder = "post"
    os.makedirs(os.path.join(directory, folder), exist_ok=True)

    system = SystemModelPost(directory)
    fig = system.plot_pv_loop(show_ed=True)
    fig.savefig(os.path.join(directory, folder, "pv.png"))

    fig = system.plot_pressure_flow_volume(system.lv_system)
    fig.savefig(os.path.join(directory, folder, "lv.png"))

    if len(model.cavities) > 1:
        fig = system.plot_pressure_flow_volume(system.rv_system)
        fig.savefig(os.path.join(directory, folder, "rv.png"))

    #
    out_dir = directory / "post" / "pv"
    os.makedirs(out_dir, exist_ok=True)
    time = D3plotReader(directory / "d3plot").time / 1000  # to second
    for it, tt in enumerate(time):
        # assume heart beat once per 1s
        ef = system.get_ejection_fraction(t_start=time[-1] - 1, t_end=time[-1])
        fig = system.plot_pv_loop(t_start=0, t_end=tt, ef=ef, show_ed=False)
        fig.savefig(out_dir / "pv_{0:d}.png".format(it))
        plt.close()
    # build video with command
    # ffmpeg -f image2 -i pv_%d.png output.mp4

    exporter = LVContourExporter(os.path.join(directory, "d3plot"), model)

    model.compute_left_ventricle_anatomy_axis(first_cut_short_axis=0.2)
    exporter.export_contour_to_vtk("l4cv", model.l4cv_axis)
    exporter.export_contour_to_vtk("l2cv", model.l2cv_axis)
    normal = model.short_axis["normal"]
    p_start = model.short_axis["center"]
    for ap in model.left_ventricle.apex_points:  # use next()?
        if ap.name == "apex epicardium":
            p_end = ap.xyz

    for icut in range(2):
        p_cut = p_start + (p_end - p_start) * icut / 2
        cutter = {"center": p_cut, "normal": normal}
        exporter.export_contour_to_vtk(f"shor_{icut}", cutter)

    exporter.export_lvls_to_vtk("lvls")

    #
    out_dir = directory / "post" / "lrc_strain"
    os.makedirs(out_dir, exist_ok=True)
    aha_strain = AhaStrainCalculator(model, d3plot_file=directory / "d3plot")
    aha_strain.compute_aha_strain(out_dir, with_vtk=True)

    return


def read_uvc(
    directory,
):
    """Read UVC from d3plot files."""
    data = D3plotReader(os.path.join(directory, "apico-basal.d3plot"))
    grid = data.model.metadata.meshed_region.grid

    t = data.model.results.temperature.on_last_time_freq.eval()[0].data
    grid["apico-basal"] = t[::3]
    data = D3plotReader(os.path.join(directory, "transmural.d3plot"))
    t = data.model.results.temperature.on_last_time_freq.eval()[0].data
    grid["transmural"] = t[::3]

    data = D3plotReader(os.path.join(directory, "rotational.d3plot"))
    t = data.model.results.temperature.on_last_time_freq.eval()[0].data
    grid["rotational"] = t[::3]

    grid.set_active_scalars("transmural")
    grid.save(os.path.join(directory, "uvc.vtk"))
    return grid


def orthogonalization(grid) -> pv.UnstructuredGrid:
    """Gram–Schmidt orthogonalization."""
    norm = np.linalg.norm(grid["grad_trans"], axis=1)
    bad_cells = np.argwhere(norm == 0).ravel()

    LOGGER.debug(
        f"{len(bad_cells)} cells have null gradient in transmural direction."
        f" This should only be at valve regions and can be checked from the vtk file."
    )

    # grad_trans_new = grid["grad_trans"]
    # grad_trans_new[bad_cells] = np.array([[1, 0, 0]]).repeat(len(bad_cells), axis=0)
    # norm = np.linalg.norm(grad_trans_new, axis=1)
    # grid["e_t"] = grad_trans_new / norm[:, None]

    norm = np.where(norm != 0, norm, 1)
    grid["e_t"] = grid["grad_trans"] / norm[:, None]

    k_e = np.einsum("ij,ij->i", grid["k"], grid["e_t"])
    en = grid["k"] - np.einsum("i,ij->ij", k_e, grid["e_t"])
    norm = np.linalg.norm(en, axis=1)
    norm = np.where(norm != 0, norm, 1)
    grid["e_n"] = en / norm[:, None]

    grid["e_l"] = np.cross(grid["e_n"], grid["e_t"])
    return grid


def get_gradient(directory, field_list: List[str]) -> pv.UnstructuredGrid:
    """Read thermal fields from d3plot and compute gradient."""
    data = D3plotReader(os.path.join(directory, field_list[0] + ".d3plot"))
    grid = data.model.metadata.meshed_region.grid

    for name in field_list:
        data = D3plotReader(os.path.join(directory, name + ".d3plot"))
        t = data.model.results.temperature.on_last_time_freq.eval()[0].data
        grid[name] = t[::3]
        # grid.set_active_scalars(name)

    # note vtk gradient method shows warning/error for some cells
    grid2 = grid.point_data_to_cell_data()
    for name in field_list:
        derivative = grid2.compute_derivative(scalars=name, preference="cell")
        res = derivative["gradient"]
        grid2["grad_" + name] = res

    grid2.save("gradient.vtk")

    return grid2


<<<<<<< HEAD
def compute_ventricle_fiber_by_drbm(directory: str, angles: dict) -> pv.UnstructuredGrid:
    """D-RBM method described in https://doi.org/10.1016/j.cma.2020.113468.
=======
def _update_trans_by_normal(grid: pv.UnstructuredGrid, surface: pv.PolyData):
    """Use surface normal to replace gradient of transmural direction."""
    with_normals = surface.clean().compute_normals()

    from scipy import spatial

    tree = spatial.cKDTree(with_normals.cell_centers().points)

    cell_center = grid.cell_centers().points
    d, t = tree.query(cell_center, 1)
    # print(max(d))
    grid["grad_trans"] = with_normals.cell_data["Normals"][t]

    return grid


def compute_la_fiber_cs(
    directory: str, settings: AtrialFiber, endo_surface: pv.PolyData = None
) -> pv.UnstructuredGrid:
    """Compute left atrium fibers coordinate system.
>>>>>>> a5e7a805

    Parameters
    ----------
    directory : str
<<<<<<< HEAD
        folder to find d3plot
    angles : dict
        rotation angle alpha and beta
=======
        directory of d3plot files.
    settings : AtrialFiber
        Atrial fiber settings.
    endo_surface : pv.PolyData, optional
        _description_, by default None
        If given, normal direction will be updated by surface normal instead of Laplace solution.
>>>>>>> a5e7a805

    Returns
    -------
    pv.UnstructuredGrid
<<<<<<< HEAD
        object with vectors
    """
    grid = get_gradient(
        directory, field_list=["trans", "ab_l", "ab_r", "ot_l", "ot_r", "w_l", "w_r", "lr"]
    )

    grid = pv.read("gradient.vtk")

    # compute normal / apico-basal
    left_mask = grid["lr"] > 0
    right_mask = grid["lr"] < 0
    k = np.zeros((grid.n_cells, 3))
    w_l = np.tile(grid["w_l"], (3, 1)).T
    w_r = np.tile(grid["w_r"], (3, 1)).T
    result = w_l * grid["grad_ab_l"] + (np.ones((grid.n_cells, 3)) - w_l) * grid["grad_ot_l"]
    k[left_mask] = result[left_mask]
    result = w_r * grid["grad_ab_r"] + (np.ones((grid.n_cells, 3)) - w_r) * grid["grad_ot_r"]
    k[right_mask] = result[right_mask]
    label = np.zeros(grid.n_cells, dtype=int)
    label[left_mask] = 1
    label[right_mask] = 2
    grid.cell_data["label"] = label
    grid.cell_data["k"] = k

    grid.cell_data["grad_trans"][right_mask] *= -1.0
    #
    grid = orthogonalization(grid)

    d_l = grid["trans"] / 2
    d_r = np.absolute(grid["trans"])

    def compute_rotation_angle(left, right, outflow_tracts):
        consider_ot = False

        if consider_ot:
            w_l = grid["w_l"]
            w_r = grid["w_r"]
        else:
            w_l = np.ones(grid.n_cells)
            w_r = np.ones(grid.n_cells)

        ro_endo_left = w_l * left[0] + (1 - w_l) * outflow_tracts[0]
        ro_epi_left = w_l * left[1] + (1 - w_l) * outflow_tracts[1]

        ro_endo_right = w_r * right[0] + (1 - w_r) * outflow_tracts[0]
        ro_epi_right = w_r * right[1] + (1 - w_r) * outflow_tracts[1]

        alpha_l = ro_epi_left * (np.ones(grid.n_cells) - d_l) + ro_endo_left * d_l
        alpha_r = ro_epi_right * (np.ones(grid.n_cells) - d_r) + ro_endo_right * d_r

        alpha = np.zeros(grid.n_cells)
        alpha[left_mask] = alpha_l[left_mask]
        alpha[right_mask] = alpha_r[right_mask]

        return alpha

    # alpha = compute_rotation_angle([-60, 60], [90, -25], [90, 0])
    # beta = compute_rotation_angle([-20, 20], [0, 20], [0, 0])
    alpha = compute_rotation_angle(
        angles["left alpha"], angles["right alpha"], angles["outflow alpha"]
    )
    beta = compute_rotation_angle(angles["left beta"], angles["right beta"], angles["outflow beta"])

    grid.cell_data["alpha"] = alpha
    grid.cell_data["beta"] = beta

    #
    grid.cell_data["fiber"] = np.zeros((grid.n_cells, 3))

    # use f,n,s in Quateroni, it's n, cross fiber
    # use FTS in Bayer, it's S, sheet normal
    grid.cell_data["cross-fiber"] = np.zeros((grid.n_cells, 3))

    # use f,n,s in Quateroni, it's s, sheet
    # use FTS in Bayer, it's T, transverse
    grid.cell_data["sheet"] = np.zeros((grid.n_cells, 3))

    for i in range(grid.n_cells):
        q = np.array([grid["e_l"][i], grid["e_n"][i], grid["e_t"][i]]).T
        # rotate alpha around e_t
        a = alpha[i] * np.pi / 180
        rot1 = np.array([[np.cos(a), -np.sin(a), 0], [np.sin(a), np.cos(a), 0], [0, 0, 1]])
        # rotate beta around e_l
        b = beta[i] * np.pi / 180
        rot2 = np.array([[1, 0, 0], [0, np.cos(b), np.sin(b)], [0, -np.sin(b), np.cos(b)]])
        # apply rotation
        qq = np.matmul(np.matmul(q, rot1), rot2)

        grid.cell_data["fiber"][i] = qq[:, 0]
        grid.cell_data["cross-fiber"][i] = qq[:, 1]
        grid.cell_data["sheet"][i] = qq[:, 2]

    grid.save("gradient2.vtk")

    return grid


def compute_la_fiber_cs(directory) -> pv.UnstructuredGrid:
    """Compute left atrium fibers coordinate system."""
=======
        pv object with fiber coordinates system.
    """
>>>>>>> a5e7a805

    def bundle_selection(grid) -> pv.UnstructuredGrid:
        """Left atrium bundle selection."""
        # grid = pv.read(os.path.join(directory, "res.vtk"))

        # bundle selection
        tau_mv = settings.tau_mv  # 0.65
        tau_lpv = settings.tau_lpv  # 0.65
        tau_rpv = settings.tau_rpv  # 0.1

        grid["k"] = np.zeros((grid.n_cells, 3))
        grid["bundle"] = np.zeros(grid.n_cells, dtype=int)

        mask_mv = grid["r"] >= tau_mv
        grid["k"][mask_mv] = grid["grad_r"][mask_mv]
        grid["bundle"][mask_mv] = 1

        mask = np.invert(mask_mv) & (grid["v"] < tau_lpv)
        grid["k"][mask] = grid["grad_v"][mask]
        grid["bundle"][mask] = 2

        mask = np.invert(mask_mv) & (grid["v"] > tau_rpv)
        grid["k"][mask] = grid["grad_v"][mask]
        grid["bundle"][mask] = 3

        mask = grid["bundle"] == 0
        grid["k"][mask] = grid["grad_ab"][mask]

        # grid.save(os.path.join(directory, "res2.vtk"))

        return grid

    grid = get_gradient(directory, field_list=["trans", "ab", "v", "r"])
    # TODO sometimes, pv object broken when pass directly

    grid = pv.read("gradient.vtk")
    if endo_surface is not None:
        grid = _update_trans_by_normal(grid, endo_surface)

    grid = bundle_selection(grid)

    grid.save("la_fiber.vtk")
    grid = pv.read("la_fiber.vtk")

    grid = orthogonalization(grid)
    grid.save("la_fiber.vtk")

    return grid


def compute_ra_fiber_cs(
    directory: str, settings: AtrialFiber, endo_surface: pv.PolyData = None
) -> pv.UnstructuredGrid:
    """Compute right atrium fibers coordinate system.

    Parameters
    ----------
    directory : str
        directory of d3plot files.
    settings : AtrialFiber
        Atrial fiber settings.
    endo_surface : pv.PolyData, optional
        _description_, by default None
        If given, normal direction will be updated by surface normal instead of Laplace solution.

    Returns
    -------
    pv.UnstructuredGrid
        pv object with fiber coordinates system.
    """

    def bundle_selection(grid) -> pv.UnstructuredGrid:
        """Left atrium bundle selection."""
        tao_tv = settings.tau_tv  # 0.9
        tao_raw = settings.tau_raw  # 0.55
        tao_ct_minus = settings.tau_ct_minus  # -0.18
        tao_ct_plus = settings.tau_ct_plus  # -0.1
        tao_icv = settings.tau_icv  # 0.9
        tao_scv = settings.tau_scv  # 0.1
        tao_ib = settings.tau_ib  # 0.35
        tao_ras = settings.tau_ras  # 0.135

        trans = grid["trans"]
        ab = grid["ab"]
        v = grid["v"]
        r = grid["r"]
        w = grid["w"]

        trans_grad = grid["grad_trans"]
        ab_grad = grid["grad_ab"]
        v_grad = grid["grad_v"]
        r_grad = grid["grad_r"]
        w_grad = grid["grad_w"]
        tag = np.zeros(ab.shape)
        k = np.zeros(ab_grad.shape)

        tv = 1
        icv = 2
        scv = 3
        raw = 4
        ct = 5
        ib = 6
        ras_top = 7
        ras_center = 9
        ras_bottom = 10
        raw_ist_raa = 8

        for i in range(grid.n_cells):
            if r[i] >= tao_tv:
                k[i] = r_grad[i]
                tag[i] = tv
            else:
                if r[i] < tao_raw:
                    if tao_ct_minus <= w[i] <= tao_ct_plus:
                        k[i] = w_grad[i]
                        tag[i] = ct
                    elif w[i] < tao_ct_minus:
                        if v[i] >= tao_icv or v[i] <= tao_scv:
                            k[i] = v_grad[i]
                            if v[i] >= tao_icv:
                                tag[i] = icv
                            if v[i] <= tao_scv:
                                tag[i] = scv
                        else:
                            k[i] = ab_grad[i]
                            tag[i] = raw
                    else:
                        if v[i] >= tao_icv or v[i] <= tao_scv:
                            k[i] = v_grad[i]
                            if v[i] >= tao_icv:
                                tag[i] = icv
                            if v[i] <= tao_scv:
                                tag[i] = scv
                        else:
                            if w[i] < tao_ib:
                                k[i] = v_grad[i]
                                tag[i] = ib
                            elif w[i] > tao_ras:
                                k[i] = r_grad[i]
                                tag[i] = ras_center
                            else:
                                k[i] = w_grad[i]
                                tag[i] = ras_top
                else:
                    if v[i] >= tao_icv or v[i] <= tao_scv:
                        k[i] = v_grad[i]
                        if v[i] >= tao_icv:
                            tag[i] = icv
                        if v[i] <= tao_scv:
                            tag[i] = scv
                    else:
                        if w[i] >= 0:
                            k[i] = r_grad[i]
                            tag[i] = ras_bottom
                        else:
                            k[i] = ab_grad[i]
                            tag[i] = raw_ist_raa

        grid["k"] = k
        grid["bundle"] = tag.astype(int)

        return grid

    grid = get_gradient(directory, field_list=["trans", "ab", "v", "r", "w"])
    grid = pv.read("gradient.vtk")

    if endo_surface is not None:
        grid = _update_trans_by_normal(grid, endo_surface)

    grid = bundle_selection(grid)

    grid.save("ra_fiber.vtk")
    grid = pv.read("ra_fiber.vtk")

    grid = orthogonalization(grid)
    grid.save("ra_fiber.vtk")

    return grid<|MERGE_RESOLUTION|>--- conflicted
+++ resolved
@@ -297,52 +297,19 @@
     return grid2
 
 
-<<<<<<< HEAD
 def compute_ventricle_fiber_by_drbm(directory: str, angles: dict) -> pv.UnstructuredGrid:
     """D-RBM method described in https://doi.org/10.1016/j.cma.2020.113468.
-=======
-def _update_trans_by_normal(grid: pv.UnstructuredGrid, surface: pv.PolyData):
-    """Use surface normal to replace gradient of transmural direction."""
-    with_normals = surface.clean().compute_normals()
-
-    from scipy import spatial
-
-    tree = spatial.cKDTree(with_normals.cell_centers().points)
-
-    cell_center = grid.cell_centers().points
-    d, t = tree.query(cell_center, 1)
-    # print(max(d))
-    grid["grad_trans"] = with_normals.cell_data["Normals"][t]
-
-    return grid
-
-
-def compute_la_fiber_cs(
-    directory: str, settings: AtrialFiber, endo_surface: pv.PolyData = None
-) -> pv.UnstructuredGrid:
-    """Compute left atrium fibers coordinate system.
->>>>>>> a5e7a805
 
     Parameters
     ----------
     directory : str
-<<<<<<< HEAD
         folder to find d3plot
     angles : dict
         rotation angle alpha and beta
-=======
-        directory of d3plot files.
-    settings : AtrialFiber
-        Atrial fiber settings.
-    endo_surface : pv.PolyData, optional
-        _description_, by default None
-        If given, normal direction will be updated by surface normal instead of Laplace solution.
->>>>>>> a5e7a805
 
     Returns
     -------
     pv.UnstructuredGrid
-<<<<<<< HEAD
         object with vectors
     """
     grid = get_gradient(
@@ -440,12 +407,42 @@
     return grid
 
 
-def compute_la_fiber_cs(directory) -> pv.UnstructuredGrid:
-    """Compute left atrium fibers coordinate system."""
-=======
+def _update_trans_by_normal(grid: pv.UnstructuredGrid, surface: pv.PolyData):
+    """Use surface normal to replace gradient of transmural direction."""
+    with_normals = surface.clean().compute_normals()
+
+    from scipy import spatial
+
+    tree = spatial.cKDTree(with_normals.cell_centers().points)
+
+    cell_center = grid.cell_centers().points
+    d, t = tree.query(cell_center, 1)
+    # print(max(d))
+    grid["grad_trans"] = with_normals.cell_data["Normals"][t]
+
+    return grid
+
+
+def compute_la_fiber_cs(
+    directory: str, settings: AtrialFiber, endo_surface: pv.PolyData = None
+) -> pv.UnstructuredGrid:
+    """Compute left atrium fibers coordinate system.
+
+    Parameters
+    ----------
+    directory : str
+        directory of d3plot files.
+    settings : AtrialFiber
+        Atrial fiber settings.
+    endo_surface : pv.PolyData, optional
+        _description_, by default None
+        If given, normal direction will be updated by surface normal instead of Laplace solution.
+
+    Returns
+    -------
+    pv.UnstructuredGrid
         pv object with fiber coordinates system.
     """
->>>>>>> a5e7a805
 
     def bundle_selection(grid) -> pv.UnstructuredGrid:
         """Left atrium bundle selection."""
