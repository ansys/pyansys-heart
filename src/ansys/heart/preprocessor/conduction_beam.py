# Copyright (C) 2023 - 2025 ANSYS, Inc. and/or its affiliates.
# SPDX-License-Identifier: MIT
#
#
# Permission is hereby granted, free of charge, to any person obtaining a copy
# of this software and associated documentation files (the "Software"), to deal
# in the Software without restriction, including without limitation the rights
# to use, copy, modify, merge, publish, distribute, sublicense, and/or sell
# copies of the Software, and to permit persons to whom the Software is
# furnished to do so, subject to the following conditions:
#
# The above copyright notice and this permission notice shall be included in all
# copies or substantial portions of the Software.
#
# THE SOFTWARE IS PROVIDED "AS IS", WITHOUT WARRANTY OF ANY KIND, EXPRESS OR
# IMPLIED, INCLUDING BUT NOT LIMITED TO THE WARRANTIES OF MERCHANTABILITY,
# FITNESS FOR A PARTICULAR PURPOSE AND NONINFRINGEMENT. IN NO EVENT SHALL THE
# AUTHORS OR COPYRIGHT HOLDERS BE LIABLE FOR ANY CLAIM, DAMAGES OR OTHER
# LIABILITY, WHETHER IN AN ACTION OF CONTRACT, TORT OR OTHERWISE, ARISING FROM,
# OUT OF OR IN CONNECTION WITH THE SOFTWARE OR THE USE OR OTHER DEALINGS IN THE
# SOFTWARE.

"""Module containing class for creating conduxtion system."""

from typing import Literal

import networkx as nx
import numpy as np
import pyvista as pv

from ansys.heart.core import LOG as LOGGER
from ansys.heart.core.models import FourChamber
from ansys.heart.core.objects import BeamMesh, Point, SurfaceMesh


def _create_line(point_start: np.array, point_end: np.array, beam_length: float):
    """Create points in a line defined by a start point and an end point.

    Parameters
    ----------
    point_start : np.array
        Start Point.
    point_end : np.array
        End point.
    beam_length : float
        Beam length.

    Returns
    -------
    points:
        List of created points.
    """
    line_vector = point_end - point_start
    line_length = np.linalg.norm(line_vector)
    n_points = int(np.round(line_length / beam_length)) + 1
    points = np.zeros([n_points, 3])
    # beams = np.zeros([n_points - 1, 2])
    points = np.linspace(point_start, point_end, n_points)
    # beams[:, 0] = np.linspace(0, n_points - 2, n_points - 1, dtype=int)
    # beams[:, 1] = np.linspace(0, n_points - 2, n_points - 1, dtype=int) + 1
    return points


def _refine_line(nodes: np.array, beam_length: float):
    new_nodes = [nodes[0, :]]
    for beam_id in range(len(nodes) - 1):
        point_start = nodes[beam_id, :]
        point_end = nodes[beam_id + 1, :]
        points = _create_line(point_start, point_end, beam_length=beam_length)
        new_nodes = np.vstack((new_nodes, points[1:, :]))
    return new_nodes


class ConductionSystem:
    """Methods to generate conduction system."""

    def __init__(self, model: FourChamber):
        self.m = model

    def compute_sa_node(self, target_coord=None) -> Point:
        """
        Compute SinoAtrial node.

        SinoAtrial node is defined on the endocardium of the right atrium and
        between sup vena cava and inf vena cave.
        """
        if target_coord is None:
            for cap in self.m.right_atrium.caps:
                if "superior" in cap.name:
                    sup_vcava_centroid = cap.centroid
                elif "inferior" in cap.name:
                    inf_vcava_centroid = cap.centroid

            # define SinoAtrial node:
            target_coord = sup_vcava_centroid - (inf_vcava_centroid - sup_vcava_centroid) / 2

        right_atrium_endo = self.m.mesh.get_surface(self.m.right_atrium.endocardium.id)

        target_id = pv.PolyData(
            self.m.mesh.points[right_atrium_endo.global_node_ids_triangles, :]
        ).find_closest_point(target_coord)

        sino_atrial_node_id = right_atrium_endo.global_node_ids_triangles[target_id]

        sino_atrial_point = Point(
            name="SA_node",
            xyz=self.m.mesh.points[sino_atrial_node_id, :],
            node_id=sino_atrial_node_id,
        )
        self.m.right_atrium.points.append(sino_atrial_point)

        return sino_atrial_point

    def compute_av_node(self, target_coord=None) -> Point:
        """
        Compute Atrio-Ventricular node.

        AtrioVentricular node is on right artrium endocardium surface and closest to septum.

        Returns
        -------
        Point
            returns the AV node.
        """
        right_atrium_endo = self.m.mesh.get_surface(self.m.right_atrium.endocardium.id)

        if target_coord is None:
            for surface in self.m.right_ventricle.surfaces:
                if "endocardium" in surface.name and "septum" in surface.name:
                    right_septum = self.m.mesh.get_surface(surface.id)
            # define AtrioVentricular as the closest point to septum
            target_id = pv.PolyData(
                self.m.mesh.points[right_atrium_endo.global_node_ids_triangles, :]
            ).find_closest_point(right_septum.center)

        else:
            target_id = pv.PolyData(
                self.m.mesh.points[right_atrium_endo.global_node_ids_triangles, :]
            ).find_closest_point(target_coord)

        # assign a point
        av_id = right_atrium_endo.global_node_ids_triangles[target_id]
        atrioventricular_point = Point(
            name="AV_node", xyz=self.m.mesh.points[av_id, :], node_id=av_id
        )

        self.m.right_atrium.points.append(atrioventricular_point)

        return atrioventricular_point

    def compute_av_conduction(self, beam_length: float = 1.5) -> BeamMesh:
        """Compute Atrio-Ventricular conduction by means of beams following a geodesic path."""
        right_atrium_endo = self.m.mesh.get_surface(self.m.right_atrium.endocardium.id)

        try:
            sino_atrial_id = self.m.right_atrium.get_point("SA_node").node_id
        except AttributeError:
            LOGGER.info("SA node is not defined, creating with default option.")
            sino_atrial_id = self.m.compute_sa_node().node_id

        try:
            atrio_ventricular_id = self.m.right_atrium.get_point("AV_node").node_id
        except AttributeError:
            LOGGER.info("AV node is not defined, creating with default option.")
            atrio_ventricular_id = self.m.compute_av_node().node_id

        #! get local SA/AV ids.
        sino_atrial_id_local = np.argwhere(
            right_atrium_endo.global_node_ids_triangles == sino_atrial_id
        ).flatten()[0]
        atrio_ventricular_id_local = np.argwhere(
            right_atrium_endo.global_node_ids_triangles == atrio_ventricular_id
        ).flatten()[0]
        path_sinoatrial_atrioventricular = right_atrium_endo.geodesic(
            sino_atrial_id_local, atrio_ventricular_id_local
        )
        beam_nodes = path_sinoatrial_atrioventricular.points

        beam_nodes = _refine_line(beam_nodes, beam_length=beam_length)[1:, :]

        # duplicate nodes inside the line, connect only SA node (the first) with 3D
        point_ids = np.linspace(0, len(beam_nodes) - 1, len(beam_nodes), dtype=int)
        point_ids = np.insert(point_ids, 0, sino_atrial_id)
        # build connectivity table
        edges = np.vstack((point_ids[:-1], point_ids[1:])).T

        mask = np.ones(edges.shape, dtype=bool)
        mask[0, 0] = False  # SA point at solid

        beam_net = self.m.add_beam_net(beam_nodes, edges, mask, pid=0, name="SAN_to_AVN")

        return beam_net

    def _get_hisbundle_bifurcation(self):
        """
        Define start points of the bundle of His.

        End point: create a point inside of septum part and close to AV node .
        """
        atrio_ventricular_node = self.m.right_atrium.get_point("AV_node")

        septum_point_ids = np.unique(np.ravel(self.m.mesh.tetrahedrons[self.m.septum.element_ids]))

        # remove nodes on surface, to make sure His bundle nodes are inside of septum
        septum_point_ids = np.setdiff1d(
            septum_point_ids,
            self.m.mesh.get_surface(self.m.left_ventricle.endocardium.id).global_node_ids_triangles,
        )
        septum_point_ids = np.setdiff1d(
            septum_point_ids,
            self.m.mesh.get_surface(self.m.right_ventricle.septum.id).global_node_ids_triangles,
        )

        septum_pointcloud = pv.PolyData(self.m.mesh.points[septum_point_ids, :])

        # Define start point: closest to artria
        pointcloud_id = septum_pointcloud.find_closest_point(atrio_ventricular_node.xyz)

        pointcloud_id = septum_pointcloud.find_closest_point(atrio_ventricular_node.xyz)

        bifurcation_id = septum_point_ids[pointcloud_id]
        bifurcation_coord = self.m.mesh.points[bifurcation_id, :]

        return bifurcation_coord

    def compute_his_conduction(self, beam_length: float = 1.5) -> tuple[BeamMesh, Point, Point]:
        """Compute His bundle conduction."""
        bifurcation_coord = self._get_hisbundle_bifurcation()

        # path start from AV point, to septum start point, then to septum end point
        av_id = None
        for beam in self.m.beam_network:
            if beam.name == "SAN_to_AVN":
                av_id = beam.edges[-1, -1]
                break

        if av_id is None:
            LOGGER.error(
                "Unable to find the last node of SAN_to_AVN branch, you need to define it."
            )
            exit()

        # create nodes from start to end
        # new_nodes = np.array(
        #     [
        #         self.m.right_atrium.get_point("AV_node").xyz,
        #         bifurcation_coord,
        #     ]
        # )
        sgmt_top, nodes = self.find_path(
            self.m.mesh,
            self.m.right_atrium.get_point("AV_node").xyz,
            bifurcation_coord,
        )
        new_nodes = self.m.mesh.points[nodes]
        new_nodes = _refine_line(new_nodes, beam_length=beam_length)
        new_nodes = new_nodes[1:, :]

        point_ids = np.concatenate(
            (
                np.array([av_id]),
                +np.linspace(0, len(new_nodes) - 1, len(new_nodes), dtype=int),
            )
        )
        bifurcation_id = point_ids[-1]
        # create beam
        edges = np.vstack((point_ids[:-1], point_ids[1:])).T

        (
            position_id_his_end_left,
            his_end_left_coord,
            new_nodes,
            edges,
            sgmt_left,
        ) = self._create_his_side(
            side="left",
            new_nodes=new_nodes,
            edges=edges,
            beam_length=beam_length,
            bifurcation_coord=bifurcation_coord,
            bifurcation_id=bifurcation_id,
        )
        (
            position_id_his_end_right,
            his_end_right_coord,
            new_nodes,
            edges,
            sgmt_right,
        ) = self._create_his_side(
            side="right",
            new_nodes=new_nodes,
            edges=edges,
            beam_length=beam_length,
            bifurcation_coord=bifurcation_coord,
            bifurcation_id=bifurcation_id,
        )
        # finally
        mask = np.ones(edges.shape, dtype=bool)
        mask[0, 0] = False  # AV point at previous, not offset in creation

        beam_net = self.m.add_beam_net(new_nodes, edges, mask, pid=0, name="His")
        beam_net.beam_nodes_mask[0, 0] = True  # offset in writer

        #

        surf = SurfaceMesh(
            name="his_bundle_segment",
            triangles=np.vstack((sgmt_top, sgmt_left, sgmt_right)),
            nodes=self.m.mesh.points,
        )

        #! add surface to central mesh object for future use.
        surface_id = int(np.max(self.m.mesh.surface_ids) + 1)
        self.m.mesh.add_surface(surf.clean(), surface_id, name="his_bundle_segment")
        self.m.mesh = self.m.mesh.clean()

        return (
            beam_net,
            Point(
                xyz=his_end_left_coord,
                node_id=beam_net.edges[position_id_his_end_left[0], position_id_his_end_left[1]],
            ),
            Point(
                xyz=his_end_right_coord,
                node_id=beam_net.edges[position_id_his_end_right[0], position_id_his_end_right[1]],
            ),
        )

    @staticmethod
    def find_path(
        mesh: pv.UnstructuredGrid, start: np.ndarray, end: np.ndarray, return_segment=True
    ):
        """Find shortest path between two nodes.

        Notes
        -----
        Unlike geodesic, this method searches a path inside of a 3D mesh.

        Parameters
        ----------
        mesh : pv.UnstructuredGrid
            Must be with tetra cells.
        start : np.ndarray
            Start point coordinates.
        end : np.ndarray
            End point coordinates
        return_segment : bool, optional
            Return a segment set (list of triangles) on which the path relies, by default True
        """
        #! mesh can now have multiple element types: TETRA, TRIANGLE, etc.
        mesh = mesh.extract_cells_by_type(pv.CellType.TETRA)

        def _mesh_to_nx_graph(mesh):
            # convert tetra mesh to graph
            graph = nx.Graph()
            # Add nodes
            for i, point in enumerate(mesh.points):
                graph.add_node(i, pos=tuple(point))
            # Assume all cells are tetra
            cells = np.array(mesh.cells).reshape(-1, 5)[:, 1:]
            # Add edges
            for cell in cells:
                graph.add_edge(cell[0], cell[1])
                graph.add_edge(cell[1], cell[2])
                graph.add_edge(cell[2], cell[0])
                graph.add_edge(cell[0], cell[3])
                graph.add_edge(cell[1], cell[3])
                graph.add_edge(cell[2], cell[3])
            return graph

        # do the search in a small region for efficiency
        center = 0.5 * (start + end)
        radius = 3 * np.linalg.norm(start - center)
        sphere = pv.Sphere(center=center, radius=radius)

        # extract region
        cell_center = mesh.cell_centers()
        ids = np.where(cell_center.select_enclosed_points(sphere)["SelectedPoints"])[0]
        sub_mesh = mesh.extract_cells(ids)

        # search shortes path across cells
        source_id = sub_mesh.find_closest_point(start)
        target_id = sub_mesh.find_closest_point(end)
        graph = _mesh_to_nx_graph(sub_mesh)
        # ids in submesh
        path = nx.shortest_path(graph, source=source_id, target=target_id)
        # ids in mesh
        path2 = sub_mesh["_global-point-ids"][path]

        if return_segment:
            tetras = sub_mesh.cells.reshape(-1, 5)[:, 1:]
            triangles = np.vstack(
                (
                    tetras[:, [0, 1, 2]],
                    tetras[:, [0, 1, 3]],
                    tetras[:, [0, 2, 3]],
                    tetras[:, [1, 2, 3]],
                )
            )
            segment = []
            for i, j in zip(path[0:-1], path[1:]):
                for tri in triangles:
                    if i in tri and j in tri:
                        segment.append(tri)
                        break
            segment = np.array(segment)
            segment2 = sub_mesh["_global-point-ids"][segment]

            return segment2, path2
        else:
            return path2

    def _create_his_side(
        self, side: str, new_nodes, edges, beam_length, bifurcation_coord, bifurcation_id
    ):
        """Create His side after bifucation."""
        if side.lower() == "left":
            endo = self.m.mesh.get_surface(self.m.left_ventricle.endocardium.id)
        elif side.lower() == "right":
            endo = self.m.mesh.get_surface(self.m.right_ventricle.septum.id)

        n = 20  # avoid too close to bifurcation point
        temp_id = pv.PolyData(
            self.m.mesh.points[endo.global_node_ids_triangles, :]
        ).find_closest_point(bifurcation_coord, n=n)[n - 1]

        his_end_id = endo.global_node_ids_triangles[temp_id]
        his_end_coord = self.m.mesh.points[his_end_id, :]

        # side_his = np.array([bifurcation_coord, his_end_coord])
        sgmt, nodes = self.find_path(self.m.mesh, bifurcation_coord, his_end_coord)
        side_his = self.m.mesh.points[nodes]

        side_his = _refine_line(side_his, beam_length=beam_length)
        new_nodes = np.vstack((new_nodes, side_his[1:, :]))

        side_his_point_ids = np.concatenate(
            (
                np.array([bifurcation_id]),
                edges[-1, -1]
                + 1
                + np.linspace(0, len(side_his[1:, :]) - 1, len(side_his[1:, :]), dtype=int),
            )
        )

        edges = np.vstack(
            (edges, np.column_stack((side_his_point_ids[:-1], side_his_point_ids[1:])))
        )
        position_id_his_end = np.argwhere(edges == side_his_point_ids[-1])[0]
        return (position_id_his_end, his_end_coord, new_nodes, edges, sgmt)

<<<<<<< HEAD
    def compute_left_right_bundle(
        self,
        start_coord,
        start_id,
        side: Literal["Left", "Right"],
        full_connect: bool = False,
        beam_length: float = 1.5,
    ):
        """Bundle brunch."""
=======
    def compute_left_right_bundle(self, start_coord, start_id, side: str, beam_length: float = 1.5):
        """Bundle branch."""
>>>>>>> 6523e9fe
        if side == "Left":
            ventricle = self.m.left_ventricle
            endo_surface = self.m.mesh.get_surface(self.m.left_ventricle.endocardium.id)
        elif side == "Right":
            ventricle = self.m.right_ventricle
            surface_ids = [ventricle.endocardium.id, ventricle.septum.id]
            endo_surface = self.m.mesh.get_surface(surface_ids)

        #! this will give local ids.
        bundle_branch = endo_surface.geodesic(
            endo_surface.find_closest_point(start_coord),
            endo_surface.find_closest_point(self.m.mesh.points[ventricle.apex_points[0].node_id]),
        )

        new_nodes = bundle_branch.points
        if not full_connect:  # refine only if not connect to solid
            new_nodes = _refine_line(new_nodes, beam_length=beam_length)

        if full_connect:
            new_nodes = np.empty((0, 3))
            point_ids = endo_surface["_global-point-ids"][bundle_branch["vtkOriginalPointIds"]][
                1:-1
            ]
        else:
            # new created nodes
            new_nodes = new_nodes[1:-1, :]
            point_ids = np.linspace(0, len(new_nodes) - 1, len(new_nodes), dtype=int)

        # give back the first and last (apex) node which belongs to purkinje beam
        point_ids = np.insert(point_ids, 0, start_id)
        apex = ventricle.apex_points[0].node_id
        for network in self.m.beam_network:
            if network.name == side + "-purkinje":
                apex = network.edges[0, 0]
        point_ids = np.append(point_ids, apex)

        edges = np.vstack((point_ids[:-1], point_ids[1:])).T

        if full_connect:
            mask = np.zeros(edges.shape, dtype=bool)
        else:
            mask = np.ones(edges.shape, dtype=bool)
            mask[0, 0] = False  # His end point of previous, no offset at creation
            mask[-1, -1] = False  # Apex point, no offset

        beam_net = self.m.add_beam_net(new_nodes, edges, mask, pid=0, name=side + " bundle branch")

        # used in dynawriter, to write beam connectivity, need offset since it's a beam node
        beam_net.beam_nodes_mask[0, 0] = True
        beam_net.beam_nodes_mask[-1, -1] = True

        return beam_net

    @staticmethod
    def _get_closest_point_id(surface: pv.PolyData, point):
        # Surface contains all mesh node, find_closest_point could be wrong
        cell_id = surface.find_closest_cell(point)
        return surface.get_cell(cell_id).point_ids[0]

    def compute_bachman_bundle(self, start_coord, end_coord, beam_length: float = 1.5) -> BeamMesh:
        """Compute Bachman bundle conduction system."""
        la_epi = self.m.mesh.get_surface(self.m.left_atrium.epicardium.id)
        ra_epi = self.m.mesh.get_surface(self.m.right_atrium.epicardium.id)
        epi = la_epi.merge(ra_epi)

        start_id = epi.find_closest_point(start_coord)
        end_id = epi.find_closest_point(end_coord)
        path = epi.geodesic(start_id, end_id)

        #
        beam_nodes = _refine_line(path.points, beam_length=beam_length)[1:-1, :]
        point_ids = np.linspace(0, len(beam_nodes) - 1, len(beam_nodes), dtype=int)

        glob_start_id = epi.point_data["_global-point-ids"][start_id]
        glob_end_id = epi.point_data["_global-point-ids"][end_id]
        point_ids = np.insert(point_ids, 0, glob_start_id)
        point_ids = np.append(point_ids, glob_end_id)

        # build connectivity table
        edges = np.vstack((point_ids[:-1], point_ids[1:])).T

        mask = np.ones(edges.shape, dtype=bool)
        mask[0, 0] = False  # Start point at solid
        mask[-1, 1] = False  # End point at solid

        #! add surface to central mesh.
        surface_id = int(np.max(self.m.mesh.surface_ids) + 1)
        self.m.mesh.add_surface(epi, surface_id, name="Bachman segment")
        self.m.mesh = self.m.mesh.clean()

        beam_net = self.m.add_beam_net(beam_nodes, edges, mask, pid=0, name="Bachman bundle")

        return beam_net


def compute_fullheart_conduction_system(model: FourChamber, beam_length=1.5) -> ConductionSystem:
    """Compute heart conduction system.

    Parameters
    ----------
    model : FourChamber
        Heart model
    beam_length : float, optional
        beam mesh size, by default 1.5

    Returns
    -------
    ConductionSystem
        conduction system
    """
    cs = ConductionSystem(model)
    cs.compute_sa_node()
    cs.compute_av_node()
    cs.compute_av_conduction(beam_length=beam_length)
    _, left_point, right_point = cs.compute_his_conduction(beam_length=beam_length)
    cs.compute_left_right_bundle(
        left_point.xyz, left_point.node_id, side="Left", full_connect=True, beam_length=beam_length
    )
    cs.compute_left_right_bundle(
        right_point.xyz, right_point.node_id, side="Right", beam_length=beam_length
    )
    # # TODO: define end point by uhc, or let user choose
    # Note: must on surface after zerop if coupled with meca
    # cs.compute_bachman_bundle(
    #     start_coord=self.model.right_atrium.get_point("SA_node").xyz,
    #     end_coord=np.array([-34, 163, 413]),
    # )
    return cs<|MERGE_RESOLUTION|>--- conflicted
+++ resolved
@@ -449,7 +449,6 @@
         position_id_his_end = np.argwhere(edges == side_his_point_ids[-1])[0]
         return (position_id_his_end, his_end_coord, new_nodes, edges, sgmt)
 
-<<<<<<< HEAD
     def compute_left_right_bundle(
         self,
         start_coord,
@@ -458,11 +457,7 @@
         full_connect: bool = False,
         beam_length: float = 1.5,
     ):
-        """Bundle brunch."""
-=======
-    def compute_left_right_bundle(self, start_coord, start_id, side: str, beam_length: float = 1.5):
         """Bundle branch."""
->>>>>>> 6523e9fe
         if side == "Left":
             ventricle = self.m.left_ventricle
             endo_surface = self.m.mesh.get_surface(self.m.left_ventricle.endocardium.id)
