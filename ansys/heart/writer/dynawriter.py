--- conflicted
+++ resolved
@@ -679,14 +679,15 @@
         """Write the model to files."""
         super().export(export_directory)
 
-        # write cavity name and volume
-        dct = {}
-        for cavity in self.model.cavities:
-            dct[cavity.name] = cavity.volume
-        with open(os.path.join(export_directory, "volumes.json"), "w") as f:
-            json.dump(dct, f)
-
-        # todo: Close loop is only available from a customized LSDYNA executable
+        if not export_directory:
+            export_directory = os.path.join(self.model.info.workdir, "mechanics")
+
+        if not os.path.isdir(export_directory):
+            os.makedirs(export_directory)
+
+        # export .k files
+        self.export_databases(export_directory)
+
         # add system json in case of closed loop. For open-loop this is already
         # added in the control volume database
         if (
@@ -2589,7 +2590,7 @@
         self._update_node_db()
 
         self._update_parts_db()
-        self._update_solid_elements_db(add_fibers=False)
+        self._update_solid_elements_db(add_fibers=True)
         self._update_material_db()
         self._update_ep_material_db()
         self._update_cellmodels()
@@ -2604,7 +2605,6 @@
 
         return
 
-<<<<<<< HEAD
     def _isolate_atria_and_ventricles(self):
         """Add duplicate nodes between atria and ventricles."""
         if isinstance(self.model, (FourChamber, FullHeart)):
@@ -2783,8 +2783,6 @@
 
         return
 
-=======
->>>>>>> 9f90eabd
     def _update_material_db(self):
         """Add simple mechanics material for each defined part."""
         for part in self.model.parts:
