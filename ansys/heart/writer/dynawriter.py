--- conflicted
+++ resolved
@@ -1515,7 +1515,6 @@
 
         # switch between the various models to generate valid input decks
         if self.model.info.model_type in ["LeftVentricle"]:
-<<<<<<< HEAD
             logger.warning( "Model type %s in development " % self.model.info.model_type )
 
             # Define part set for myocardium
@@ -1628,47 +1627,6 @@
 
         elif self.model.info.model_type in ["BiVentricle", "FourChamber"]:
             logger.warning( "Model type %s under development " % self.model.info.model_type )
-=======
-            logger.error("Model type %s not yet supported " % self.model.info.model_type)
-            # raise ValueError("Model type %s not supported" % self.model.info.model_type )
-
-        elif self.model.info.model_type in ["BiVentricle", "FourChamber"]:
-            logger.error("Model type %s not yet supported " % self.model.info.model_type)
-
-            # collect nodes and segment sets.
-            # node set: apex, base
-            # segment sets: endocardium, epicardium
-            nodes_base = np.empty(0, dtype=int)
-            segment_set_ids_endo = []
-            segment_set_ids_epi = []
-            segment_set_id_lv_endo = 0
-
-            for cavity in self.model._mesh._cavities:
-                for cap in cavity.closing_caps:
-                    nodes_base = np.append(nodes_base, cap.node_ids_cap_edge + 1)
-
-                for segment_set in cavity.segment_sets:
-                    if "endocardium" in segment_set["name"]:
-                        segment_set_ids_endo.append(segment_set["id"])
-                        if cavity.name == "Left ventricle":
-                            segment_set_id_lv_endo = segment_set["id"]
-                    elif "epicardium" in segment_set["name"]:
-                        segment_set_ids_epi.append(segment_set["id"])
-
-                if cavity.name == "Left ventricle":
-                    node_apex = np.array([cavity.apex_id["epicardium"] + 1])
-
-            # create set parts for lv and rv myocardium
-            myocardium_part_ids = []
-            septum_part_ids = []
-            for cavity in self.model._mesh._cavities:
-                for element_set in cavity.element_sets:
-                    if element_set["name"] == "myocardium":
-                        myocardium_part_ids.append(element_set["id"])
-
-                    if element_set["name"] == "septum":
-                        septum_part_ids.append(element_set["id"])
->>>>>>> d619bdb3
 
             # Define part set for myocardium
             part_list1_kw = keywords.SetPartList(sid=1,)
@@ -1684,34 +1642,24 @@
 
             self.kw_database.create_fiber.extend([part_list1_kw, part_list2_kw])
 
-<<<<<<< HEAD
             # combine node sets endocardium uing *SET_SEGMENT_ADD:
             node_set_id_all_endocardium = 1000
             set_add_kw = keywords.SetNodeAdd(
                 sid = node_set_id_all_endocardium
             )
-=======
-            # combine segment sets endocardium uing *SET_SEGMENT_ADD:
-            segment_set_id_all_endocardium = 1000
-            set_add_kw = keywords.SetSegmentAdd(sid=segment_set_id_all_endocardium)
->>>>>>> d619bdb3
+
             set_add_kw.options["TITLE"].active = True
             set_add_kw.title = "all_endocardium_segments"
             set_add_kw.nodes._data = node_set_ids_endo
 
             self.kw_database.create_fiber.append(set_add_kw)
 
-<<<<<<< HEAD
             # combine node sets epicardium:
             node_set_id_all_epicardium = 1001
             set_add_kw = keywords.SetNodeAdd(
                 sid = node_set_id_all_epicardium
             )
-=======
-            # combine segment sets epicardium:
-            segment_set_id_all_epicardium = 1001
-            set_add_kw = keywords.SetSegmentAdd(sid=segment_set_id_all_epicardium)
->>>>>>> d619bdb3
+
             set_add_kw.options["TITLE"].active = True
             set_add_kw.title = "all_epicardium_segments"
             set_add_kw.nodes._data = node_sets_ids_epi
@@ -1722,7 +1670,6 @@
             node_set_id_apex = 201
             # create node-sets for base and apex
             node_set_base_kw = create_node_set_keyword(
-<<<<<<< HEAD
                 node_ids = nodes_base + 1,
                 node_set_id = node_set_id_base,
                 title = "base nodes"
@@ -1731,12 +1678,6 @@
                 node_ids = node_apex + 1,
                 node_set_id = node_set_id_apex,
                 title = "apex node"
-=======
-                node_ids=nodes_base, node_set_id=node_set_id_base, title="base nodes"
-            )
-            node_set_apex_kw = create_node_set_keyword(
-                node_ids=node_apex, node_set_id=node_set_id_apex, title="apex node"
->>>>>>> d619bdb3
             )
 
             self.kw_database.create_fiber.extend([node_set_base_kw, node_set_apex_kw])
@@ -1756,38 +1697,22 @@
             # all epicardium > all endocardium
             self.kw_database.create_fiber.append(
                 custom_keywords.EmEpFiberinitial(
-<<<<<<< HEAD
                     id = 2,
                     partid = 1, # set part id 1: myocardium
                     stype = 2,  # set type 1 == segment set, set type 2 == node set
                     ssid1 = node_set_id_all_epicardium, 
                     ssid2 = node_set_id_all_endocardium
-=======
-                    id=2,
-                    partid=1,  # set part id 1: myocardium
-                    stype=1,  # set type 1 == segment set
-                    ssid1=segment_set_id_all_epicardium,
-                    ssid2=segment_set_id_all_endocardium,
->>>>>>> d619bdb3
                 )
             )
 
             # all epicardium > endocardium left ventricle
             self.kw_database.create_fiber.append(
                 custom_keywords.EmEpFiberinitial(
-<<<<<<< HEAD
                     id = 3,
                     partid = 2, # set part id 2: septum
                     stype = 2,  # set type 1 == segment set
                     ssid1 = node_set_id_all_epicardium, 
                     ssid2 = node_set_id_lv_endo
-=======
-                    id=3,
-                    partid=2,  # set part id 2: septum
-                    stype=1,  # set type 1 == segment set
-                    ssid1=segment_set_id_all_epicardium,
-                    ssid2=segment_set_id_lv_endo,
->>>>>>> d619bdb3
                 )
             )
 
@@ -1807,8 +1732,6 @@
             # define functions:
             from ansys.heart.writer.define_function_strings import function1, function2, function3
 
-<<<<<<< HEAD
-=======
             self.kw_database.create_fiber.append(
                 keywords.DefineFunction(fid=101, function=function1)
             )
@@ -1819,9 +1742,6 @@
                 keywords.DefineFunction(fid=103, function=function3)
             )
 
-        return
-
->>>>>>> d619bdb3
     def _update_main_db(self):
 
         return
