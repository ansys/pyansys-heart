--- conflicted
+++ resolved
@@ -21,11 +21,7 @@
 # SOFTWARE.
 
 """Compute myocardial strain."""
-<<<<<<< HEAD
-
-=======
 import os
->>>>>>> 253b2a58
 import pathlib
 
 from ansys.heart import LOG as LOGGER
