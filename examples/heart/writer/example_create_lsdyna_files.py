--- conflicted
+++ resolved
@@ -24,13 +24,8 @@
 def create_ls_dyna_files(path_to_model_info: str, writer_type: str, export_directory: str = None):
     """Creates the LS-DYNA files for the model specified"""
 
-<<<<<<< HEAD
     if writer_type not in ["Mechanics", "ZeroPressure", "FiberGeneration", "PurkinjeGeneration"]:
-        logger.error("Writer type %s not valid" % writer_type)
-=======
-    if writer_type not in ["Mechanics", "ZeroPressure", "FiberGeneration"]:
         LOGGER.error("Writer type %s not valid" % writer_type)
->>>>>>> a3f936ed
         return
 
     if not export_directory:
@@ -76,14 +71,8 @@
         path_model_info = os.path.join(
             ABS_BASE_PATH, "..", "workdir", database, model, "model_info.json"
         )
-<<<<<<< HEAD
-        # create_ls_dyna_files(path_model_info, writer_type="Mechanics")
-        # create_ls_dyna_files(path_model_info, writer_type="ZeroPressure")
-        # create_ls_dyna_files(path_model_info, writer_type="FiberGeneration")
-        create_ls_dyna_files(path_model_info, writer_type="PurkinjeGeneration")
-=======
         # path_model_info = "D:\\development\\pyheart-lib\\pyheart-lib\\downloads\\Strocchi2020\\05\\workdir\\model_info.json"
         create_ls_dyna_files(path_model_info, writer_type="Mechanics")
         create_ls_dyna_files(path_model_info, writer_type="ZeroPressure")
         create_ls_dyna_files(path_model_info, writer_type="FiberGeneration")
->>>>>>> a3f936ed
+        create_ls_dyna_files(path_model_info, writer_type="PurkinjeGeneration")