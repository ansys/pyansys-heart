--- conflicted
+++ resolved
@@ -517,11 +517,6 @@
     assert mesh._get_unmapped_volumes() == [10]
     assert mesh.validate_ids_to_name_map() == False
 
-<<<<<<< HEAD
-    del mesh._surface_id_to_name[1]
-    assert mesh._get_unmapped_surfaces() == [1]
-    assert mesh.validate_ids_to_name_map() == False
-=======
 
 def test_mesh_save_load():
     """Test saving the mesh object."""
@@ -557,4 +552,7 @@
         assert mesh1.validate_ids_to_name_map() == False
 
     return
->>>>>>> 5bdca5fb
+
+    del mesh._surface_id_to_name[1]
+    assert mesh._get_unmapped_surfaces() == [1]
+    assert mesh.validate_ids_to_name_map() == False