# Copyright (C) 2023 - 2025 ANSYS, Inc. and/or its affiliates.
# SPDX-License-Identifier: MIT
#
#
# Permission is hereby granted, free of charge, to any person obtaining a copy
# of this software and associated documentation files (the "Software"), to deal
# in the Software without restriction, including without limitation the rights
# to use, copy, modify, merge, publish, distribute, sublicense, and/or sell
# copies of the Software, and to permit persons to whom the Software is
# furnished to do so, subject to the following conditions:
#
# The above copyright notice and this permission notice shall be included in all
# copies or substantial portions of the Software.
#
# THE SOFTWARE IS PROVIDED "AS IS", WITHOUT WARRANTY OF ANY KIND, EXPRESS OR
# IMPLIED, INCLUDING BUT NOT LIMITED TO THE WARRANTIES OF MERCHANTABILITY,
# FITNESS FOR A PARTICULAR PURPOSE AND NONINFRINGEMENT. IN NO EVENT SHALL THE
# AUTHORS OR COPYRIGHT HOLDERS BE LIABLE FOR ANY CLAIM, DAMAGES OR OTHER
# LIABILITY, WHETHER IN AN ACTION OF CONTRACT, TORT OR OTHERWISE, ARISING FROM,
# OUT OF OR IN CONNECTION WITH THE SOFTWARE OR THE USE OR OTHER DEALINGS IN THE
# SOFTWARE.

"""Module containing classes for writing LS-DYNA keywords.

Notes
-----
This module uses a heart model from the ``ansys.health.heart.models`` module.

"""

import copy
from enum import Enum

# import missing keywords
import os
import shutil
import time
from typing import Callable, List, Literal, Union

import numpy as np
import pandas as pd
import pyvista as pv
import scipy.spatial as spatial

from ansys.dyna.core.keywords import keywords
from ansys.health.heart import LOG as LOGGER
from ansys.health.heart.models import (
    BiVentricle,
    FourChamber,
    FullHeart,
    HeartModel,
    LeftVentricle,
)
from ansys.health.heart.objects import Cap, CapType, PartType, SurfaceMesh, _ConductionType
from ansys.health.heart.settings.material.ep_material import CellModel, EPMaterial
from ansys.health.heart.settings.material.material import (
    Mat295,
    MechanicalMaterialModel,
    NeoHookean,
)
from ansys.health.heart.settings.settings import SimulationSettings, Stimulation
from ansys.health.heart.utils.vtk_utils import compute_surface_nodal_area_pyvista
from ansys.health.heart.writer import custom_keywords as custom_keywords
from ansys.health.heart.writer._control_volume import (
    ControlVolume,
    _create_closed_loop,
    _create_open_loop,
)
from ansys.health.heart.writer.define_function_templates import (  # noqa F401
    _define_function_0d_system,
    _ed_load_template,
)
from ansys.health.heart.writer.heart_decks import (
    BaseDecks,
    ElectroMechanicsDecks,
    ElectrophysiologyDecks,
    FiberGenerationDecks,
    MechanicsDecks,
    PurkinjeGenerationDecks,
)
from ansys.health.heart.writer.keyword_utils import (
    add_beams_to_kw,
    add_nodes_to_kw,
    create_define_curve_kw,
    create_define_sd_orientation_kw,
    create_discrete_elements_kw,
    create_element_shell_keyword,
    create_element_solid_keyword,
    create_element_solid_ortho_keyword,
    create_node_keyword,
    create_node_set_keyword,
    create_segment_set_keyword,
    fast_element_writer,
    get_list_of_used_ids,
)
from ansys.health.heart.writer.material_keywords import MaterialHGOMyocardium, MaterialNeoHook


class _BoundaryConditionType(Enum):
    """Boundary condition type."""

    FIX = "fix"
    ROBIN = "Robin"


class BaseDynaWriter:
    """Base class that contains essential features for all LS-DYNA heart models."""

    def __init__(self, model: HeartModel, settings: SimulationSettings = None) -> None:
        """Initialize writer by loading a heart model and the desired settings.

        Parameters
        ----------
        model : HeartModel
            Object that contains the necessary information for the writer,
            such as nodes, elements, and parts.
        settings : SimulationSettings, default: None
            Simulation settings for creating the LS-DYNA model.
            The dfeault settings are loaded in ``None``is used.

        Example
        -------
        TODO: add example
        """
        self.model = model
        """Model information necessary for creating the LS-DYNA K files."""

        self.kw_database = BaseDecks()

        # These are general attributes useful for keeping track of IDs:
        self.max_node_id: int = 0
        """Max node id."""
        self._used_part_ids: List[int] = []

        self.section_ids = []
        """List of used section ids."""
        self.mat_ids = []
        """List of used mat ids."""
        # self.volume_mesh = {
        #     "nodes": np.empty(0),
        #     "tetra": np.empty(0),
        #     "cell_data": {},
        #     "point_data": {},
        # }
        self.volume_mesh = model.mesh
        """Volume mesh information."""

        # keeps track of some element id offsets
        self.id_offset = {
            "part": 0,
            "section": 0,
            "material": 0,
            "vector": 0,
            "element": {"solid": 0, "discrete": 0, "shell": 0},
        }
        """ID offset for several relevant keywords."""

        #! Do we really need the below?
        for part in self.model.parts:
            if not part.pid:
                part.pid = np.max([p.pid for p in self.model.parts if p.pid]) + 1

        self.id_offset["part"] = np.max(self.model.part_ids)

        # ! Removed the below since the part IDs in self.model.parts are already defined.
        # for part in self.model.parts:
        #     id += 1
        #     # cannot use get_unique_part_id() because it checks in Deck()
        #     # part.pid = self.get_unique_part_id()
        #     # part.pid = id
        # """Assign part id for heart parts."""

        if not settings:
            self.settings = SimulationSettings()
            """Simulation settings."""
            LOGGER.warning("No settings provided - loading default values.")
            self.settings.load_defaults()

        else:
            self.settings = settings
            """Simulation settings."""

        self.settings.to_consistent_unit_system()
        self._check_settings()

        return

    def _check_settings(self):
        """Check if required settings are available."""
        import ansys.health.heart.settings.settings as sett

        subsettings_classes = [
            getattr(self.settings, attr).__class__
            for attr in self.settings.__dict__
            if isinstance(getattr(self.settings, attr), sett.Settings)
        ]

        if isinstance(self, MechanicsDynaWriter):
            if sett.Mechanics not in subsettings_classes:
                raise ValueError("Expecting mechanics settings.")

        elif isinstance(self, FiberGenerationDynaWriter):
            if sett.Fibers not in subsettings_classes:
                raise ValueError("Expecting fiber settings.")

        elif isinstance(self, PurkinjeGenerationDynaWriter):
            if sett.Purkinje not in subsettings_classes:
                raise ValueError("Expecting Purkinje settings.")

        elif isinstance(self, ElectrophysiologyDynaWriter):
            if sett.Electrophysiology not in subsettings_classes:
                raise ValueError("Expecting electrophysiology settings.")
        elif isinstance(self, LaplaceWriter):
            pass
        else:
            raise NotImplementedError(
                f"Checking settings for {self.__class__.__name__} not yet implemented."
            )

        return

    def _update_node_db(self, ids: np.ndarray = None):
        """Update node database.

        Parameters
        ----------
        ids : np.ndarray, default: None
            0-based IDs of the nodes to write.
        """
        LOGGER.debug("Updating node keywords...")
        node_kw = keywords.Node()
        if ids is not None:
            nodes = np.vstack([ids + 1, self.model.mesh.points[ids, :].T]).T
            node_kw = add_nodes_to_kw(nodes, node_kw)
        else:
            node_kw = add_nodes_to_kw(self.model.mesh.points, node_kw)

        self.kw_database.nodes.append(node_kw)

        return

    def _update_parts_db(self):
        """Loop over parts defined in the model and create keywords."""
        LOGGER.debug("Updating part keywords...")

        # add parts with a dataframe
        section_id = self.get_unique_section_id()

        # get list of cavities from model
        for part in self.model.parts:
            # material ID = part ID
            part.mid = part.pid

            part_df = pd.DataFrame(
                {
                    "heading": [part.name],
                    "pid": [part.pid],
                    "secid": [section_id],
                    "mid": [part.mid],
                }
            )
            part_kw = keywords.Part()
            part_kw.parts = part_df

            self.kw_database.parts.append(part_kw)

        # set up section solid for cavity myocardium
        section_kw = keywords.SectionSolid(secid=section_id, elform=13)

        self.kw_database.parts.append(section_kw)

        return

    def _update_segmentsets_db(self, add_caps: bool = False, add_cavities: bool = True):
        """Update the segment set database."""
        # NOTE 0: add all surfaces as segment sets
        # NOTE 1: need to more robustly check segids that are already used?

        # add closed cavity segment sets
        if add_cavities:
            cavities = [p.cavity for p in self.model.parts if p.cavity]
            for cavity in cavities:
                #! Get up to date surface mesh of cavity.
                surface = self.model.mesh.get_surface(cavity.surface.id)
                segset_id = self.get_unique_segmentset_id()

                #! recompute normals: point normals may have changed
                #! do we need some check to ensure normals are pointing inwards?
                #! Could use surface.force_normals_inwards()
                surface.force_normals_inwards()

                cavity.surface._seg_set_id = segset_id
                kw = create_segment_set_keyword(
                    segments=surface.triangles_global + 1,
                    segid=cavity.surface._seg_set_id,  # TODO: replace
                    title=surface.name,
                )
                # append this kw to the segment set database
                self.kw_database.segment_sets.append(kw)

        # write surfaces as segment sets
        for part in self.model.parts:
            for surface in part.surfaces:
                surface_global = self.model.mesh.get_surface(surface.id)
                if not surface_global:
                    LOGGER.debug(f"Failed to create segment set for {surface.name}.")
                    continue
                if surface_global.n_cells == 0:
                    LOGGER.debug(f"Failed to create segment set for {surface.name}. Empty mesh.")
                    continue

                segset_id = self.get_unique_segmentset_id()
                surface._seg_set_id = segset_id

                kw = create_segment_set_keyword(
                    segments=surface_global.triangles_global + 1,
                    segid=segset_id,
                    title=surface.name,
                )
                # append this kw to the segment set database
                self.kw_database.segment_sets.append(kw)

        if add_caps:
            # create corresponding segment sets
            caps = [cap for part in self.model.parts for cap in part.caps]
            for cap in caps:
                cap_mesh = self.model.mesh.get_surface(cap._mesh.id)
                segid = self.get_unique_segmentset_id()
                cap._mesh._seg_set_id = segid
                cap._seg_set_id = segid
                segset_kw = create_segment_set_keyword(
                    segments=cap_mesh.triangles_global + 1,
                    segid=cap._seg_set_id,
                    title=cap.name,
                )
                self.kw_database.segment_sets.append(segset_kw)
        return

    def _filter_bc_nodes(self, surface: SurfaceMesh):
        """Remove one or more nodes from tetrahedrons having all nodes in the boundary.

        Notes
        -----
        The removed node must be connected with at least one node outside the boundary. See #656.

        Parameters
        ----------
        surface : SurfaceMesh
            Boundary surface to analyze.

        Returns
        -------
        node_ids : np.ndarray
            Array of boundary nodes after problematic node removal.
        """
        # getting elements in active parts
        element_ids = np.array([], dtype=int)
        node_ids = surface.global_node_ids_triangles

        for part in self.model.parts:
            element_ids = np.append(element_ids, part.element_ids)

        element_ids = np.unique(element_ids)
        active_tets = self.model.mesh.tetrahedrons[element_ids]

        # make sure not all nodes of the same elements are in the boundary
        node_mask = np.zeros(self.model.mesh.number_of_points, dtype=int)
        # tag boundary nodes with value 1
        node_mask[node_ids] = 1

        tet_mask = np.array(
            [
                node_mask[active_tets[:, 0]],
                node_mask[active_tets[:, 1]],
                node_mask[active_tets[:, 2]],
                node_mask[active_tets[:, 3]],
            ]
        )

        # get tets with 4 nodes in boundary
        issue_tets = np.where(np.sum(tet_mask, axis=0) == 4)[0]

        # get corresponding nodes
        issue_nodes = active_tets[issue_tets, :]

        # count node appearances
        u_active_tets, tet_count_active = np.unique(active_tets, return_counts=True)
        u_issue_nodes, tet_count_issue = np.unique(issue_nodes, return_counts=True)

        # find issue nodes that belong to at least one non-issue tet
        removable_mask = np.array(
            [
                tet_count_active[np.where(u_active_tets == ii)[0][0]]
                != tet_count_issue[np.where(u_issue_nodes == ii)[0][0]]
                for ii in issue_nodes.flatten()
            ]
        ).reshape(-1, 4)

        # remove the first issue node belonging to at least one non-issue tet (for each tet)
        column_idxs = np.argmax(removable_mask, axis=1)
        nodes_toremove = np.unique(
            [issue_nodes[ii, column_idxs[ii]] for ii in range(len(issue_tets))]
        )

        # check that there are no nodes that only belong to non-issue tets
        if not np.all(np.any(removable_mask, axis=1)):
            # remove all such nodes and all their neighbors
            unsolvable_nodes = np.unique(issue_nodes[np.where(~np.any(removable_mask, axis=1))[0]])
            #! NOTE: surface.point_neighbors uses local indexing, so should get local index
            #! from global indices.
            local_point_ids = np.where(
                np.isin(surface.point_data["_global-point-ids"], unsolvable_nodes)
            )[0]
            local_unsolvable_nodes = np.unique(
                [
                    neighbor
                    for ii, node in enumerate(unsolvable_nodes)
                    for neighbor in surface.point_neighbors(local_point_ids[ii])
                ]
            )
            global_unsolvable_nodes = surface.point_data["_global-point-ids"][
                local_unsolvable_nodes
            ]
            nodes_toremove = np.append(nodes_toremove, global_unsolvable_nodes)

        node_ids = np.setdiff1d(node_ids, nodes_toremove)

        for cell in issue_tets:
            LOGGER.warning(
                f"All nodes of cell {cell + 1} are in nodeset of {surface.name},"
                + " removing at least one node."
            )

        return node_ids

    def _update_nodesets_db(
        self, remove_duplicates: bool = True, remove_one_node_from_cell: bool = False
    ):
        """Update the nodeset database.

        Parameters
        ----------
        remove_duplicates : bool, default: True
            Whether to remove nodes if they are used in other nodesets.
        remove_one_node_from_cell : bool, default: False
            Whether to remove a node if a cell has all nodes in a nodeset.

        Notes
        -----
        The ``FiberGenerationWriter`` module does  not allow all nodes of the same
        element in one nodeset.
        """
        # formats endo, epi- and septum nodeset keywords, do for all surfaces
        # for each surface in each part add the respective node-set
        # Use same ID as surface
        # TODO: check if database already contains nodesets (there will be duplicates otherwise)
        used_node_ids = np.empty(0, dtype=int)

        # add node-set for each cap
        for part in self.model.parts:
            for cap in part.caps:
                # update cap mesh:
                cap._mesh = self.model.mesh.get_surface(cap._mesh.id)
                if remove_duplicates:
                    node_ids = np.setdiff1d(cap.global_node_ids_edge, used_node_ids)
                else:
                    node_ids = cap.global_node_ids_edge

                if len(node_ids) == 0:
                    LOGGER.debug(
                        "Nodes already used. Skipping nodeset for {0}".format(
                            part.name + " " + cap.name
                        )
                    )
                    continue

                cap._node_set_id = self.get_unique_nodeset_id()

                kw = create_node_set_keyword(
                    node_ids + 1, node_set_id=cap._node_set_id, title=cap.name
                )
                self.kw_database.node_sets.append(kw)

                # node_set_id = node_set_id + 1

                used_node_ids = np.append(used_node_ids, node_ids)

        # add node-set for each surface
        for part in self.model.parts:
            for surface in part.surfaces:
                #! get up-to-date version of the surface.
                surface1 = self.model.mesh.get_surface(surface.id)
                if surface1.n_cells == 0:
                    LOGGER.debug(f"Failed to create nodeset for {surface.name}. Empty mesh.")
                    continue

                if remove_one_node_from_cell:
                    node_ids = self._filter_bc_nodes(surface1)
                else:
                    node_ids = surface1.global_node_ids_triangles
                if remove_duplicates:
                    node_ids = np.setdiff1d(node_ids, used_node_ids)

                surface._node_set_id = self.get_unique_nodeset_id()
                kw = create_node_set_keyword(
                    node_ids + 1, node_set_id=surface._node_set_id, title=surface.name
                )

                used_node_ids = np.append(used_node_ids, node_ids)

                self.kw_database.node_sets.append(kw)

    def _get_unique_id(self, keyword: str, return_used_ids: bool = False) -> int:
        """Get unique ID of a given keyword.

        Parameters
        ----------
        keyword : str
            Keyword string: valid inputs include:
            ["SECTION", "PART", "MAT", "SET_SEGMENT", "SET_NODE", "CURVE", ...]
        return_used_ids : bool, default: False
            Whether to return used IDs along with the next unique ID.

        Returns
        -------
        int
            Next unique ID.
        """
        used_ids = [0]
        for key in self.kw_database.__dict__.keys():
            db = self.kw_database.__dict__[key]
            used_ids = np.append(used_ids, get_list_of_used_ids(db, keyword))
        used_ids = np.array(used_ids, dtype=int)
        _, counts = np.unique(used_ids, return_counts=True)
        if np.any(counts > 1):
            raise ValueError("{0} Duplicate IDs found for: {1}".format(counts, keyword))

        if return_used_ids:
            return np.max(used_ids) + 1, used_ids
        else:
            return np.max(used_ids) + 1

    def get_unique_part_id(self) -> int:
        """Suggest a unique non-used part ID."""
        return self._get_unique_id("PART")

    def get_unique_mat_id(self) -> int:
        """Suggest a unique non-used material ID."""
        return self._get_unique_id("MAT")

    def get_unique_section_id(self) -> int:
        """Suggest a unique non-used section ID."""
        return self._get_unique_id("SECTION")

    def get_unique_segmentset_id(self) -> int:
        """Suggest a unique non-used segment set ID."""
        return self._get_unique_id("SET_SEGMENT")

    def get_unique_nodeset_id(self) -> int:
        """Suggest a unique non-used nodeset ID."""
        return self._get_unique_id("SET_NODE")

    def get_unique_partset_id(self) -> int:
        """Suggest a unique non-used part ID."""
        return self._get_unique_id("SET_PART")

    def get_unique_curve_id(self) -> int:
        """Suggest a unique curve ID."""
        return self._get_unique_id("DEFINE_CURVE")

    def _get_decknames_of_include(self) -> list[str]:
        """
        Get a list of deck file names in the keyword database.

        Do not get those in the main deck and omit any empty decks.
        """
        include_files = []
        for deckname, deck in vars(self.kw_database).items():
            if deckname == "main":
                continue
            # skip if no keywords are present in the deck
            if len(deck.keywords) == 0:
                LOGGER.debug("No keywords in deck: {0}".format(deckname))
                continue
            include_files.append(deckname + ".k")

        return include_files

    def include_to_main(self, file_list: list[str] | str = []):
        """Add *INCLUDE keywords into the main decl.

        Parameters
        ----------
        file_list : list[str] | str, default: []
            Files to include.
        """
        if isinstance(file_list, str):
            file_list = [file_list]

        for file in file_list:
            self.kw_database.main.append(keywords.Include(filename=file))

        return

    def export(self, export_directory: str, user_k: list[str] = []):
        """Write the model to files.

        Parameters
        ----------
        export_directory : str
            Export directory.
        user_k : list[str], default: []
            User-provided K files.
        """
        tstart = time.time()
        LOGGER.info("Writing all LS-DYNA K files...")

        if not os.path.isdir(export_directory):
            os.makedirs(export_directory)

        for k_file in user_k:
            if not os.path.isfile(k_file):
                error_msg = f"File {k_file} is not found."
                LOGGER.error(error_msg)
                raise FileNotFoundError(error_msg)
            else:
                name = os.path.basename(k_file)
                shutil.copy(k_file, os.path.join(export_directory, name))
                self.include_to_main(name)

        # export .k files
        self.export_databases(export_directory)

        # export settings
        self.settings.save(os.path.join(export_directory, "simulation_settings.yml"))

        tend = time.time()
        LOGGER.debug("Time spent writing files: {:.2f} s".format(tend - tstart))

        return

    def export_databases(self, export_directory: str):
        """Export each non-empty database to a specified directory."""
        if not export_directory:
            export_directory = self.model.info.working_directory

        for deckname, deck in vars(self.kw_database).items():
            # skip empty databases:
            if len(deck.keywords) == 0 and len(deck.string_keywords) == 0:
                continue
            LOGGER.info("Writing: {}".format(deckname))

            filepath = os.path.join(export_directory, deckname + ".k")

            if deckname == "solid_elements":
                if os.path.isfile(filepath):
                    os.remove(filepath)
                for element_kw in deck.keywords:
                    fast_element_writer(element_kw, filepath)
                with open(filepath, "a") as f:
                    f.write("*END\n")

            else:
                deck.export_file(filepath)

        return

    def _keep_ventricles(self):
        """Remove any non-ventricular parts."""
        LOGGER.debug("Only keeping ventricular-parts for fiber/Purkinje generation.")
        parts_to_keep = [
            p.name for p in self.model.parts if p.part_type in [PartType.VENTRICLE, PartType.SEPTUM]
        ]
        self._keep_parts(parts_to_keep)
        return

    def _keep_parts(self, parts_to_keep: List[str]):
        """Remove parts by a list of part names."""
        parts_to_remove = [part for part in self.model.part_names if part not in parts_to_keep]
        for part_to_remove in parts_to_remove:
            LOGGER.warning(f"Removing: {part_to_remove}")
            self.model.remove_part(part_to_remove)
        return

    def _update_solid_elements_db(self, add_fibers: bool = True):
        """
        Create slid (ortho) elements for all parts.

        Parameters
        ----------
        add_fibers: bool, default: True
            Whether to add fibers in general.
        """
        LOGGER.debug("Updating solid element keywords...")

        if add_fibers:
            cell_data_fields = self.model.mesh.cell_data.keys()
            if "fiber" not in cell_data_fields or "sheet" not in cell_data_fields:
                raise KeyError("Mechanics writer requires fiber and sheet fields.")

        # create elements for each part
        for part in self.model.parts:
            if add_fibers and part.fiber:
                part_add_fibers = True
            else:
                part_add_fibers = False

            LOGGER.debug(
                "\tAdding elements for {0} | adding fibers: {1}".format(part.name, part_add_fibers)
            )
            #! This only works since tetrahedrons are at start of model.mesh, and surface
            #! cells are added behind these tetrahedrons.
            tetrahedrons = self.model.mesh.tetrahedrons[part.element_ids, :] + 1
            num_elements = tetrahedrons.shape[0]

            # element_ids = np.arange(1, num_elements + 1, 1) + solid_element_count
            part_ids = np.ones(num_elements, dtype=int) * part.pid

            # format the element keywords
            if not part_add_fibers:
                kw_elements = keywords.ElementSolid()
                elements = pd.DataFrame(
                    {
                        "eid": part.element_ids + 1,
                        "pid": part_ids,
                        "n1": tetrahedrons[:, 0],
                        "n2": tetrahedrons[:, 1],
                        "n3": tetrahedrons[:, 2],
                        "n4": tetrahedrons[:, 3],
                        "n5": tetrahedrons[:, 3],
                        "n6": tetrahedrons[:, 3],
                        "n7": tetrahedrons[:, 3],
                        "n8": tetrahedrons[:, 3],
                    }
                )
                kw_elements.elements = elements

            elif part_add_fibers:
                fiber = self.volume_mesh.cell_data["fiber"][part.element_ids]
                sheet = self.volume_mesh.cell_data["sheet"][part.element_ids]

                # normalize fiber and sheet directions:
                # norm = np.linalg.norm(fiber, axis=1)
                # fiber = fiber / norm[:, None]
                # norm = np.linalg.norm(sheet, axis=1)
                # sheet = sheet / norm[:, None]

                kw_elements = create_element_solid_ortho_keyword(
                    elements=tetrahedrons,
                    a_vec=fiber,
                    d_vec=sheet,
                    e_id=part.element_ids + 1,
                    part_id=part_ids,
                    element_type="tetra",
                )

            # add elements to database
            self.kw_database.solid_elements.append(kw_elements)
            # solid_element_count = solid_element_count + num_elements

        return


class MechanicsDynaWriter(BaseDynaWriter):
    """Class for preparing the input for a mechanics LS-DYNA simulation."""

    def __init__(
        self,
        model: HeartModel,
        settings: SimulationSettings = None,
    ) -> None:
        super().__init__(model=model, settings=settings)

        self.kw_database = MechanicsDecks()
        """Collection of keyword decks relevant for mechanics."""

        self.set_flow_area: bool = True
        """Flag indicating if the flow area is set for control volume."""
        return

    def update(self, dynain_name: str = None, robin_bcs: list[Callable] = None):
        """Update the keyword database.

        Parameters
        ----------
        dynain_name : str, default: None
            Dynain file from stress-free configuration computation.
        robin_bcs : list[Callable], default: None
            List of lambda functions to apply Robin-type coundary conditions.

        Notes
        -----
        You do not need to write mesh files if a Dynain file is given.
        """
        self._update_main_db()

        self._add_damping()

        self._update_parts_db()
        self._update_material_db(add_active=True)
        self._update_segmentsets_db(add_caps=True)
        self._update_nodesets_db()

        if dynain_name is None:
            # write mesh
            self._update_node_db()
            self._update_solid_elements_db(add_fibers=True)
            # write cap shells with mesh
            self._update_cap_elements_db(add_mesh=True)
        else:
            self.include_to_main(dynain_name)
            # cap mesh has been defined in dynain file
            self._update_cap_elements_db(add_mesh=False)

        # for boundary conditions
        if robin_bcs is None:
            # default BC
            self._add_cap_bc(bc_type=_BoundaryConditionType.ROBIN)
        else:
            # loop for every Robin BC function
            for robin_bc in robin_bcs:
                self.kw_database.boundary_conditions.extend(robin_bc())

        self._add_pericardium_bc()

        # for control volume
        system_settings = copy.deepcopy(self.settings.mechanics.system)
        system_settings._remove_units()

        if system_settings.name == "open-loop":
            lcid = self.get_unique_curve_id()
            system_map = _create_open_loop(lcid, self.model, system_settings)
        elif system_settings.name == "closed-loop":
            LOGGER.warning("Closed loop uses a recompiled version of LS-DYNA!")
            system_map = _create_closed_loop(self.model)
        else:
            msg = r"System name must be `open-loop` or `closed-loop`"
            LOGGER.error(msg)
            raise TypeError(msg)

        self._update_controlvolume_db(system_map)

        include_files = self._get_decknames_of_include()
        self.include_to_main(include_files)

        return

<<<<<<< HEAD
    def export(self, export_directory: str, user_k: list[str] = []):
        """Write the model to files.

        Parameters
        ----------
        export_directory : str
            Export directory.
        user_k : list[str], default: []
            User-provided K files.
        """
        super().export(export_directory, user_k=user_k)

        # TODO: Close loop is only available from a customized LSDYNA executable
        # add system json in case of closed loop. For open-loop this is already
        # added in the control volume database
        if (
            self.system_model_name == "ClosedLoop"
            and self.__class__.__name__ == "MechanicsDynaWriter"
        ):
            # exports system model
            path_system_model_settings = os.path.join(
                export_directory, "system_model_settings.json"
            )
            with open(path_system_model_settings, "w") as outfile:
                json.dump(self.system_model_json, indent=4, fp=outfile)

        return

=======
>>>>>>> 5fdb733f
    def _update_main_db(self):
        """Update the main K file."""
        LOGGER.debug("Updating main keywords...")

        self.kw_database.main.append("$$- Unit system: g-mm-ms-N-MPa-mJ -$$")
        self.kw_database.main.title = self.model.__class__.__name__

        if isinstance(self, ZeroPressureMechanicsDynaWriter):
            settings = self.settings.stress_free
            self._add_solution_controls()
            self._add_export_controls(settings.analysis.dt_d3plot.m)

        elif isinstance(self, (MechanicsDynaWriter, ElectroMechanicsDynaWriter)):
            settings = self.settings.mechanics
            self._add_solution_controls(
                end_time=settings.analysis.end_time.m,
                dtmin=settings.analysis.dtmin.m,
                dtmax=settings.analysis.dtmax.m,
            )
            self._add_export_controls(
                dt_output_d3plot=settings.analysis.dt_d3plot.m,
                dt_output_icvout=settings.analysis.dt_icvout.m,
            )

        return

    def _add_solution_controls(
        self,
        end_time: float = 5000,
        dtmin: float = 1.0,
        dtmax: float = 10.0,
        simulation_type: str = "quasi-static",
    ):
        """Add solution controls, output controls, and solver settings."""
        # add termination keywords
        self.kw_database.main.append(keywords.ControlTermination(endtim=end_time))

        # add implicit controls
        if simulation_type == "quasi-static":
            imass = 1
            gamma = 0.6
            beta = 0.38
        elif simulation_type == "static":
            imass = 0
            gamma = 0.5
            beta = 0.25
        else:
            raise ValueError(
                "Simulation type is not recognized: Choose either 'quasi-static' or 'static'."
            )

        # prefill_time = self.parameters["Material"]["Myocardium"]["Active"]["Prefill"]
        self.kw_database.main.append(
            keywords.ControlImplicitDynamics(
                imass=imass,
                gamma=gamma,
                beta=beta,
                # active dynamic process only after prefilling
                # tdybir=prefill_time,
            )
        )

        self.kw_database.main.append("$$ Disable auto step due 0D model $$")
        self.kw_database.main.append(
            keywords.ControlImplicitAuto(iauto=0, dtmin=dtmin, dtmax=dtmax)
        )

        # add general implicit controls
        self.kw_database.main.append(
            keywords.ControlImplicitGeneral(imflag=1, dt0=dtmax)
        )  # imflag=1 means implicit

        # add implicit solution controls

        self.kw_database.main.append(
            keywords.ControlImplicitSolution(
                # maxref=35,
                dctol=0.02,
                ectol=1e6,
                rctol=1e3,
                abstol=-1e-20,
                dnorm=1,
                # diverg=2,
                lstol=-0.9,
                lsmtd=5,
                # d3itctl=1,
                nlprint=3,
                nlnorm=4,
            )
        )

        # add implicit solver controls
        self.kw_database.main.append(custom_keywords.ControlImplicitSolver(autospc=2))

        self.kw_database.main.append(keywords.ControlAccuracy(osu=1, inn=4, iacc=1))
        return

    def _add_export_controls(self, dt_output_d3plot: float = 0.05, dt_output_icvout: float = 0.001):
        """Add solution controls to the main simulation.

        Parameters
        ----------
        dt_output_d3plot : float, default: 0.5
            Time-step spacing to write full D3PLOT results at.
        dt_output_icvout : float, default: 0.001
            Time-step spacing to write control volume results at.
        """
        # add output control
        self.kw_database.main.append(keywords.ControlOutput(npopt=1, neecho=1, ikedit=0, iflush=0))

        # add export controls
        self.kw_database.main.append(keywords.DatabaseIcvout(dt=dt_output_icvout, binary=2))
        self.kw_database.main.append(keywords.DatabaseAbstat(dt=dt_output_icvout, binary=2))

        self.kw_database.main.append(keywords.DatabaseGlstat(dt=0.1, binary=2))

        self.kw_database.main.append(keywords.DatabaseMatsum(dt=0.1, binary=2))

        # # frequency of full results
        # lcid = self.get_unique_curve_id()
        # time = [
        #     0,
        #     self.parameters["Material"]["Myocardium"]["Active"]["Prefill"] * 0.99,
        #     self.parameters["Material"]["Myocardium"]["Active"]["Prefill"],
        #     self.parameters["Time"]["End Time"],
        # ]
        # step = [10 * dt_output_d3plot, 10 * dt_output_d3plot, dt_output_d3plot, dt_output_d3plot]
        # kw_curve = create_define_curve_kw(
        #     x=time,
        #     y=step,
        #     curve_name="d3plot out control",
        #     curve_id=lcid,
        #     lcint=0,
        # )
        # self.kw_database.main.append(kw_curve)

        self.kw_database.main.append(
            keywords.DatabaseBinaryD3Plot(
                dt=dt_output_d3plot,
                # lcdt=lcid, ioopt=1
            )
        )

        self.kw_database.main.append(
            keywords.DatabaseExtentBinary(neiph=27, strflg=1, maxint=0, resplt=1)
        )

        return

    def _add_damping(self):
        """Add damping to the main file."""
        lcid_damp = self.get_unique_curve_id()
        # mass damping
        kw_damp = keywords.DampingGlobal(lcid=lcid_damp)

        kw_damp_curve = create_define_curve_kw(
            x=[0, 10e25],  # to create a constant curve
            y=self.settings.mechanics.analysis.global_damping.m * np.array([1, 1]),
            curve_name="global damping [ms^-1]",
            curve_id=lcid_damp,
            lcint=0,
        )
        self.kw_database.main.append(kw_damp)
        self.kw_database.main.append(kw_damp_curve)

        # stiff damping
        for part in self.model.parts:
            self.kw_database.main.append(f"$$ {part.name} stiffness damping [ms]")
            kw = keywords.DampingPartStiffness(
                pid=part.pid, coef=self.settings.mechanics.analysis.stiffness_damping.m
            )
            self.kw_database.main.append(kw)
        return

    def _update_material_db(self, add_active: bool = True, em_couple: bool = False):
        #
        for part in self.model.parts:
            if isinstance(part.meca_material, MechanicalMaterialModel.DummyMaterial):
                # assign material for part if it's empty
                LOGGER.info(f"Material of {part.name} is assigned automatically.")
                if part.fiber:
                    part.meca_material = self.settings.get_mechanical_material(
                        required_type="anisotropic", ep_coupled=em_couple
                    )
                    # disable active module
                    if not part.active:
                        part.meca_material.active = None

                else:
                    part.meca_material = self.settings.get_mechanical_material(
                        required_type="isotropic"
                    )
        # write
        for part in self.model.parts:
            material = part.meca_material

            if isinstance(material, Mat295):
                # need to write ca2+ curve
                if add_active and not em_couple and material.active is not None:
                    x, y = material.active.ca2_curve.dyna_input

                    cid = self.get_unique_curve_id()
                    curve_kw = create_define_curve_kw(
                        x=x,
                        y=y,
                        curve_name=f"ca2+ of {part.name}",
                        curve_id=cid,
                        lcint=10000,
                    )
                    self.kw_database.material.append(curve_kw)
                    material.active.acid = cid

                material_kw = MaterialHGOMyocardium(
                    id=part.mid, mat=material, ignore_active=not add_active
                )

                self.kw_database.material.append(material_kw)

            elif isinstance(material, NeoHookean):
                material_kw = MaterialNeoHook(
                    mid=part.mid,
                    rho=material.rho,
                    c10=material.c10,
                    nu=material.nu,
                    kappa=material.kappa,
                )
                self.kw_database.material.append(material_kw)

    def _add_cap_bc(self, bc_type: _BoundaryConditionType):
        """Add boundary condition to the cap.

        Parameters
        ----------
        bc_type : BoundaryType
           Boundary condition type.

        """
        # create list of cap names where to add the spring b.c
        constraint_caps = self._get_contraint_caps()

        if bc_type == _BoundaryConditionType.FIX:
            for part in self.model.parts:
                for cap in part.caps:
                    if cap.type in constraint_caps:
                        kw_fix = keywords.BoundarySpcSet()
                        kw_fix.nsid = cap._node_set_id
                        kw_fix.dofx = 1
                        kw_fix.dofy = 1
                        kw_fix.dofz = 1

                        self.kw_database.boundary_conditions.append(kw_fix)

        # if bc type is springs -> add springs
        elif bc_type == _BoundaryConditionType.ROBIN:
            part_id = self.get_unique_part_id()
            section_id = self.get_unique_section_id()
            mat_id = self.get_unique_mat_id()

            # read spring settings
            bc_settings = self.settings.mechanics.boundary_conditions
            spring_stiffness = bc_settings.valve["stiffness"].m
            scale_factor_normal = bc_settings.valve["scale_factor"]["normal"]
            scale_factor_radial = bc_settings.valve["scale_factor"]["radial"]

            part_kw = keywords.Part()
            part_df = pd.DataFrame(
                {
                    "pid": [part_id],
                    "secid": [section_id],
                    "mid": [mat_id],
                    "heading": ["SupportSpring"],
                }
            )
            part_kw.parts = part_df
            section_kw = keywords.SectionDiscrete(secid=section_id, cdl=0, tdl=0)
            mat_kw = keywords.MatSpringElastic(mid=mat_id, k=spring_stiffness)

            self.kw_database.boundary_conditions.append(part_kw)
            self.kw_database.boundary_conditions.append(section_kw)
            self.kw_database.boundary_conditions.append(mat_kw)

            # add springs for each cap
            caps = [cap for part in self.model.parts for cap in part.caps]
            for cap in caps:
                if cap.type in constraint_caps:
                    self.kw_database.boundary_conditions.append(f"$$ spring at {cap.name}$$")
                    self._add_springs_cap_edge(
                        cap,
                        part_id,
                        scale_factor_normal,
                        scale_factor_radial,
                    )

        return

    def _get_contraint_caps(self):
        """Get a list of constraint caps, depending on models."""
        constraint_caps = []

        if isinstance(self.model, LeftVentricle):
            constraint_caps = [CapType.MITRAL_VALVE, CapType.AORTIC_VALVE]

        elif isinstance(self.model, BiVentricle):
            constraint_caps = [
                CapType.MITRAL_VALVE,
                CapType.AORTIC_VALVE,
                CapType.TRICUSPID_VALVE,
                CapType.PULMONARY_VALVE,
            ]

        elif isinstance(self.model, (FourChamber, FullHeart)):
            constraint_caps = [
                CapType.SUPERIOR_VENA_CAVA,
                CapType.RIGHT_INFERIOR_PULMONARY_VEIN,
                CapType.RIGHT_SUPERIOR_PULMONARY_VEIN,
            ]

            if isinstance(self, ZeroPressureMechanicsDynaWriter):
                # add additional constraint to avoid rotation
                constraint_caps.extend([CapType.PULMONARY_VALVE])

        return constraint_caps

    def _add_springs_cap_edge(
        self,
        cap: Cap,
        part_id: int,
        scale_factor_normal: float,
        scale_factor_radial: float,
    ):
        """Add springs to the cap nodes.

        Notes
        -----
        This method appends these springs to the boundary condition database.
        """
        LOGGER.debug(f"Adding spring boundary condition for cap: {cap.name} of type {cap.type}")

        attached_nodes = cap.global_node_ids_edge

        # ? Can we compute this with only the cap mesh?
        #! This computes the nodal areas for all points in the cap mesh, including the central one.
        # compute nodal areas of nodes in cap elements.
        nodal_areas = compute_surface_nodal_area_pyvista(cap._mesh)[cap._local_node_ids_edge]

        # scaled spring stiffness by nodal area
        scale_factor_normal *= nodal_areas
        scale_factor_radial *= nodal_areas

        # add sd_orientiation, element discrete
        # compute the radial components
        # sd_orientations_radial = self.model.mesh.nodes[attached_nodes, :] - cap.centroid
        sd_orientations_radial = cap._mesh.nodes[cap._local_node_ids_edge] - cap.centroid

        # normalize
        norms = np.linalg.norm(sd_orientations_radial, axis=1)
        sd_orientations_radial = sd_orientations_radial / norms[:, None]

        # add sd direction normal to plane
        vector_id_normal = self.id_offset["vector"]
        sd_orientation_normal_kw = create_define_sd_orientation_kw(
            vectors=cap.cap_normal, vector_id_offset=vector_id_normal, iop=0
        )
        vector_id_normal += 1
        self.id_offset["vector"] += 1

        # add sd direction radial to nodes
        sd_orientation_radial_kw = create_define_sd_orientation_kw(
            vectors=sd_orientations_radial,
            vector_id_offset=self.id_offset["vector"],
            iop=0,
        )

        vector_ids_radial = sd_orientation_radial_kw.vectors["vid"].to_numpy()
        self.id_offset["vector"] = vector_ids_radial[-1]

        # create discrete elements
        nodes_discrete_elements = np.array(
            [attached_nodes + 1, np.zeros(len(attached_nodes))], dtype=int
        ).T
        vector_ids_normal = np.ones(len(attached_nodes), dtype=int) * vector_id_normal

        #  for normal direction
        discrete_element_normal_kw = create_discrete_elements_kw(
            nodes=nodes_discrete_elements,
            part_id=part_id,
            vector_ids=vector_ids_normal,
            scale_factor=scale_factor_normal,
            element_id_offset=self.id_offset["element"]["discrete"],
        )

        self.id_offset["element"]["discrete"] = discrete_element_normal_kw.elements[
            "eid"
        ].to_numpy()[-1]

        #  for radial direction
        discrete_element_radial_kw = create_discrete_elements_kw(
            nodes=nodes_discrete_elements,
            part_id=part_id,
            vector_ids=vector_ids_radial,
            scale_factor=scale_factor_radial,
            element_id_offset=self.id_offset["element"]["discrete"],
        )

        self.id_offset["element"]["discrete"] = discrete_element_radial_kw.elements[
            "eid"
        ].to_numpy()[-1]

        # append to the database
        self.kw_database.boundary_conditions.append(sd_orientation_normal_kw)
        self.kw_database.boundary_conditions.append(sd_orientation_radial_kw)

        self.kw_database.boundary_conditions.append(discrete_element_normal_kw)
        self.kw_database.boundary_conditions.append(discrete_element_radial_kw)

        return

    def _add_pericardium_bc(self, scale=1.0):
        """Add the pericardium."""
        boundary_conditions = copy.deepcopy(self.settings.mechanics.boundary_conditions)
        robin_settings = boundary_conditions.robin

        # collect all pericardium nodes:
        ventricles_epi = self._get_epi_surface(apply=PartType.VENTRICLE)

        #! penalty function is defined on all nodes in the mesh: but just need the epicardial nodes.
        # penalty function
        penalty_function = self._get_longitudinal_penalty(robin_settings["ventricle"])

        ventricles_epi["scale factor"] = penalty_function[
            ventricles_epi.point_data["_global-point-ids"]
        ]
        # remove nodes with scale factor = 0
        ventricles_epi_reduce = ventricles_epi.threshold(
            value=[0.0001, 1], scalars="scale factor"
        ).extract_geometry()  # keep as polydata

        k = scale * robin_settings["ventricle"]["stiffness"].to("MPa/mm").m
        self.kw_database.pericardium.extend(
            self.write_robin_bc("spring", k, ventricles_epi_reduce, normal=None)
        )

        # damper
        dc = robin_settings["ventricle"]["damper"].to("MPa/mm*ms").m
        ventricles_epi.point_data.remove("scale factor")  # remove scale factor for spring
        self.kw_database.pericardium.extend(
            self.write_robin_bc("damper", dc, ventricles_epi, normal=None)
        )

        if isinstance(self.model, FourChamber):
            atrial_epi = self._get_epi_surface(PartType.ATRIUM)

            k = robin_settings["atrial"]["stiffness"].to("MPa/mm").m
            self.kw_database.pericardium.extend(
                self.write_robin_bc("spring", k, atrial_epi, normal=None)
            )

            dc = robin_settings["atrial"]["damper"].to("MPa/mm*ms").m
            self.kw_database.pericardium.extend(
                self.write_robin_bc("damper", dc, atrial_epi, normal=None)
            )
        return

    def _get_epi_surface(
        self, apply: Literal[PartType.VENTRICLE, PartType.ATRIUM] = PartType.VENTRICLE
    ):
        """Get the epicardial surfaces of either the ventricle or atria."""
        LOGGER.debug(f"Collecting epicardium nodesets of {apply}:")

        targets = [part for part in self.model.parts if apply == part.part_type]

        # retrieve combined epicardial surface from the central mesh object:
        # this ensures that we can use the global-point-ids
        epicardium_surface_ids = []
        for part in targets:
            try:
                epicardium_surface_ids.append(part.epicardium.id)
            except AttributeError:
                LOGGER.warning(f"{part.name} has no epicardium surface.")
                # part as "Atrioventricular isolation" may not have epicardium surface
                continue

        epicardium_surface1 = self.model.mesh.get_surface(epicardium_surface_ids)

        return epicardium_surface1

    def _get_longitudinal_penalty(self, pericardium_settings):
        """
        Use the universal ventricular longitudinal coordinate and a sigmoid penalty function.

        Strocchi et al 2020 doi: 10.1016/j.jbiomech.2020.109645.
        """
        penalty_c0 = pericardium_settings["penalty_function"][0]
        penalty_c1 = pericardium_settings["penalty_function"][1]
        self.kw_database.pericardium.append(f"$$ penalty with {penalty_c0}, {penalty_c1} $$")

        def _sigmoid(z):
            """Sigmoid function to scale spring coefficient."""
            return 1 / (1 + np.exp(-z))

        # compute penalty function from longitudinal coordinate
        try:
            uvc_l = self.model.mesh.point_data["apico-basal"]
        except KeyError:
            LOGGER.warning(
                "No apico-basal is found in point data. Pericardium spring won't be created."
            )
            uvc_l = np.ones(self.model.mesh.GetNumberOfPoints())
        if np.any(uvc_l < 0):
            LOGGER.warning(
                "Negative normalized longitudinal coordinate is detected."
                "Changing {0} negative uvc_l values to 1.".format(np.sum((uvc_l < 0))),
            )
        uvc_l[uvc_l < 0] = 1

        penalty_function = -_sigmoid((abs(uvc_l) - penalty_c0) * penalty_c1) + 1
        return penalty_function

    def write_robin_bc(
        self,
        robin_type: Literal["spring", "damper"],
        constant: float,
        surface: pv.PolyData,
        normal: np.ndarray = None,
    ) -> list:
        """Create Robin boundary condition on a given surface.

        Parameters
        ----------
        robin_type : Literal["spring", "damper"]
            Create spring or damper.
        constant : float
            Stiffness (MPa/mm) or viscosity (MPa/mm*ms).
        surface : pv.PolyData
            Surface to apply boundary condition to. It must contain point data
            ``_global-point-ids``. It is scaled by the nodal area and point data
            scale factor if it exists.
        normal : np.ndarray, default: None
            Normal values. If no normal values are given, nodal normals are used.

        Returns
        -------
        list
            List of the DYNA input deck.
        """
        if surface.n_points == 0:
            LOGGER.error("Surface is empty. No Robin boundary condition is added.")
            return []

        if "_global-point-ids" not in surface.point_data:
            raise ValueError("Surface must contain point data '_global-point-ids'.")

        # global node ids where to apply the BC
        # NOTE: if we pass in a SurfaceMesh object we could use the
        # .global_node_ids attribute instead.
        nodes = surface["_global-point-ids"]

        # scale factor is nodal area
        # Add area flag in case PyVista defaults change.
        surf2 = surface.compute_cell_sizes(length=False, volume=False, area=True)
        scale_factor = np.array(
            surf2.cell_data_to_point_data().point_data["Area"].copy(), dtype=np.float32
        )
        if "scale factor" in surface.point_data:
            scale_factor *= np.array(surface.point_data["scale factor"], dtype=np.float32)

        # apply direction is nodal normal
        if normal is None:
            directions = surface.compute_normals().point_data["Normals"]
        elif normal.ndim == 1:
            directions = np.tile(normal, (len(nodes), 1))
        else:
            directions = normal

        # define spring orientations
        sd_orientation_kw = create_define_sd_orientation_kw(
            vectors=directions, vector_id_offset=self.id_offset["vector"]
        )
        vector_ids = sd_orientation_kw.vectors["vid"].to_numpy().astype(int)
        # update offset
        self.id_offset["vector"] = sd_orientation_kw.vectors["vid"].to_numpy()[-1]

        # create unique IDs for keywords
        part_id = self.get_unique_part_id()
        section_id = self.get_unique_section_id()
        mat_id = self.get_unique_mat_id()

        # define material
        if robin_type == "spring":
            mat_kw = keywords.MatSpringElastic(mid=mat_id, k=constant)
        elif robin_type == "damper":
            mat_kw = keywords.MatDamperViscous(mid=mat_id, dc=constant)

        # define part
        part_kw = keywords.Part()
        part_kw.parts = pd.DataFrame(
            {
                "heading": [f"{robin_type}"],
                "pid": [part_id],
                "secid": [section_id],
                "mid": [mat_id],
            }
        )
        # define section
        section_kw = keywords.SectionDiscrete(secid=section_id, cdl=0, tdl=0)

        # 0: attached to ground
        n1_n2 = np.vstack([nodes + 1, np.zeros(len(nodes))]).T

        # create discrete elements
        discrete_element_kw = create_discrete_elements_kw(
            nodes=n1_n2,
            part_id=part_id,
            vector_ids=vector_ids,
            scale_factor=scale_factor,
            element_id_offset=self.id_offset["element"]["discrete"],
        )
        # add offset
        self.id_offset["element"]["discrete"] = discrete_element_kw.elements["eid"].to_numpy()[-1]

        # add keywords to database
        kw = []
        kw.append(part_kw)
        kw.append(section_kw)
        kw.append(mat_kw)
        kw.append(sd_orientation_kw)
        kw.append(discrete_element_kw)

        return kw

    def _update_cap_elements_db(self, add_mesh=True):
        """Update the database of shell elements.

        Notes
        -----
        This method loops over all the defined caps and valves.
        """
        # material
        mat_null_id = self.get_unique_mat_id()
        material_kw = keywords.MatNull(
            mid=mat_null_id,
            ro=0.001,
        )

        # section
        section_id = self.get_unique_section_id()
        section_kw = keywords.SectionShell(
            secid=section_id,
            elform=4,
            shrf=0.8333,
            nip=3,
            t1=1,  # mm
        )

        self.kw_database.cap_elements.append(material_kw)
        self.kw_database.cap_elements.append(section_kw)

        caps = [cap for part in self.model.parts for cap in part.caps]
        # create new part for each cap
        cap_names_used = []
        for cap in caps:
            if cap.name in cap_names_used:
                # avoid to write mitral valve and triscupid valve twice
                LOGGER.debug("Already created material for {}. Skipping.".format(cap.name))
                continue

            cap.pid = self.get_unique_part_id()

            part_kw = keywords.Part()
            part_kw.parts = pd.DataFrame(
                {
                    "heading": [cap.name],
                    "pid": [cap.pid],
                    "secid": [section_id],
                    "mid": [mat_null_id],
                }
            )
            self.kw_database.cap_elements.append(part_kw)
            cap_names_used.append(cap.name)

            if cap.centroid is not None:
                if cap._node_set_id is None:
                    LOGGER.error("Cap nodeset ID is not yet assigned.")
                    exit()

                constraint = keywords.ConstrainedInterpolation(
                    icid=len(cap_names_used) + 1,
                    dnid=cap.global_centroid_id + 1,
                    ddof=123,
                    ityp=1,
                    fgm=0,
                    inid=cap._node_set_id,
                    idof=123,
                )
                self.kw_database.cap_elements.append(constraint)

        # create closing triangles for each cap
        # Note: cap parts already defined in control volume flow area, no mandatory here
        if add_mesh:
            # assumes there are no shells written yet since offset = 0
            # ? Should we use the global cell-index from self.mesh? or start from 0?
            shell_id_offset = 0
            cap_names_used = []
            for cap in caps:
                if cap.name in cap_names_used:
                    continue

                cap_mesh = self.model.mesh.get_surface(cap._mesh.id)

                shell_kw = create_element_shell_keyword(
                    shells=cap_mesh.triangles_global + 1,
                    part_id=cap.pid,
                    id_offset=shell_id_offset,
                )

                self.kw_database.cap_elements.append(shell_kw)

                shell_id_offset = shell_id_offset + cap_mesh.triangles_global.shape[0]
                cap_names_used.append(cap.name)
        return

    def _update_controlvolume_db(self, system_map: list[ControlVolume]):
        """Prepare the keywords for the control volume feature.

        Parameters
        ----------
        system_map : list[ControlVolume]
            List of control volumes.
        """

        def _create_null_part():
            # material
            mat_id = self.get_unique_mat_id()
            material_kw = keywords.MatNull(
                mid=mat_id,
                ro=0.001,
            )
            # section
            section_id = self.get_unique_section_id()
            section_kw = keywords.SectionShell(
                secid=section_id,
                elform=4,
                shrf=0.8333,
                nip=3,
                t1=1,
            )
            # part
            p_id = self.get_unique_part_id()
            part_kw = keywords.Part()
            part_kw.parts = pd.DataFrame(
                {
                    "heading": ["null flow area"],
                    "pid": [p_id],
                    "secid": [section_id],
                    "mid": [mat_id],
                }
            )

            self.kw_database.control_volume.append(section_kw)
            self.kw_database.control_volume.append(material_kw)
            self.kw_database.control_volume.append(part_kw)

            return p_id

        # create a new null part used in defining flow area
        if self.set_flow_area:
            pid = _create_null_part()

        for control_volume in system_map:
            part = control_volume.part
            cavity = part.cavity

            # DEFINE_CONTROL_VOLUME
            cv_kw = keywords.DefineControlVolume()
            cv_kw.id = control_volume.id
            cv_kw.sid = cavity.surface._seg_set_id
            self.kw_database.control_volume.append(cv_kw)

            if self.set_flow_area:
                # DEFINE_CONTROL_VOLUME_FLOW_AREA
                sid = self.get_unique_segmentset_id()
                sets = []
                for cap in part.caps:
                    sets.append(cap._seg_set_id)
                if len(sets) % 8 == 0:  # dynalib bug when length is 8,16,...
                    sets.append(0)
                self.kw_database.control_volume.append(keywords.SetSegmentAdd(sid=sid, sets=sets))

                # TODO: use dynalib: keywords.DefineControlVolumeFlowArea()
                flow_area_kw = "*DEFINE_CONTROL_VOLUME_FLOW_AREA\n"
                flow_area_kw += "$#    FAID     FCIID     FASID   FASTYPE       PID\n"
                flow_area_kw += "{0:10d}".format(control_volume.id)  # same as CVID
                flow_area_kw += "{0:10d}".format(control_volume.Interactions[0].id)  # first CVI id
                flow_area_kw += "{0:10d}".format(sid)
                flow_area_kw += "{0:10d}".format(2)  # flow area is defined by segment
                flow_area_kw += "{0:10d}".format(pid)
                self.kw_database.control_volume.append(flow_area_kw)

            for interaction in control_volume.Interactions:
                # DEFINE_CONTROL_VOLUME_INTERACTION
                cvi_kw = keywords.DefineControlVolumeInteraction()
                cvi_kw.id = interaction.id
                cvi_kw.cvid1 = interaction.cvid1
                cvi_kw.cvid2 = interaction.cvid2
                cvi_kw.lcid_ = interaction.lcid
                self.kw_database.control_volume.append(cvi_kw)
                self.kw_database.control_volume.append(interaction._define_function_keyword())

        return


class ZeroPressureMechanicsDynaWriter(MechanicsDynaWriter):
    """
    Class for preparing the input for a stress-free LS-DYNA simulation.

    Notes
    -----
    This class is derived from the ``MechanicsDynaWriter`` class and consequently
    derives all keywords relevant for simulations involving mechanics. This class
    does not write the control volume keywords but rather adds the keyword for computing
    the stress-free configuration based on left/right cavity pressures instead.

    """

    def __init__(
        self,
        model: HeartModel,
        settings: SimulationSettings = None,
    ) -> None:
        super().__init__(model=model, settings=settings)

        self.kw_database = MechanicsDecks()
        """Collection of keyword decks relevant for mechanics."""

        return

    def update(self, robin_bcs: list[Callable] = None):
        """Update the keyword database.

        Parameters
        ----------
        robin_bcs : list[Callable], default: None
            List of lambda functions to apply Robin-type boundary conditions.
        """
        # bc_settings = self.settings.mechanics.boundary_conditions

        self._update_main_db()

        self.kw_database.main.title = self.model.__class__.__name__ + " zero-pressure"

        self._update_node_db()
        self._update_parts_db()
        self._update_solid_elements_db(add_fibers=True)
        self._update_segmentsets_db(add_caps=True)
        self._update_nodesets_db()
        self._update_material_db(add_active=False)
        self._update_cap_elements_db()

        # for boundary conditions
        if robin_bcs is None:
            # default BC
            self._add_cap_bc(bc_type=_BoundaryConditionType.FIX)
        else:
            # loop for every Robin BC function
            for robin_bc in robin_bcs:
                self.kw_database.boundary_conditions.extend(robin_bc())

        # Approximate end-diastolic pressures
        self._add_enddiastolic_pressure_bc()

        # zerop key words
        self._add_control_reference_configuration()

        # export dynain file
        save_part_ids = []
        for part in self.model.parts:
            save_part_ids.append(part.pid)

        caps = [cap for part in self.model.parts for cap in part.caps]
        for cap in caps:
            if cap.pid is not None:  # MV,TV for atrial parts get None
                save_part_ids.append(cap.pid)

        partset_id = self.get_unique_partset_id()
        kw = keywords.SetPartList(sid=partset_id)
        # kw.parts._data = save_part_ids
        # NOTE: when len(save_part_ids) = 8/16, dynalib bugs
        str = "\n"
        for i, id in enumerate(save_part_ids):
            str += "{0:10d}".format(id)
            if (i + 1) % 8 == 0:
                str += "\n"
        kw = kw.write() + str

        self.kw_database.main.append(kw)

        self.kw_database.main.append(
            custom_keywords.InterfaceSpringbackLsdyna(
                psid=partset_id,
                nshv=999,
                ftype=3,
                rflag=1,
                optc="OPTCARD",
                ndflag=1,
                cflag=1,
                hflag=1,
            )
        )

        self.kw_database.main.append(
            keywords.InterfaceSpringbackExclude(kwdname="BOUNDARY_SPC_NODE")
        )

        include_files = self._get_decknames_of_include()
        self.include_to_main(include_files)

        return

    def _add_export_controls(self, dt_output_d3plot: float = 0.5):
        """Rewrite the method for zerop export.

        Parameters
        ----------
        dt_output_d3plot : float, default: 0.5
            Time-space spacing to write full D3PLOT results at.
        """
        # add output control
        self.kw_database.main.append(keywords.ControlOutput(npopt=1, neecho=1, ikedit=0, iflush=0))

        # add export controls
        # self.kw_database.main.append(keywords.DatabaseElout(dt=0.1, binary=2))
        # self.kw_database.main.append(keywords.DatabaseGlstat(dt=0.1, binary=2))
        # self.kw_database.main.append(keywords.DatabaseMatsum(dt=0.1, binary=2))

        # frequency of full results
        self.kw_database.main.append(keywords.DatabaseBinaryD3Plot(dt=dt_output_d3plot))

        # self.kw_database.main.append(keywords.DatabaseExtentBinary(neiph=27, strflg=1, maxint=0))

        # add binout for post-process
        settings = copy.deepcopy(self.settings.stress_free)
        settings._remove_units()

        self.kw_database.main.append(
            keywords.DatabaseNodout(dt=settings.analysis.dt_nodout, binary=2)
        )

        # write for all nodes in nodout
        nodeset_id = self.get_unique_nodeset_id()
        kw = keywords.SetNodeGeneral(option="ALL", sid=nodeset_id)
        self.kw_database.main.append(kw)

        kw = keywords.DatabaseHistoryNodeSet(id1=nodeset_id)
        self.kw_database.main.append(kw)

        return

    def _add_solution_controls(self):
        """Rewrite the method for the zerop simulation."""
        settings = copy.deepcopy(self.settings.stress_free)
        settings._remove_units()

        self.kw_database.main.append(keywords.ControlTermination(endtim=settings.analysis.end_time))

        self.kw_database.main.append(keywords.ControlImplicitDynamics(imass=0))

        # add auto step controls
        self.kw_database.main.append(
            keywords.ControlImplicitAuto(
                iauto=1, dtmin=settings.analysis.dtmin, dtmax=settings.analysis.dtmax
            )
        )

        # add general implicit controls
        self.kw_database.main.append(
            keywords.ControlImplicitGeneral(imflag=1, dt0=settings.analysis.dtmax)
        )

        # add implicit solution controls
        self.kw_database.main.append(
            keywords.ControlImplicitSolution(
                # maxref=35,
                dctol=0.01,
                ectol=1e6,
                rctol=1e3,
                abstol=1e-20,
                dnorm=1,
                diverg=2,
                # lsmtd=5,
            )
        )

        # add implicit solver controls
        self.kw_database.main.append(custom_keywords.ControlImplicitSolver(autospc=2))

        # accuracy control
        self.kw_database.main.append(keywords.ControlAccuracy(osu=1, inn=4, iacc=1))

        return

    def _add_control_reference_configuration(self):
        """Add control reference configuration keyword to main."""
        LOGGER.debug("Adding *CONTROL_REFERENCE_CONFIGURATION to main.k")
        settings = self.settings.stress_free.analysis
        kw = keywords.ControlReferenceConfiguration(
            maxiter=settings.max_iters,
            target="nodes.k",
            method=settings.method,
            tol=settings.tolerance,
        )

        self.kw_database.main.append(kw)

        return

    # def _add_enddiastolic_pressure_by_cv(self, pressure_lv: float = 1, pressure_rv: float = 1):
    #     """
    #     Apply end-of-diastolic pressure by control volume.

    #     Notes
    #     -----
    #     LS-DYNA stress reference configuration leads to a bug with this load.
    #     It seems due to define function and must be investigated.
    #     """
    #     cavities = [part.cavity for part in self.model.parts if part.cavity]
    #     for cavity in cavities:
    #         if "atrium" in cavity.name:
    #             continue

    #         # create CV
    #         cv_kw = keywords.DefineControlVolume()
    #         cv_kw.id = cavity.surface.id
    #         cv_kw.sid = cavity.surface._seg_set_id
    #         self.kw_database.main.append(cv_kw)

    #         # define CV interaction
    #         cvi_kw = keywords.DefineControlVolumeInteraction()
    #         cvi_kw.id = cavity.surface.id
    #         cvi_kw.cvid1 = cavity.surface._seg_set_id
    #         cvi_kw.cvid2 = 0  # ambient

    #         if "Left ventricle" in cavity.name:
    #             cvi_kw.lcid_ = 10
    #             pressure = pressure_lv
    #         elif "Right ventricle" in cavity.name:
    #             cvi_kw.lcid_ = 11
    #             pressure = pressure_rv

    #         self.kw_database.main.append(cvi_kw)

    #         # define define function
    #         definefunction_str = _ed_load_template()
    #         self.kw_database.main.append(
    #             definefunction_str.format(
    #                 cvi_kw.lcid_,
    #                 "flow_" + cavity.name.replace(" ", "_"),
    #                 pressure,
    #                 -200,
    #             )
    #         )

    #     self.kw_database.main.append(keywords.DatabaseIcvout(dt=10, binary=2))
    #     return

    def _add_enddiastolic_pressure_bc(self):
        """Add end diastolic pressure boundary condition on the left and right endocardium."""
        bc_settings = self.settings.mechanics.boundary_conditions
        pressure_lv = bc_settings.end_diastolic_cavity_pressure["left_ventricle"].m
        pressure_rv = bc_settings.end_diastolic_cavity_pressure["right_ventricle"].m
        pressure_la = bc_settings.end_diastolic_cavity_pressure["left_atrial"].m
        pressure_ra = bc_settings.end_diastolic_cavity_pressure["right_atrial"].m

        # create unit load curve
        load_curve_id = self.get_unique_curve_id()
        load_curve_kw = create_define_curve_kw(
            [0, 1, 1.001], [0, 1.0, 1.0], "unit load curve", load_curve_id, 100
        )

        load_curve_kw.sfa = 1000

        # append unit curve to main.k
        self.kw_database.main.append(load_curve_kw)

        # create *LOAD_SEGMENT_SETS for each ventricular cavity
        cavities = [part.cavity for part in self.model.parts if part.cavity]
        for cavity in cavities:
            if "Left ventricle" in cavity.name:
                load = keywords.LoadSegmentSet(
                    ssid=cavity.surface._seg_set_id, lcid=load_curve_id, sf=pressure_lv
                )
                self.kw_database.main.append(load)
            elif "Right ventricle" in cavity.name:
                load = keywords.LoadSegmentSet(
                    ssid=cavity.surface._seg_set_id, lcid=load_curve_id, sf=pressure_rv
                )
                self.kw_database.main.append(load)
            elif "Left atrium" in cavity.name:
                load = keywords.LoadSegmentSet(
                    ssid=cavity.surface._seg_set_id, lcid=load_curve_id, sf=pressure_la
                )
                self.kw_database.main.append(load)
            elif "Right atrium" in cavity.name:
                load = keywords.LoadSegmentSet(
                    ssid=cavity.surface._seg_set_id, lcid=load_curve_id, sf=pressure_ra
                )
                self.kw_database.main.append(load)
            else:
                LOGGER.debug(f"No load added to {cavity.name}")
                continue

        return


class FiberGenerationDynaWriter(BaseDynaWriter):
    """Class for preparing the input for a fiber-generation LS-DYNA simulation."""

    def __init__(self, model: HeartModel, settings: SimulationSettings = None) -> None:
        super().__init__(model=model, settings=settings)
        self.kw_database = FiberGenerationDecks()
        """Collection of keywords relevant for fiber generation."""

    def update(self, rotation_angles=None):
        """Update keyword database for fiber generation.

        This method overwrites the inherited function.
        """
        ##
        self._update_main_db()  # needs updating

        if isinstance(self.model, (FourChamber, FullHeart)):
            LOGGER.warning(
                "Atrium are present in the model. These are removed for ventricle fiber generation."
            )

            parts = [
                part
                for part in self.model.parts
                if part.part_type in [PartType.VENTRICLE, PartType.SEPTUM]
            ]
            #! Note that this only works when tetrahedrons are added at the beginning
            #! of the mesh (file)! E.g. check self.mesh.celltypes to make sure this is the case!
            tet_ids = np.empty((0), dtype=int)
            for part in parts:
                tet_ids = np.append(tet_ids, part.element_ids)
                tets = self.model.mesh.tetrahedrons[tet_ids, :]
            nids = np.unique(tets)

            #  only write nodes attached to ventricle parts
            self._update_node_db(ids=nids)

            # remove parts not belonged to ventricles
            self._keep_ventricles()

            # remove segment which contains atrial nodes
            self._remove_atrial_nodes_from_ventricles_surfaces()

        else:
            self._update_node_db()

        self._update_parts_db()
        self._update_solid_elements_db(add_fibers=False)
        self._update_material_db()

        self._update_segmentsets_db(add_cavities=False)
        self._update_nodesets_db(remove_one_node_from_cell=True)

        # # update ep settings
        self._update_ep_settings()

        if rotation_angles is None:
            # find default settings
            rotation_angles = self.settings.get_ventricle_fiber_rotation(method="LSDYNA")
        self._update_create_fibers(rotation_angles)

        include_files = self._get_decknames_of_include()
        self.include_to_main(include_files)

        return

    def _remove_atrial_nodes_from_ventricles_surfaces(self):
        """Remove nodes other than ventricular from ventricular surfaces."""
        parts = [
            part
            for part in self.model.parts
            if part.part_type in [PartType.VENTRICLE, PartType.SEPTUM]
        ]

        tet_ids = np.empty((0), dtype=int)
        for part in parts:
            tet_ids = np.append(tet_ids, part.element_ids)
            tets = self.model.mesh.tetrahedrons[tet_ids, :]
        nids = np.unique(tets)

        for part in parts:
            for surface in part.surfaces:
                nodes_to_remove = surface.node_ids_triangles[
                    np.isin(
                        surface.node_ids_triangles,
                        nids,
                        assume_unique=True,
                        invert=True,
                    )
                ]

                faces = surface.faces.reshape(-1, 4)
                faces_to_remove = np.any(np.isin(faces, nodes_to_remove), axis=1)
                surface.faces = faces[np.invert(faces_to_remove)].ravel()

        return

    def _update_material_db(self):
        """Add simple linear elastic and orthotropic EM material for each defined part."""
        # collect myocardium and septum parts
        ventricles = [part for part in self.model.parts if "ventricle" in part.name]
        if isinstance(self.model, (BiVentricle, FourChamber, FullHeart)):
            septum = self.model.get_part("Septum")
            parts = ventricles + [septum]
        else:
            parts = ventricles
        material_settings = self.settings.electrophysiology.material
        for part in parts:
            # element_ids = part.element_ids
            # em_mat_id = self.get_unique_mat_id()
            em_mat_id = part.mid  # Needs to match material id used in update_parts_db
            self.kw_database.material.extend(
                [
                    keywords.MatElastic(mid=em_mat_id, ro=1e-6, e=1),
                    custom_keywords.EmMat003(
                        mid=em_mat_id,
                        mtype=2,
                        sigma11=material_settings.myocardium["sigma_fiber"].m,
                        sigma22=material_settings.myocardium["sigma_sheet"].m,
                        sigma33=material_settings.myocardium["sigma_sheet_normal"].m,
                        beta=material_settings.myocardium["beta"].m,
                        cm=material_settings.myocardium["cm"].m,
                        aopt=2.0,
                        a1=0,
                        a2=0,
                        a3=1,
                        d1=0,
                        d2=-1,
                        d3=0,
                    ),
                    custom_keywords.EmEpCellmodelTomek(mid=em_mat_id),
                ]
            )

    def _update_ep_settings(self):
        """Add the settings for the electrophysiology solver."""
        self.kw_database.ep_settings.append(
            keywords.EmControl(
                emsol=11, numls=4, macrodt=1, dimtype=None, nperio=None, ncylbem=None
            )
        )

        # use defaults
        self.kw_database.ep_settings.append(custom_keywords.EmControlEp())

        # max iter should be int
        self.kw_database.ep_settings.append(
            keywords.EmSolverFem(reltol=1e-6, maxite=int(1e4), precon=2)
        )

        self.kw_database.ep_settings.append(keywords.EmOutput(mats=1, matf=1, sols=1, solf=1))

        return

    # TODO: Refactor
    def _update_create_fibers(self, rotation_angles):
        """Update the keywords for fiber generation."""
        # collect relevant node and segment sets.
        # nodeset: apex, base
        # nodeset: endocardium, epicardium
        # NOTE: could be better if basal nodes are extracted in the preprocessor
        # since that would allow you to robustly extract these nodessets using the
        # input data
        # The below is relevant for all models.
        nodes_base = np.empty(0, dtype=int)
        node_sets_ids_endo = []  # relevant for both models
        node_sets_ids_epi = []  # relevant for both models
        node_set_ids_epi_and_rseptum = []  # only relevant for bv, 4c and full model

        # list of ventricular parts
        ventricles = [part for part in self.model.parts if part.part_type == PartType.VENTRICLE]
        septum = next(
            (part for part in self.model.parts if part.part_type == PartType.SEPTUM),
            None,
        )

        # collect nodeset IDs (generated previously)
        node_sets_ids_epi = [ventricle.epicardium._node_set_id for ventricle in ventricles]
        node_sets_ids_endo = []
        for ventricle in ventricles:
            for surface in ventricle.surfaces:
                if "endocardium" in surface.name:
                    surf = self.model.mesh.get_surface(surface.id)
                    if surf.n_cells == 0:
                        LOGGER.debug(
                            f"Failed to collect nodeset ID for {surface.name}. Empty mesh."
                        )
                        continue
                    node_sets_ids_endo.append(surface._node_set_id)

        node_set_id_lv_endo = self.model.get_part("Left ventricle").endocardium._node_set_id
        if isinstance(self.model, (BiVentricle, FourChamber, FullHeart)):
            surfaces = [surface for p in self.model.parts for surface in p.surfaces]
            for surface in surfaces:
                #! relies on order of surfaces. Could be tricky.
                if surface.name == "Right ventricle endocardium septum":
                    node_set_ids_epi_and_rseptum = node_sets_ids_epi + [surface._node_set_id]
                    break

        for part in self.model.parts:
            for cap in part.caps:
                nodes_base = np.append(nodes_base, cap.global_node_ids_edge)

        # apex ID [0] endocardium, [1] epicardium
        apex_point = self.model.get_part("Left ventricle").apex_points[1]
        if "epicardium" not in apex_point.name:
<<<<<<< HEAD
            raise ValueError("Expecting a point on the epicardium.")
        node_apex = apex_point.node_id  #! is this a global node iID?
=======
            raise ValueError("Expecting a point on the epicardium")
        node_apex = apex_point.node_id  # is this a global node id?
>>>>>>> 5fdb733f

        # validate nodeset by removing nodes not part of the model without ventricles
        tet_ids_ventricles = np.empty((0), dtype=int)
        if septum:
            parts = ventricles + [septum]
        else:
            parts = ventricles

        for part in parts:
            tet_ids_ventricles = np.append(tet_ids_ventricles, part.element_ids)

        tetra_ventricles = self.model.mesh.tetrahedrons[tet_ids_ventricles, :]

        # remove nodes that occur just in atrial part
        mask = np.isin(nodes_base, tetra_ventricles, invert=True)
        LOGGER.debug("Removing {0} nodes from base nodes...".format(np.sum(mask)))
        nodes_base = nodes_base[np.invert(mask)]

        # create set parts for lv and rv myocardium
        myocardium_part_ids = [ventricle.pid for ventricle in ventricles]

        # switch between the various models to generate valid input decks
        if isinstance(self.model, LeftVentricle):
            LOGGER.warning("Model type %s is in development. " % self.model.__class__.__name__)

            # Define part set for myocardium
            part_list1_kw = keywords.SetPartList(
                sid=1,
            )
            part_list1_kw.parts._data = myocardium_part_ids
            part_list1_kw.options["TITLE"].active = True
            part_list1_kw.title = "myocardium_all"

            self.kw_database.create_fiber.extend([part_list1_kw])

            # combine nodesets endocardium uing *SET_NODE_ADD:
            node_set_id_all_endocardium = self.get_unique_nodeset_id()

            set_add_kw = keywords.SetNodeAdd(sid=node_set_id_all_endocardium)
            set_add_kw.options["TITLE"].active = True
            set_add_kw.title = "all_endocardium_segments"
            set_add_kw.nodes._data = node_sets_ids_endo

            self.kw_database.create_fiber.append(set_add_kw)

            # combine nodesets epicardium:
            node_set_id_all_epicardium = self.get_unique_nodeset_id()
            set_add_kw = keywords.SetNodeAdd(sid=node_set_id_all_epicardium)
            set_add_kw.options["TITLE"].active = True
            set_add_kw.title = "all_epicardium_segments"
            set_add_kw.nodes._data = node_sets_ids_epi

            self.kw_database.create_fiber.append(set_add_kw)

            node_set_id_base = self.get_unique_nodeset_id()
            node_set_id_apex = self.get_unique_nodeset_id() + 1

            # create node-sets for base and apex
            node_set_base_kw = create_node_set_keyword(
                node_ids=nodes_base + 1,
                node_set_id=node_set_id_base,
                title="base nodes",
            )
            node_set_apex_kw = create_node_set_keyword(
                node_ids=node_apex + 1, node_set_id=node_set_id_apex, title="apex node"
            )

            self.kw_database.create_fiber.extend([node_set_base_kw, node_set_apex_kw])

            # Set up *EM_EP_FIBERINITIAL keyword
            # apex > base
            self.kw_database.create_fiber.append(
                custom_keywords.EmEpFiberinitial(
                    id=1,
                    partid=1,  # set part id 1: myocardium
                    stype=2,  # set type 2 == nodes
                    ssid1=node_set_id_base,
                    ssid2=node_set_id_apex,
                )
            )

            # all epicardium > all endocardium
            self.kw_database.create_fiber.append(
                custom_keywords.EmEpFiberinitial(
                    id=2,
                    partid=1,  # set part id 1: myocardium
                    stype=2,  # set type 1 == segment set, set type 2 == node set
                    ssid1=node_set_id_all_epicardium,
                    ssid2=node_set_id_all_endocardium,
                )
            )

            # add *EM_EP_CREATEFIBERORIENTATION keywords
            self.kw_database.create_fiber.append(
                custom_keywords.EmEpCreatefiberorientation(
                    partsid=1,
                    solvid1=1,
                    solvid2=2,
                    alpha=-101,
                    beta=-102,
                    wfile=1,
                    prerun=1,
                )
            )

            # define functions:
            from ansys.health.heart.writer.define_function_templates import (
                _function_alpha,
                _function_beta,
                _function_beta_septum,
            )

            self.kw_database.create_fiber.append(
                keywords.DefineFunction(
                    fid=101,
                    function=_function_alpha(
                        alpha_endo=rotation_angles["alpha"][0],
                        alpha_epi=rotation_angles["alpha"][1],
                    ),
                )
            )
            self.kw_database.create_fiber.append(
                keywords.DefineFunction(
                    fid=102,
                    function=_function_beta(
                        beta_endo=rotation_angles["beta"][0],
                        beta_epi=rotation_angles["beta"][1],
                    ),
                )
            )

        elif isinstance(self.model, (BiVentricle, FourChamber, FullHeart)):
            septum_part_ids = [self.model.get_part("Septum").pid]

            # Define part set for myocardium
            part_list1_kw = keywords.SetPartList(
                sid=1,
            )
            part_list1_kw.parts._data = myocardium_part_ids
            part_list1_kw.options["TITLE"].active = True
            part_list1_kw.title = "myocardium_all"

            # Define part set for septum
            part_list2_kw = keywords.SetPartList(
                sid=2,
            )
            part_list2_kw.options["TITLE"].active = True
            part_list2_kw.title = "septum"
            part_list2_kw.parts._data = septum_part_ids

            self.kw_database.create_fiber.extend([part_list1_kw, part_list2_kw])

            # combine nodesets endocardium uing *SET_SEGMENT_ADD:
            node_set_id_all_endocardium = self.get_unique_nodeset_id()
            set_add_kw = keywords.SetNodeAdd(sid=node_set_id_all_endocardium)

            set_add_kw.options["TITLE"].active = True
            set_add_kw.title = "all_endocardium_segments"
            set_add_kw.nodes._data = node_sets_ids_endo

            self.kw_database.create_fiber.append(set_add_kw)

            # combine nodesets epicardium:
            node_set_id_all_epicardium = self.get_unique_nodeset_id()
            set_add_kw = keywords.SetNodeAdd(sid=node_set_id_all_epicardium)

            set_add_kw.options["TITLE"].active = True
            set_add_kw.title = "all_epicardium_segments"
            set_add_kw.nodes._data = node_sets_ids_epi

            self.kw_database.create_fiber.append(set_add_kw)

            # combine nodesets epicardium and septum:
            node_set_all_but_left_endocardium = self.get_unique_nodeset_id()
            set_add_kw = keywords.SetNodeAdd(sid=node_set_all_but_left_endocardium)

            set_add_kw.options["TITLE"].active = True
            set_add_kw.title = "all_but_left_endocardium"
            set_add_kw.nodes._data = node_set_ids_epi_and_rseptum

            self.kw_database.create_fiber.append(set_add_kw)

            node_set_id_base = self.get_unique_nodeset_id()
            node_set_id_apex = self.get_unique_nodeset_id() + 1
            # create node-sets for base and apex
            node_set_base_kw = create_node_set_keyword(
                node_ids=nodes_base + 1,
                node_set_id=node_set_id_base,
                title="base nodes",
            )
            node_set_apex_kw = create_node_set_keyword(
                node_ids=node_apex + 1, node_set_id=node_set_id_apex, title="apex node"
            )

            self.kw_database.create_fiber.extend([node_set_base_kw, node_set_apex_kw])

            # Set up *EM_EP_FIBERINITIAL keyword
            # apex > base
            self.kw_database.create_fiber.append(
                custom_keywords.EmEpFiberinitial(
                    id=1,
                    partid=1,  # set part id 1: myocardium
                    stype=2,  # set type 2 == nodes
                    ssid1=node_set_id_base,
                    ssid2=node_set_id_apex,
                )
            )

            # all epicardium > all endocardium
            self.kw_database.create_fiber.append(
                custom_keywords.EmEpFiberinitial(
                    id=2,
                    partid=1,  # set part id 1: myocardium
                    stype=2,  # set type 1 == segment set, set type 2 == node set
                    ssid1=node_set_id_all_epicardium,
                    ssid2=node_set_id_all_endocardium,
                )
            )

            # all epicardium > endocardium left ventricle
            self.kw_database.create_fiber.append(
                custom_keywords.EmEpFiberinitial(
                    id=3,
                    partid=2,  # set part id 2: septum
                    stype=2,  # set type 1 == segment set
                    ssid1=node_set_all_but_left_endocardium,
                    ssid2=node_set_id_lv_endo,
                )
            )

            # add *EM_EP_CREATEFIBERORIENTATION keywords
            self.kw_database.create_fiber.append(
                custom_keywords.EmEpCreatefiberorientation(
                    partsid=1,
                    solvid1=1,
                    solvid2=2,
                    alpha=-101,
                    beta=-102,
                    wfile=1,
                    prerun=1,
                )
            )
            # add *EM_EP_CREATEFIBERORIENTATION keywords
            self.kw_database.create_fiber.append(
                custom_keywords.EmEpCreatefiberorientation(
                    partsid=2,
                    solvid1=1,
                    solvid2=3,
                    alpha=-101,
                    beta=-103,
                    wfile=1,
                    prerun=1,
                )
            )

            # define functions:
            from ansys.health.heart.writer.define_function_templates import (
                _function_alpha,
                _function_beta,
                _function_beta_septum,
            )

            self.kw_database.create_fiber.append(
                keywords.DefineFunction(
                    fid=101,
                    function=_function_alpha(
                        alpha_endo=rotation_angles["alpha"][0],
                        alpha_epi=rotation_angles["alpha"][1],
                    ),
                )
            )
            self.kw_database.create_fiber.append(
                keywords.DefineFunction(
                    fid=102,
                    function=_function_beta(
                        beta_endo=rotation_angles["beta"][0],
                        beta_epi=rotation_angles["beta"][1],
                    ),
                )
            )
            self.kw_database.create_fiber.append(
                keywords.DefineFunction(
                    fid=103,
                    function=_function_beta_septum(
                        beta_endo=rotation_angles["beta_septum"][0],
                        beta_epi=rotation_angles["beta_septum"][1],
                    ),
                )
            )

    def _update_main_db(self):
        self.kw_database.main.append(
            keywords.ControlTimeStep(dtinit=1.0, dt2ms=1.0, emscl=None, ihdo=None, rmscl=None)
        )

        self.kw_database.main.append(keywords.ControlTermination(endtim=10))

        self.kw_database.main.append(keywords.DatabaseBinaryD3Plot(dt=1.0))

        return


class PurkinjeGenerationDynaWriter(BaseDynaWriter):
    """Class for preparing the input for a Purkinje LS-DYNA simulation."""

    def __init__(
        self,
        model: HeartModel,
        settings: SimulationSettings = None,
    ) -> None:
        super().__init__(model=model, settings=settings)
        self.kw_database = PurkinjeGenerationDecks()
        """Collection of keywords relevant for Purkinje generation."""

    def update(self):
        """Update keyword database.

        This method overwrites the inherited function.
        """
        ##
        self._update_main_db()  # needs updating

        self._update_node_db()  # can stay the same (could move to base class)
        if isinstance(self.model, (FourChamber, FullHeart)):
            LOGGER.warning(
                "Atrium are present in the model. "
                "These are removed for ventricle Purkinje generation."
            )
            self._keep_ventricles()

        self._update_parts_db()  # can stay the same (could move to base class++++++++++++++++++++)
        self._update_solid_elements_db(add_fibers=False)
        self._update_material_db()

        self._update_segmentsets_db(add_cavities=False)  # can stay the same
        self._update_nodesets_db()  # can stay the same

        # update ep settings
        self._update_ep_settings()
        self._update_create_Purkinje()

        include_files = self._get_decknames_of_include()
        self.include_to_main(include_files)

        return

    def _update_material_db(self):
        """Add simple linear elastic material for each defined part."""
        material_settings = self.settings.electrophysiology.material
        for part in self.model.parts:
            em_mat_id = part.pid
            self.kw_database.material.extend(
                [
                    keywords.MatElastic(mid=em_mat_id, ro=1e-6, e=1),
                    custom_keywords.EmMat003(
                        mid=em_mat_id,
                        mtype=2,
                        sigma11=material_settings.myocardium["sigma_fiber"].m,
                        sigma22=material_settings.myocardium["sigma_sheet"].m,
                        sigma33=material_settings.myocardium["sigma_sheet_normal"].m,
                        beta=material_settings.myocardium["beta"].m,
                        cm=material_settings.myocardium["cm"].m,
                        aopt=2.0,
                        a1=0,
                        a2=0,
                        a3=1,
                        d1=0,
                        d2=-1,
                        d3=0,
                    ),
                ]
            )

    def _update_ep_settings(self):
        """Add the settings for the electrophysiology solver."""
        self.kw_database.ep_settings.append(
            keywords.EmControl(
                emsol=11, numls=4, macrodt=1, dimtype=None, nperio=None, ncylbem=None
            )
        )

        self.kw_database.ep_settings.append(keywords.EmOutput(mats=1, matf=1, sols=1, solf=1))

        return

    def _update_create_Purkinje(self):  # noqa N802
        """Update the keywords for Purkinje generation."""
        # collect relevant node and segment sets.
        # nodeset: apex, base
        # nodeset: endocardium, epicardium
        # NOTE: could be better if basal nodes are extracted in the preprocessor
        # since that would allow you to robustly extract these nodessets using the
        # input data
        # What follows is relevant for all models.

        node_origin_left = np.empty(0, dtype=int)
        node_origin_right = np.empty(0, dtype=int)
        edge_id_start_left = np.empty(0, dtype=int)
        edge_id_start_right = np.empty(0, dtype=int)

        # apex_points[0]: endocardium, apex_points[1]: epicardium
        if isinstance(self.model, (LeftVentricle, BiVentricle, FourChamber, FullHeart)):
            if self.settings.purkinje.node_id_origin_left is None:
                node_origin_left = self.model.left_ventricle.apex_points[0].node_id
            else:
                node_origin_left = self.settings.purkinje.node_id_origin_left

            segment_set_ids_endo_left = self.model.left_ventricle.endocardium._seg_set_id

            # check whether point is on edge of endocardium - otherwise pick another node in
            # the same triangle
            #! Get an up-to-date version of the endocardium.
            endocardium = self.model.mesh.get_surface(self.model.left_ventricle.endocardium.id)
            #! Need to boundary edges to global ids.
            if np.any(
                endocardium.point_data["_global-point-ids"][endocardium.boundary_edges]
                == node_origin_left
            ):
                element_id = np.argwhere(
                    np.any(endocardium.triangles_global == node_origin_left, axis=1)
                )[0][0]

                node_origin_left = endocardium.triangles_global[element_id, :][
                    np.argwhere(
                        np.isin(
                            endocardium.triangles_global[element_id, :],
                            endocardium.point_data["_global-point-ids"][endocardium.boundary_edges],
                            invert=True,
                        )
                    )[0][0]
                ]
                LOGGER.debug(
                    "Node id {0} is on edge of {1}. Picking node id {2}".format(
                        self.model.left_ventricle.apex_points[0].node_id,
                        endocardium.name,
                        node_origin_left,
                    )
                )
                self.model.left_ventricle.apex_points[0].node_id = node_origin_left

            node_set_id_apex_left = self.get_unique_nodeset_id()
            # create node-sets for apex
            node_set_apex_kw = create_node_set_keyword(
                node_ids=[node_origin_left + 1],
                node_set_id=node_set_id_apex_left,
                title="apex node left",
            )

            self.kw_database.node_sets.append(node_set_apex_kw)

            apex_left_coordinates = self.model.mesh.points[node_origin_left, :]

            #! Is this to get unused start node/edge indinces?
            node_id_start_left = self.model.mesh.points.shape[0] + 1

            edge_id_start_left = self.model.mesh.tetrahedrons.shape[0] + 1

            pid = self.get_unique_part_id()
            # Purkinje generation parameters
            self.kw_database.main.append(
                custom_keywords.EmEpPurkinjeNetwork2(
                    purkid=1,
                    buildnet=1,
                    ssid=segment_set_ids_endo_left,
                    mid=pid,
                    pointstx=apex_left_coordinates[0],
                    pointsty=apex_left_coordinates[1],
                    pointstz=apex_left_coordinates[2],
                    edgelen=self.settings.purkinje.edgelen.m,
                    ngen=self.settings.purkinje.ngen.m,
                    nbrinit=self.settings.purkinje.nbrinit.m,
                    nsplit=self.settings.purkinje.nsplit.m,
                    inodeid=node_id_start_left,
                    iedgeid=edge_id_start_left,  # TODO: check if beam elements exist in mesh
                    pmjtype=self.settings.purkinje.pmjtype.m,
                    pmjradius=self.settings.purkinje.pmjradius.m,
                    pmjrestype=self.settings.electrophysiology.material.beam["pmjrestype"].m,
                    pmjres=self.settings.electrophysiology.material.beam["pmjres"].m,
                )
            )

        # Add right purkinje only in biventricular or 4chamber models
        if isinstance(self.model, (BiVentricle, FourChamber, FullHeart)):
            if self.settings.purkinje.node_id_origin_right is None:
                node_origin_right = self.model.right_ventricle.apex_points[0].node_id
            else:
                node_origin_right = self.settings.purkinje.node_id_origin_right

            segment_set_ids_endo_right = (
                self.model.right_ventricle.endocardium._seg_set_id
            )  # TODO: Replace

            # check whether point is on edge of endocardium - otherwise pick another node in
            # the same triangle
            #! Make sure endocardium is an updated version (e.g. point/cell data is up to date.)
            endocardium = self.model.mesh.get_surface(self.model.right_ventricle.endocardium.id)
            # endocardium.get_boundary_edges()
            if np.any(endocardium.boundary_edges_global == node_origin_right):
                element_id = np.argwhere(
                    np.any(endocardium.triangles_global == node_origin_right, axis=1)
                )[0][0]

                node_origin_right = endocardium.triangles_global[element_id, :][
                    np.argwhere(
                        np.isin(
                            endocardium.triangles_global[element_id, :],
                            endocardium.boundary_edges_global,
                            invert=True,
                        )
                    )[0][0]
                ]
                LOGGER.debug(
                    "Node id {0} is on edge of {1}. Picking node id {2}".format(
                        self.model.right_ventricle.apex_points[0].node_id,
                        endocardium.name,
                        node_origin_right,
                    )
                )
                self.model.right_ventricle.apex_points[0].node_id = node_origin_right

            node_set_id_apex_right = self.get_unique_nodeset_id()
            # create node-sets for apex
            node_set_apex_kw = create_node_set_keyword(
                node_ids=[node_origin_right + 1],
                node_set_id=node_set_id_apex_right,
                title="apex node right",
            )

            self.kw_database.node_sets.append(node_set_apex_kw)

            apex_right_coordinates = self.model.mesh.points[node_origin_right, :]

            node_id_start_right = (
                2 * self.model.mesh.points.shape[0]
            )  # TODO: find a solution in dyna to better handle id definition

            edge_id_start_right = 2 * self.model.mesh.tetrahedrons.shape[0]
            pid = self.get_unique_part_id() + 1
            # Purkinje generation parameters
            self.kw_database.main.append(
                custom_keywords.EmEpPurkinjeNetwork2(
                    purkid=2,
                    buildnet=1,
                    ssid=segment_set_ids_endo_right,
                    mid=pid,
                    pointstx=apex_right_coordinates[0],
                    pointsty=apex_right_coordinates[1],
                    pointstz=apex_right_coordinates[2],
                    edgelen=self.settings.purkinje.edgelen.m,
                    ngen=self.settings.purkinje.ngen.m,
                    nbrinit=self.settings.purkinje.nbrinit.m,
                    nsplit=self.settings.purkinje.nsplit.m,
                    inodeid=node_id_start_right,  # TODO: check if beam elements exist in mesh
                    iedgeid=edge_id_start_right,
                    pmjtype=self.settings.purkinje.pmjtype.m,
                    pmjradius=self.settings.purkinje.pmjradius.m,
                    pmjrestype=self.settings.electrophysiology.material.beam["pmjrestype"].m,
                    pmjres=self.settings.electrophysiology.material.beam["pmjres"].m,
                )
            )

    def _update_main_db(self):
        return


class ElectrophysiologyDynaWriter(BaseDynaWriter):
    """Class for preparing the input for an electrophysiology LS-DYNA simulation."""

    def __init__(
        self,
        model: Union[HeartModel, FullHeart, FourChamber, BiVentricle, LeftVentricle],
        settings: SimulationSettings = None,
    ) -> None:
        if isinstance(model, FourChamber):
            model._create_atrioventricular_isolation()
        if model._add_blood_pool:
            model._create_blood_part()

        super().__init__(model=model, settings=settings)
        self.kw_database = ElectrophysiologyDecks()
        """Collection of keywords relevant for electrophysiology."""

    def update(self):
        """Update keyword database for electrophysiology."""
        # self._isolate_atria_and_ventricles()

        ##
        self._update_main_db()
        self._update_solution_controls()
        self._update_export_controls()

        self._update_node_db()
        self._update_parts_db()
        self._update_solid_elements_db(add_fibers=True)

        self._update_dummy_material_db()
        self._update_ep_material_db()

        self._update_segmentsets_db(add_cavities=True)

        # TODO: check if no existing nodeset ids conflict with surface ids
        # For now, new nodesets should be created after calling
        # self._update_nodesets_db()
        self._update_nodesets_db()
        self._update_parts_cellmodels()

        if self.model.conduction_system.number_of_cells != 0:
            # with smcoupl=1, mechanical coupling is disabled
            # with thcoupl=1, thermal coupling is disabled
            self.kw_database.ep_settings.append(keywords.EmControlCoupling(thcoupl=1, smcoupl=1))
            self._update_use_Purkinje()

        # update ep settings
        self._update_ep_settings()
        self._update_stimulation()

        if self.model._add_blood_pool:
            self._update_blood_settings()

        if hasattr(self.model, "electrodes") and len(self.model.electrodes) != 0:
            self._update_ECG_coordinates()

        include_files = self._get_decknames_of_include()
        self.include_to_main(include_files)

        return

    def _update_dummy_material_db(self):
        """Add simple mechanics material for each defined part."""
        for part in self.model.parts:
            ep_mid = part.pid
            self.kw_database.material.append(
                keywords.MatElastic(mid=ep_mid, ro=1e-6, e=1),
            )

    def _update_ep_material_db(self):
        """Add electrophysiology material for each defined part."""
        material_settings = self.settings.electrophysiology.material
        solvertype = self.settings.electrophysiology.analysis.solvertype
        if solvertype == "Monodomain":
            sig1 = material_settings.myocardium["sigma_fiber"].m
            sig2 = material_settings.myocardium["sigma_sheet"].m
            sig3 = material_settings.myocardium["sigma_sheet_normal"].m
        elif solvertype == "Eikonal" or solvertype == "ReactionEikonal":
            sig1 = material_settings.myocardium["velocity_fiber"].m
            sig2 = material_settings.myocardium["velocity_sheet"].m
            sig3 = material_settings.myocardium["velocity_sheet_normal"].m

        for part in self.model.parts:
            if isinstance(part.ep_material, EPMaterial.DummyMaterial):
                LOGGER.info(f"Material of {part.name} is assigned automatically.")
                if part.active:
                    part.ep_material = EPMaterial.Active(sigma_fiber=sig1)
                else:
                    part.ep_material = EPMaterial.Passive(sigma_fiber=sig1)
                if part.fiber:
                    part.ep_material.sigma_sheet = sig2
                    part.ep_material.sigma_sheet_normal = sig3

            self.kw_database.material.append(f"$$ {part.name} $$")
            ep_mid = part.pid
            kw = self._get_ep_material_kw(ep_mid, part.ep_material)
            self.kw_database.material.append(kw)

        return

    def _update_parts_cellmodels(self):
        """Add cell model for each defined part."""
        for part in self.model.parts:
            if isinstance(part.ep_material, EPMaterial.Active):
                ep_mid = part.pid
                # One cell model for myocardium, default value is epi layer parameters
                self._add_cell_model_keyword(matid=ep_mid, cellmodel=part.ep_material.cell_model)
        # different cell models for endo/mid/epi layer
        # TODO:  this will override previous definition?
        #        what's the situation at setptum? and at atrial?
        if "transmural" in self.model.mesh.point_data.keys():
            (
                endo_id,
                mid_id,
                epi_id,
            ) = self._create_myocardial_nodeset_layers()
            tentusscher_endo = CellModel.TentusscherEndo()
            tentusscher_mid = CellModel.TentusscherMid()
            tentusscher_epi = CellModel.TentusscherEpi()

            self._add_Tentusscher_keyword(matid=-endo_id, params=tentusscher_endo.to_dictionary())
            self._add_Tentusscher_keyword(matid=-mid_id, params=tentusscher_mid.to_dictionary())
            self._add_Tentusscher_keyword(matid=-epi_id, params=tentusscher_epi.to_dictionary())

    def _create_myocardial_nodeset_layers(self):
        percent_endo = self.settings.electrophysiology.material.myocardium["percent_endo"]
        percent_mid = self.settings.electrophysiology.material.myocardium["percent_mid"]
        values = self.model.mesh.point_data["transmural"]
        # Values from experimental data. See:
        # https://www.frontiersin.org/articles/10.3389/fphys.2019.00580/full
        th_endo = percent_endo
        th_mid = percent_endo + percent_mid
        endo_nodes = (np.nonzero(np.logical_and(values >= 0, values < th_endo)))[0]
        mid_nodes = (np.nonzero(np.logical_and(values >= th_endo, values < th_mid)))[0]
        epi_nodes = (np.nonzero(np.logical_and(values >= th_mid, values <= 1)))[0]
        endo_nodeset_id = self.get_unique_nodeset_id()
        node_set_kw = create_node_set_keyword(
            node_ids=endo_nodes + 1,
            node_set_id=endo_nodeset_id,
            title="Layer-Endo",
        )
        self.kw_database.node_sets.append(node_set_kw)
        mid_nodeset_id = self.get_unique_nodeset_id()
        node_set_kw = create_node_set_keyword(
            node_ids=mid_nodes + 1,
            node_set_id=mid_nodeset_id,
            title="Layer-Mid",
        )
        self.kw_database.node_sets.append(node_set_kw)
        epi_nodeset_id = self.get_unique_nodeset_id()
        node_set_kw = create_node_set_keyword(
            node_ids=epi_nodes + 1,
            node_set_id=epi_nodeset_id,
            title="Layer-Epi",
        )
        self.kw_database.node_sets.append(node_set_kw)
        return endo_nodeset_id, mid_nodeset_id, epi_nodeset_id

    def _add_cell_model_keyword(self, matid: int, cellmodel: CellModel):
        """Add cell model keyword to the database."""
        if isinstance(cellmodel, CellModel.Tentusscher):
            self._add_Tentusscher_keyword(matid=matid, params=cellmodel.to_dictionary())
        else:
            raise NotImplementedError

    def _add_Tentusscher_keyword(self, matid: int, params: dict):  # noqa N802
        cell_kw = keywords.EmEpCellmodelTentusscher(**{**params})
        cell_kw.mid = matid
        # Note: bug in EmEpCellmodelTentusscher
        # the following 2 parameters cannot be assigned by above method
        cell_kw.gas_constant = 8314.472
        cell_kw.faraday_constant = 96485.3415

        self.kw_database.cell_models.append(cell_kw)

    def _update_ep_settings(self):
        """Add the settings for the electrophysiology solver."""
        save_part_ids = []
        for part in self.model.parts:
            save_part_ids.append(part.pid)
        for beams_pid in self.model.conduction_system._line_id_to_pid.values():
            save_part_ids.append(beams_pid)
        partset_id = self.get_unique_partset_id()
        kw = keywords.SetPartList(sid=partset_id)
        # kw.parts._data = save_part_ids
        # NOTE: when len(save_part_ids) = 8/16, dynalib bugs
        str = "\n"
        for i, id in enumerate(save_part_ids):
            str += "{0:10d}".format(id)
            if (i + 1) % 8 == 0:
                str += "\n"
        kw = kw.write() + str

        self.kw_database.ep_settings.append(kw)
        solvertype = self.settings.electrophysiology.analysis.solvertype
        if solvertype == "Monodomain":
            emsol = 11
            self.kw_database.ep_settings.append(custom_keywords.EmControlEp(numsplit=1))
        elif solvertype == "Eikonal":
            emsol = 14
            self.kw_database.ep_settings.append(custom_keywords.EmControlEp(numsplit=1, ionsolvr=0))
            t_end = 500
            dt = 0.1
            # specify simulation time and time step even in the case of a pure
            # Eikonal model (otherwise LS-DYNA crashes)
            self.kw_database.ep_settings.append("$     Tend        dt")
            self.kw_database.ep_settings.append(f"{t_end:>10f}{dt:>10f}")
        elif solvertype == "ReactionEikonal":
            emsol = 15
            self.kw_database.ep_settings.append(custom_keywords.EmControlEp(numsplit=1, ionsolvr=2))
            t_end = 500
            dt = 0.1
            # specify simulation time and time step in case of a spline ionsolver type
            self.kw_database.ep_settings.append("$     Tend        dt")
            self.kw_database.ep_settings.append(f"{t_end:>10f}{dt:>10f}")

        macrodt = self.settings.electrophysiology.analysis.dtmax.m
        if macrodt > self.settings.mechanics.analysis.dtmax.m:
            LOGGER.info(
                "EP timestep > Mechanics timestep. Setting EP timestep to Mechanics timestep."
            )
            macrodt = self.settings.mechanics.analysis.dtmax.m

        self.kw_database.ep_settings.append(
            keywords.EmControl(
                emsol=emsol,
                numls=4,
                macrodt=macrodt,
                dimtype=None,
                nperio=None,
                ncylbem=None,
            )
        )
        self.kw_database.ep_settings.append(keywords.EmControlTimestep(dtcons=macrodt))

        self.kw_database.ep_settings.append(
            custom_keywords.EmEpIsoch(idisoch=1, idepol=1, dplthr=-20, irepol=1, rplthr=-40)
        )

        self.kw_database.ep_settings.append(
            keywords.EmSolverFem(reltol=1e-6, maxite=int(1e4), precon=2)
        )

        self.kw_database.ep_settings.append(keywords.EmOutput(mats=1, matf=1, sols=1, solf=1))

    def _update_stimulation(self):
        # define stimulation settings
        stimsettings = self.settings.electrophysiology.stimulation
        if not stimsettings:
            stim_nodes = self.get_default_stimulus_nodes()
            stimulation = Stimulation(node_ids=stim_nodes)

            stimsettings = {"stimdefaults": stimulation}

        for stimname in stimsettings.keys():
            stim_nodes = stimsettings[stimname].node_ids
            if stimsettings[stimname].node_ids is None:
                stim_nodes = self.get_default_stimulus_nodes()
            stim = Stimulation(
                node_ids=stim_nodes,
                t_start=stimsettings[stimname].t_start,
                period=stimsettings[stimname].period,
                duration=stimsettings[stimname].duration,
                amplitude=stimsettings[stimname].amplitude,
            )
            node_set_kw, stim_kw = self._add_stimulation_keyword(stim)
            self.kw_database.ep_settings.append(node_set_kw)
            self.kw_database.ep_settings.append(stim_kw)

    def _add_stimulation_keyword(self, stim: Stimulation):
        # create node-sets for stim nodes
        nsid = self.get_unique_nodeset_id()
        node_set_kw = create_node_set_keyword(
            node_ids=np.array(stim.node_ids) + 1,
            node_set_id=nsid,
            title="Stim nodes",
        )

        solvertype = self.settings.electrophysiology.analysis.solvertype
        if solvertype == "Monodomain":
            stim_kw = custom_keywords.EmEpTentusscherStimulus(
                stimid=nsid,
                settype=2,
                setid=nsid,
                stimstrt=stim.t_start.m,
                stimt=stim.period.m,
                stimdur=stim.duration.m,
                stimamp=stim.amplitude.m,
            )

        else:
            # TODO: : add eikonal in custom keywords
            # EM_EP_EIKONAL

            eikonal_stim_content = "*EM_EP_EIKONAL\n"
            eikonal_stim_content += "$    eikId  eikPaSet eikStimNS eikStimDF\n"
            # TODO: get the right part set ID
            # setpart_kwds = self.kw_database.ep_settings.get_kwds_by_type()
            # ID of the eikonal solver (different eikonal solves
            # can be performed in different parts of the model)
            eikonal_id = 1
            psid = 1
            eikonal_stim_content += f"{eikonal_id:>10d}{psid:>10d}{nsid:>10d}\n"
            if solvertype == "ReactionEikonal":
                eikonal_stim_content += "$ footType     footT     footA  footTauf   footVth\n"
                foot_type = 1
                foot_t = stim.duration.m
                foot_a = stim.amplitude.m
                foot_tauf = 1
                eikonal_stim_content += (
                    f"{foot_type:>10d}{foot_t:>10f}{foot_a:>10f}{foot_tauf:>10f}"
                )
                eikonal_stim_content += "\n$solvetype\n"
                eikonal_stim_content += f"{1:>10d}"  # activate time stepping method by default
            stim_kw = eikonal_stim_content

        return (node_set_kw, stim_kw)

    def get_default_stimulus_nodes(self) -> list[int]:
        """Get default stiumulus nodes.

        1/2 apex points for the left/bi-ventricle model.

        Sinoatrial node for four-chamber or full-heart model.

        Returns
        -------
        list[int]
            List of 0-based node IDs to stimulate.
        """
        if isinstance(self.model, LeftVentricle):
            stim_nodes = [self.model.left_ventricle.apex_points[0].node_id]

        elif isinstance(self.model, BiVentricle):
            node_apex_left = self.model.left_ventricle.apex_points[0].node_id
            node_apex_right = self.model.right_ventricle.apex_points[0].node_id
            stim_nodes = [node_apex_left, node_apex_right]

        elif isinstance(self.model, (FourChamber, FullHeart)):
            node_apex_left = self.model.left_ventricle.apex_points[0].node_id
            node_apex_right = self.model.right_ventricle.apex_points[0].node_id
            stim_nodes = [node_apex_left, node_apex_right]

            if self.model.right_atrium.get_point("SA_node") is not None:
                # Active SA node (belong to both solid and beam)
                stim_nodes = list(
                    self.model.mesh.find_closest_point(
                        self.model.right_atrium.get_point("SA_node").xyz, n=5
                    )
                )

                #  add more nodes to initiate wave propagation
                if _ConductionType.SAN_AVN.value in list(
                    self.model.conduction_system._line_id_to_name.values()
                ):
                    pointid = self.model.conduction_system.get_lines_by_name(
                        _ConductionType.SAN_AVN.value
                    )["_written-id"][1]
                    stim_nodes.append(pointid)
                if _ConductionType.BACHMANN_BUNDLE.value in list(
                    self.model.conduction_system._line_id_to_name.values()
                ):
                    pointid = self.model.conduction_system.get_lines_by_name(
                        _ConductionType.BACHMANN_BUNDLE.value
                    )["_written-id"][0]
                    stim_nodes.append(pointid)
                    pointid = self.model.conduction_system.get_lines_by_name(
                        _ConductionType.BACHMANN_BUNDLE.value
                    )["_written-id"][1]
                    stim_nodes.append(pointid)

        # stimulate entire elements for Eikonal
        if self.settings.electrophysiology.analysis.solvertype in [
            "Eikonal",
            "ReactionEikonal",
        ]:
            stim_cells = np.where(np.isin(self.model.mesh.tetrahedrons, stim_nodes))[0]
            stim_nodes = np.unique(self.model.mesh.tetrahedrons[stim_cells].ravel())

        return stim_nodes

    def _update_blood_settings(self):
        """Update blood settings."""
        if self.model._add_blood_pool:
            dirichlet_bc_nid = self.get_unique_nodeset_id()
            apex = self.model.left_ventricle.apex_points[0].node_id
            node_set_kw = create_node_set_keyword(
                node_ids=apex + 1,
                node_set_id=dirichlet_bc_nid,
                title="Dirichlet extracellular potential BC",
            )
            self.kw_database.node_sets.append(node_set_kw)
            self.kw_database.ep_settings.append(
                custom_keywords.EmBoundaryPrescribed(
                    bpid=1,
                    bptype=1,
                    settype=2,
                    setid=dirichlet_bc_nid,
                    val=0,
                    sys=0,
                )
            )
            for deckname, deck in vars(self.kw_database).items():
                # lambda_ is the equal anisotropy ratio in the monodomain model.
                # In dyna: lambda_= sigma_i/sigma_e and sigma_i=(1.+lambda)*sigmaElement.
                # when lambda_ is not empty, it activates the computation of extracellular
                # potentials: div((sigma_i+sigma_e) . grad(phi_e)) = div(sigma_i . grad(v))
                # or div(((1.+lambda)*sigmaElement) . grad(phi_e)) = div(sigmaElement . grad(v))
                for kw in deck.keywords:
                    # activate extracellular potential solve
                    if "EM_MAT" in kw.get_title():
                        kw.lambda_ = self.settings.electrophysiology.material.myocardium["lambda"].m

    def _update_ECG_coordinates(self):  # noqa N802
        """Add ECG computation content."""
        # TODO: replace strings by custom dyna keyword
        # TODO: handle dynamic numbering of point set ids "psid'
        psid = 1
        pstype = 0

        # EM_POINT_SET
        em_point_set_content = "*EM_POINT_SET\n"
        em_point_set_content += "$#    psid    pstype        vx        vy        vz\n"
        em_point_set_content += f"{psid:>10d}{pstype:>10d}\n"
        em_point_set_content += "$#     pid         x         y         z       pos"

        self.kw_database.ep_settings.append(em_point_set_content)

        for index, point in enumerate(self.model.electrodes):
            x, y, z = point.xyz
            position_str = (
                f"{index:>10d} {str(f'{x:9.6f}')[:9]} {str(f'{y:9.6f}')[:9]} {str(f'{z:9.6f}')[:9]}"  # noqa
            )

            self.kw_database.ep_settings.append(position_str)

        # EM_EP_EKG
        em_ep_ekg_content = "*EM_EP_EKG\n"
        em_ep_ekg_content += "$#   ekgid      psid\n"
        em_ep_ekg_content += f"{1:>10d}{psid:>10d}\n"

        self.kw_database.ep_settings.append(em_ep_ekg_content)

    def _update_solution_controls(
        self,
    ):
        """Add solution controls and other solver settings as keywords."""
        self.kw_database.main.append(
            keywords.ControlTermination(
                endtim=self.settings.electrophysiology.analysis.end_time.m,
                dtmin=self.settings.electrophysiology.analysis.dtmin.m,
            )
        )
        self.kw_database.main.append(
            keywords.ControlTimeStep(
                dtinit=self.settings.electrophysiology.analysis.dtmax.m,
                dt2ms=self.settings.electrophysiology.analysis.dtmax.m,
            )
        )
        return

    def _update_main_db(self):
        pass

    def _update_use_Purkinje(self, associate_to_segment: bool = True):  # noqa N802
        """Update keywords for Purkinje use."""
        if not isinstance(self.model, (FullHeart, FourChamber, BiVentricle, LeftVentricle)):
            LOGGER.error("Model type is not recognized.")
            return

        sid = self.get_unique_section_id()
        self.kw_database.beam_networks.append(keywords.SectionBeam(secid=sid, elform=3, a=645))

        if type(self) is ElectroMechanicsDynaWriter:
            # id offset due to spring-type elements in mechanical
            beam_elem_id_offset = self.id_offset["element"]["discrete"]
        else:
            beam_elem_id_offset = 0  # no beam elements introduced before

        # write beam nodes
        # Note: the last beam_network saves all beam nodes
        new_nodes = self.model.conduction_system.points[
            (np.where(np.logical_not(self.model.conduction_system["_is-connected"]))[0])
        ]
        ids = (
            np.linspace(
                len(self.model.mesh.points),
                len(self.model.mesh.points) + len(new_nodes) - 1,
                len(new_nodes),
                dtype=int,
            )
            + 1  # dyna start by 1
        )
        nodes_table = np.hstack((ids.reshape(-1, 1), new_nodes))
        kw = add_nodes_to_kw(nodes_table, keywords.Node())
        self.kw_database.beam_networks.append(kw)
        material_settings = self.settings.electrophysiology.material
        solvertype = self.settings.electrophysiology.analysis.solvertype
        default_epmat = EPMaterial.ActiveBeam()
        if solvertype == "Monodomain":
            sig1 = material_settings.beam["sigma"].m
        else:
            sig1 = material_settings.beam["velocity"].m
        default_epmat.sigma_fiber = sig1
        default_epmat.beta = material_settings.beam["beta"].m
        default_epmat.cm = material_settings.beam["cm"].m
        default_epmat.pmjres = material_settings.beam["pmjres"].m
        beam_point_offset_id = 0
        self.model.conduction_system.point_data["_written-id"] = (
            np.zeros(self.model.conduction_system.number_of_points, dtype=int) - 1
        )
        # new for loop
        for netid in self.model.conduction_system._line_id_to_name:
            if isinstance(
                self.model.conduction_system.ep_material[netid], EPMaterial.DummyMaterial
            ):
                epmat = default_epmat
            else:
                epmat = self.model.conduction_system.ep_material[netid]
            pid = self.get_unique_part_id()
            self.model.conduction_system._line_id_to_pid[netid] = pid
            name = self.model.conduction_system._line_id_to_name[netid]
            if name == _ConductionType.LEFT_PURKINJE.value:
                _node_set_id = self.model.left_ventricle.endocardium._seg_set_id
            elif name == _ConductionType.RIGHT_PURKINJE.value:
                _node_set_id = self.model.right_ventricle.endocardium._seg_set_id
            elif name == _ConductionType.SAN_AVN.value:
                _node_set_id = self.model.right_atrium.endocardium._seg_set_id
            elif name == _ConductionType.LEFT_BUNDLE_BRANCH.value:
                _node_set_id = self.model.left_ventricle.cavity.surface._seg_set_id
            elif name == _ConductionType.RIGHT_BUNDLE_BRANCH.value:
                _node_set_id = self.model.right_ventricle.cavity.surface._seg_set_id
            elif name == _ConductionType.HIS.value:
                # His bundle are inside of 3d mesh
                # need to create the segment on which beam elements rely
                surface = self._add_segment_from_surface(name="his_bundle_segment")
                _node_set_id = surface._seg_set_id
            elif name == _ConductionType.BACHMANN_BUNDLE.value:
                # His bundle are inside of 3d mesh
                # need to create the segment on which beam elements rely
                surface = self._add_segment_from_surface(name="Bachman segment")
                _node_set_id = surface._seg_set_id
            else:
                LOGGER.error(f"Unknown network name for {name}.")
                exit()

            # overwrite nsid if beam should not follow the motion of segment
            if not associate_to_segment:
                _node_set_id = -1

            # write
            self.kw_database.beam_networks.append(f"$$ {name} $$")
            origin_coordinates = self.model.conduction_system.get_lines(netid).points[0]
            self.kw_database.beam_networks.append(
                custom_keywords.EmEpPurkinjeNetwork2(
                    purkid=pid,
                    buildnet=0,
                    ssid=_node_set_id,
                    mid=pid,
                    pointstx=origin_coordinates[0],
                    pointsty=origin_coordinates[1],
                    pointstz=origin_coordinates[2],
                    edgelen=self.settings.purkinje.edgelen.m,
                    ngen=self.settings.purkinje.ngen.m,
                    nbrinit=self.settings.purkinje.nbrinit.m,
                    nsplit=self.settings.purkinje.nsplit.m,
                    pmjtype=self.settings.purkinje.pmjtype.m,
                    pmjradius=self.settings.purkinje.pmjradius.m,
                    pmjrestype=self.settings.electrophysiology.material.beam["pmjrestype"].m,
                    pmjres=epmat.pmjres,
                )
            )

            part_df = pd.DataFrame(
                {
                    "heading": [name],
                    "pid": [pid],
                    "secid": [sid],
                    "mid": [pid],
                }
            )
            part_kw = keywords.Part()
            part_kw.parts = part_df
            self.kw_database.beam_networks.append(part_kw)
            self.kw_database.beam_networks.append(keywords.MatNull(mid=pid, ro=1e-11))

            kw = self._get_ep_material_kw(pid, epmat)
            self.kw_database.beam_networks.append(kw)

            # cell model
            self._add_cell_model_keyword(matid=pid, cellmodel=epmat.cell_model)

            # Build connectivity
            # get edges in a two-column format
            edges = self.model.conduction_system.get_lines(netid).lines.reshape(
                (int(len(self.model.conduction_system.get_lines(netid).lines) / 3), 3)
            )[:, 1:]

            # get info on points to be connected to solid and their coordinates
            connected_point_ids = np.where(
                self.model.conduction_system.get_lines(netid)["_is-connected"]
            )[0]
            mask_nonconnected = np.logical_not(
                self.model.conduction_system.get_lines(netid)["_is-connected"]
            )
            connected_points = self.model.conduction_system.get_lines(netid).points[
                connected_point_ids
            ]

            # got IDs in solid mesh of connected points
            kdtree = spatial.cKDTree(self.model.mesh.points)
            _, solid_connected_point_ids = kdtree.query(connected_points)

            # compute writer point IDs depending on previously written and connections to solid
            point_ids_to_write = np.zeros(
                self.model.conduction_system.get_lines(netid).number_of_points, dtype=int
            )
            point_ids_to_write[connected_point_ids] = solid_connected_point_ids
            mask_already_written = self.model.conduction_system.get_lines(netid)["_written-id"] >= 0
            point_ids_to_write[mask_already_written] = self.model.conduction_system.get_lines(
                netid
            )["_written-id"][mask_already_written]
            mask_notconnected_notwritten = np.logical_and(
                mask_nonconnected, np.logical_not(mask_already_written)
            )
            point_ids_to_write[mask_notconnected_notwritten] = (
                np.linspace(
                    0,
                    np.sum(mask_notconnected_notwritten) - 1,
                    np.sum(mask_notconnected_notwritten),
                    dtype=int,
                )
                + self.model.mesh.number_of_points
                + beam_point_offset_id
            )

            # replace point ID values in edges
            edges = np.vectorize(lambda idvalue: point_ids_to_write[idvalue])(edges)

            # write mesh
            beams_kw = keywords.ElementBeam()
            beams_kw = add_beams_to_kw(
                beams=edges + 1,
                beam_kw=beams_kw,
                pid=pid,
                offset=beam_elem_id_offset,
            )
            # offset beam element ID
            beam_elem_id_offset += len(edges)
            # offset beam point id
            beam_point_offset_id += (
                self.model.conduction_system.get_lines(netid).number_of_points
                - len(connected_point_ids)
                - np.sum(mask_already_written)
            )
            # populate the already written IDs variable for other beam networks
            point_ids_in_conductionsystem = self.model.conduction_system.get_lines(netid)[
                "_global-point-ids"
            ]
            self.model.conduction_system["_written-id"][point_ids_in_conductionsystem] = (
                point_ids_to_write
            )
            self.kw_database.beam_networks.append(beams_kw)

        self.id_offset["element"]["discrete"] = beam_elem_id_offset

        return

    def _add_segment_from_surface(self, name: str):
        surface = self.model.mesh.get_surface_by_name(name)

        surface._seg_set_id = self.get_unique_segmentset_id()
        surface._node_set_id = self.get_unique_nodeset_id()

        kw = create_segment_set_keyword(
            segments=surface.triangles_global + 1,
            segid=surface._seg_set_id,
            title=surface.name,
        )
        # append this kw to the segment set database
        self.kw_database.segment_sets.append(kw)

        return surface

    def _update_export_controls(self):
        """Add solution controls to the main simulation."""
        self.kw_database.main.append(
            keywords.DatabaseBinaryD3Plot(dt=self.settings.electrophysiology.analysis.dt_d3plot.m)
        )

        return

    def _get_ep_material_kw(self, ep_mid: int, ep_material: EPMaterial):
        if type(ep_material) is EPMaterial.Insulator:
            # insulator mtype
            mtype = 1
            kw = custom_keywords.EmMat001(
                mid=ep_mid,
                mtype=mtype,
                sigma=ep_material.sigma_fiber,
                beta=ep_material.beta,
                cm=ep_material.cm,
            )

        # active myocardium
        elif type(ep_material) is EPMaterial.Active:
            mtype = 2
            # "isotropic" case
            if ep_material.sigma_sheet is None:
                # lSDYNA bug prevents from using isotropic mat (EMMAT001) for active isotropic case
                # Bypass: using EMMAT003 with same sigma value in all directions
                ep_material.sigma_sheet = ep_material.sigma_fiber
                ep_material.sigma_sheet_normal = ep_material.sigma_fiber
            kw = custom_keywords.EmMat003(
                mid=ep_mid,
                mtype=mtype,
                sigma11=ep_material.sigma_fiber,
                sigma22=ep_material.sigma_sheet,
                sigma33=ep_material.sigma_sheet_normal,
                beta=ep_material.beta,
                cm=ep_material.cm,
                aopt=2.0,
                a1=0,
                a2=0,
                a3=1,
                d1=0,
                d2=-1,
                d3=0,
            )

        elif type(ep_material) is EPMaterial.ActiveBeam:
            mtype = 2
            kw = custom_keywords.EmMat001(
                mid=ep_mid,
                mtype=mtype,
                sigma=ep_material.sigma_fiber,
                beta=ep_material.beta,
                cm=ep_material.cm,
            )
        elif type(ep_material) is EPMaterial.Passive:
            mtype = 4
            # isotropic
            if ep_material.sigma_sheet is None:
                kw = custom_keywords.EmMat001(
                    mid=ep_mid,
                    mtype=mtype,
                    sigma=ep_material.sigma_fiber,
                    beta=ep_material.beta,
                    cm=ep_material.cm,
                )
            # Anisotropic
            else:
                kw = custom_keywords.EmMat003(
                    mid=ep_mid,
                    mtype=mtype,
                    sigma11=ep_material.sigma_fiber,
                    sigma22=ep_material.sigma_sheet,
                    sigma33=ep_material.sigma_sheet_normal,
                    beta=ep_material.beta,
                    cm=ep_material.cm,
                    aopt=2.0,
                    a1=0,
                    a2=0,
                    a3=1,
                    d1=0,
                    d2=-1,
                    d3=0,
                )
        return kw


class ElectrophysiologyBeamsDynaWriter(ElectrophysiologyDynaWriter):
    """Class for preparing the input for an electrophysiology LS-DYNA simulation with beams only."""

    def __init__(self, model: HeartModel, settings: SimulationSettings = None) -> None:
        super().__init__(model=model, settings=settings)
        self.kw_database = ElectrophysiologyDecks()
        """Collection of keywords relevant for electrophysiology."""

    def update(self):
        """Update keyword database for electrophysiology."""
        # self._isolate_atria_and_ventricles()

        ##
        self._update_main_db()
        self._update_solution_controls()
        self._update_export_controls()

        self._update_node_db()

        if self.model.conduction_system.number_of_cells != 0:
            # with smcoupl=1, coupling is disabled
            self.kw_database.ep_settings.append(keywords.EmControlCoupling(thcoupl=1, smcoupl=1))
            self._update_use_Purkinje(associate_to_segment=False)

        # update ep settings
        self._update_ep_settings()
        self._update_stimulation()

        include_files = self._get_decknames_of_include()
        self.include_to_main(include_files)

        return


class ElectroMechanicsDynaWriter(MechanicsDynaWriter, ElectrophysiologyDynaWriter):
    """Class for preparing the input for LS-DYNA electromechanical simulation."""

    def __init__(
        self,
        model: HeartModel,
        settings: SimulationSettings = None,
    ) -> None:
        if isinstance(model, FourChamber):
            model._create_atrioventricular_isolation()

        BaseDynaWriter.__init__(self, model=model, settings=settings)

        self.kw_database = ElectroMechanicsDecks()
        """Collection of keyword decks relevant for mechanics."""

        self.set_flow_area = True
        """from MechanicWriter."""

    def update(self, dynain_name: str = None, robin_bcs=None):
        """Update the keyword database.

        Parameters
        ----------
        dynain_name : str, default: None
            Dynain file from stress-free configuration computation.
        robin_bcs : list[Callable], default: None
            List of lambda functions to apply Robin-type boundary conditions.

        Notes
        -----
        You do not need to write mesh files if a Dynain file is given.
        """
        if isinstance(self.model, FourChamber):
            self.model.left_atrium.fiber = True
            self.model.left_atrium.active = True
            self.model.right_atrium.fiber = True
            self.model.right_atrium.active = True

        MechanicsDynaWriter.update(self, dynain_name=dynain_name, robin_bcs=robin_bcs)

        if self.model.conduction_system.number_of_cells != 0:
            # Coupling enabled, EP beam nodes follow the motion of surfaces
            self.kw_database.ep_settings.append(keywords.EmControlCoupling(thcoupl=1, smcoupl=0))
            self._update_use_Purkinje()
            self.include_to_main("beam_networks.k")

        self._update_parts_cellmodels()
        self.include_to_main("cell_models.k")

        self._update_ep_settings()
        self._update_stimulation()

        # coupling parameters
        coupling_str = (
            "*EM_CONTROL_COUPLING\n$    THCPL     SMCPL    THLCID    SMLCID\n         1         0\n"
        )
        self.kw_database.ep_settings.append("$ EM-MECA coupling control")
        self.kw_database.ep_settings.append(coupling_str)
        self.include_to_main("ep_settings.k")

        return

    def _update_material_db(self, add_active: bool = True):
        """Update the database of material keywords."""
        MechanicsDynaWriter._update_material_db(self, add_active=add_active, em_couple=True)
        ElectrophysiologyDynaWriter._update_ep_material_db(self)
        return


class LaplaceWriter(BaseDynaWriter):
    """Writer to set Laplace Dirichlet problem."""

    # constant nodeset ID for atrial valves/caps
    _CAP_NODESET_MAP = {
        CapType.RIGHT_INFERIOR_PULMONARY_VEIN: 1,
        CapType.LEFT_ATRIUM_APPENDAGE: 2,
        CapType.RIGHT_SUPERIOR_PULMONARY_VEIN: 3,
        CapType.MITRAL_VALVE_ATRIUM: 4,
        CapType.LEFT_INFERIOR_PULMONARY_VEIN: 5,
        CapType.LEFT_SUPERIOR_PULMONARY_VEIN: 6,
        CapType.TRICUSPID_VALVE_ATRIUM: 7,
        CapType.SUPERIOR_VENA_CAVA: 8,
        CapType.INFERIOR_VENA_CAVA: 9,
    }
    _LANDMARK_RADIUS = 1.5  # mm
    _UVC_APEX_RADIUS = 10.0  # mm

    def __init__(
        self, model: HeartModel, type: Literal["uvc", "la_fiber", "ra_fiber", "D-RBM"], **kwargs
    ):
        """Write thermal input to set up a Laplace Dirichlet problem.

        Parameters
        ----------
        model : HeartModel
            Heart model.
        type : Literal["uvc", "la_fiber", "ra_fiber", "D-RBM"]
            Simulation type.
        """
        super().__init__(model=model)
        self.type = type
        """Problem type."""
        self.landmarks = kwargs
        """Landmarks are ``laa``, ``raa``,  and ``top``."""
        self.target: pv.UnstructuredGrid = None
        """Target mesh related to the problem."""

        # remove unnecessary parts
        if self.type == "uvc" or self.type == "D-RBM":
            parts_to_keep = ["Left ventricle", "Right ventricle", "Septum"]
            self._keep_parts(parts_to_keep)
        elif self.type == "la_fiber":
            parts_to_keep = ["Left atrium"]
        elif self.type == "ra_fiber":
            parts_to_keep = ["Right atrium"]

        # remove unnecessary mesh and create target attribute
        if self.type == "uvc" or self.type == "D-RBM":
            elems_to_keep = []
            if isinstance(self.model, LeftVentricle):
                elems_to_keep.extend(model.left_ventricle.element_ids)
            else:
                elems_to_keep.extend(model.left_ventricle.element_ids)
                elems_to_keep.extend(model.right_ventricle.element_ids)
                elems_to_keep.extend(model.septum.element_ids)

            # model.mesh.clear_data()
            model.mesh["cell_ids"] = np.arange(0, model.mesh.n_cells, dtype=int)
            model.mesh["point_ids"] = np.arange(0, model.mesh.n_points, dtype=int)

            self.target = model.mesh.extract_cells(elems_to_keep)

        elif self.type == "la_fiber" or self.type == "ra_fiber":
            self._keep_parts(parts_to_keep)
            # model.mesh.clear_data()
            model.mesh["cell_ids"] = np.arange(0, model.mesh.n_cells, dtype=int)
            model.mesh["point_ids"] = np.arange(0, model.mesh.n_points, dtype=int)

            self.target = model.mesh.extract_cells(model.parts[0].element_ids)

    def _update_ra_top_nodeset(self, atrium: pv.UnstructuredGrid):
        """
        Define right atrium top nodeset with nodeset ID 10.

        Parameters
        ----------
        atrium : pv.UnstructuredGrid
            Right atrium PyVista object.
        """
        if "top" in self.landmarks.keys():
            top_ids = self._find_top_nodeset_by_geodesic(atrium)
        else:
            top_ids = self._find_top_nodeset_by_cut(atrium)

        # assign top nodeset
        kw = create_node_set_keyword(top_ids + 1, node_set_id=10, title="top")
        self.kw_database.node_sets.append(kw)

    def _find_top_nodeset_by_cut(self, atrium: pv.UnstructuredGrid):
        """
        Define right atrium top nodeset.

        Cut through the center of TV, IVC, and SVC, expecting to result in
        three unconnected regions and the farthest is top.
        This method might fail with varying geometries. If so, the user
        must define the top landmarks.
        """
        cut_center, cut_normal = self._define_ra_cut()

        atrium["cell_ids_tmp"] = np.arange(0, atrium.n_cells, dtype=int)
        atrium["point_ids_tmp"] = np.arange(0, atrium.n_points, dtype=int)
        slice = atrium.slice(origin=cut_center, normal=cut_normal)
        crinkled = atrium.extract_cells(np.unique(slice["cell_ids_tmp"]))

        # After cut, select the top region
        x = crinkled.connectivity()
        if np.max(x.point_data["RegionId"]) != 2:
            # Should only have 3 parts
            LOGGER.error("Cannot find top nodeset...")
            raise ValueError("Define top start and end points and then re-run.")

        # get tricuspid-valve name
        tv_name = CapType.TRICUSPID_VALVE_ATRIUM.value

        # compare closest point with TV nodes, top region should be far with TV nodeset
        tv_tree = spatial.cKDTree(atrium.points[atrium.point_data[tv_name] == 1])
        min_dst = -1.0
        for i in range(3):
            current_min_dst = np.min(tv_tree.query(x.points[x.point_data["RegionId"] == i])[0])
            if current_min_dst > min_dst:
                min_dst = current_min_dst
                top_region_id = i

        # This region is the top
        mask = x.point_data["RegionId"] == top_region_id

        top_ids = x["point_ids_tmp"][mask]

        atrium.cell_data.remove("cell_ids_tmp")
        atrium.point_data.remove("point_ids_tmp")
        return top_ids

    def _find_top_nodeset_by_geodesic(self, atrium: pv.UnstructuredGrid):
        """Define top nodeset by connecting landmark points with a geodesic path."""
        top_ids = []
        surface: pv.PolyData = atrium.extract_surface()
        for i in range(len(self.landmarks["top"]) - 1):
            p1 = self.landmarks["top"][i]
            p2 = self.landmarks["top"][i + 1]

            path = surface.geodesic(surface.find_closest_point(p1), surface.find_closest_point(p2))
            for point in path.points:
                top_ids.append(atrium.find_closest_point(point))

        return np.unique(np.array(top_ids))

    def _define_ra_cut(self):
        """Define a cutplane using the three caps of the right atrium."""
        for cap in self.model.parts[0].caps:
            if cap.type == CapType.TRICUSPID_VALVE_ATRIUM:
                tv_center = cap.centroid
            elif cap.type == CapType.SUPERIOR_VENA_CAVA:
                svc_center = cap.centroid
            elif cap.type == CapType.INFERIOR_VENA_CAVA:
                ivc_center = cap.centroid
        cut_center = np.vstack((tv_center, svc_center, ivc_center)).mean(axis=0)
        cut_normal = np.cross(svc_center - tv_center, ivc_center - tv_center)

        return cut_center, cut_normal

    def _update_ra_tricuspid_nodeset(self, atrium):
        """Define the nodeset for the tricuspid wall and septum."""
        # get tricuspid-valve name
        tv_name = CapType.TRICUSPID_VALVE_ATRIUM.value

        # cut_normal is determined so that the first part is the septum and the second is free
        cut_center, cut_normal = self._define_ra_cut()

        # need a copied object to do clip, atrium is corrupted otherwise
        septum, free_wall = copy.deepcopy(atrium).clip(
            origin=cut_center, normal=cut_normal, crinkle=True, return_clipped=True
        )
        # IDs in full mesh
        tv_s_ids = septum["point_ids"][np.where(septum[tv_name] == 1)]

        tv_s_ids_sub = np.where(np.isin(atrium["point_ids"], tv_s_ids))[0]
        atrium["tv_s"] = np.zeros(atrium.n_points)
        atrium["tv_s"][tv_s_ids_sub] = 1

        kw = create_node_set_keyword(tv_s_ids_sub + 1, node_set_id=12, title="tv_septum")
        self.kw_database.node_sets.append(kw)

        tv_w_ids = free_wall["point_ids"][np.where(free_wall[tv_name] == 1)]
        tv_w_ids_sub = np.where(np.isin(atrium["point_ids"], tv_w_ids))[0]
        # remove re constraint nodes
        tv_w_ids_sub = np.setdiff1d(tv_w_ids_sub, tv_s_ids_sub)

        atrium["tv_w"] = np.zeros(atrium.n_points)
        atrium["tv_w"][tv_w_ids_sub] = 1

        kw = create_node_set_keyword(tv_w_ids_sub + 1, node_set_id=13, title="tv_wall")
        self.kw_database.node_sets.append(kw)

    def _update_atrial_caps_nodeset(self, atrium: pv.UnstructuredGrid):
        """Define nodesets for the caps."""
        for cap in self.model.parts[0].caps:
            # get node IDs for atrium mesh
            cap._mesh = self.model.mesh.get_surface(cap._mesh.id)
            ids_sub = np.where(np.isin(atrium["point_ids"], cap.global_node_ids_edge))[0]
            # create nodeset
            set_id = self._CAP_NODESET_MAP[cap.type]

            if set_id:  # Can be None for LEFT_ATRIUM_APPENDAGE
                kw = create_node_set_keyword(ids_sub + 1, node_set_id=set_id, title=cap.name)
                self.kw_database.node_sets.append(kw)

                # Add info to PyVista object, which is necessary for right atrial fibers.
                atrium[cap.type.value] = np.zeros(atrium.n_points, dtype=int)
                atrium[cap.type.value][ids_sub] = 1

        return

    def _update_la_bc(self):
        atrium = self.target

        def get_laa_nodes(atrium, laa: np.ndarray):
            tree = spatial.cKDTree(atrium.points)
            ids = np.array(tree.query_ball_point(laa, self._LANDMARK_RADIUS))
            return ids

        # laa
        if "laa" in self.landmarks.keys():
            # else there should be a LEFT_ATRIUM_APPENDAGE as in Strocchi's data
            laa_ids = get_laa_nodes(atrium, self.landmarks["laa"])

            kw = create_node_set_keyword(
                laa_ids + 1,
                node_set_id=self._CAP_NODESET_MAP[CapType.LEFT_ATRIUM_APPENDAGE],
                title="left atrium appendage",
            )
            self.kw_database.node_sets.append(kw)

        # caps
        self._update_atrial_caps_nodeset(atrium)

        # endo/epi
        endo_nodes = self.model.left_atrium.endocardium.global_node_ids_triangles
        epi_nodes = self.model.left_atrium.epicardium.global_node_ids_triangles
        epi_nodes = np.setdiff1d(epi_nodes, endo_nodes)

        self._add_nodeset(endo_nodes, "endocardium", nodeset_id=100)
        self._add_nodeset(epi_nodes, "epicardium", nodeset_id=200)

        cases = [
            (1, "trans", [100, 200], [0, 1]),
            (2, "ab", [1, 3, 4, 5, 6, 2], [2.0, 2.0, 1.0, 0.0, 0.0, -1.0]),
            (3, "v", [1, 3, 5, 6], [1.0, 1.0, 0.0, 0.0]),
            (4, "r", [4, 1, 2, 3, 5, 6], [1.0, 0.0, 0.0, 0.0, 0.0, 0.0]),
        ]
        for case_id, job_name, set_ids, bc_values in cases:
            self.add_case(case_id, job_name, set_ids, bc_values)

    def _update_ra_bc(self):
        atrium = self.target
        # caps
        self._update_atrial_caps_nodeset(atrium)

        # endo/epi
        endo_nodes = self.model.right_atrium.endocardium.global_node_ids_triangles
        epi_nodes = self.model.right_atrium.epicardium.global_node_ids_triangles
        epi_nodes = np.setdiff1d(epi_nodes, endo_nodes)

        self._add_nodeset(endo_nodes, "endocardium", nodeset_id=100)
        self._add_nodeset(epi_nodes, "epicardium", nodeset_id=200)

        # Find appendage apex
        tree = spatial.cKDTree(atrium.points)
        raa_ids = np.array(tree.query_ball_point(self.landmarks["raa"], self._LANDMARK_RADIUS))
        if len(raa_ids) == 0:
            LOGGER.error("No node is identified as right atrium appendage apex.")
            exit()

        kw = create_node_set_keyword(raa_ids + 1, node_set_id=11, title="raa")
        self.kw_database.node_sets.append(kw)
        atrium["raa"] = np.zeros(atrium.n_points)
        atrium["raa"][raa_ids] = 1

        # top nodeset
        self._update_ra_top_nodeset(atrium)
        # tricuspid wall/free nodeset
        self._update_ra_tricuspid_nodeset(atrium)

        cases = [
            (1, "trans", [100, 200], [0, 1]),
            (2, "ab", [9, 7, 8, 11], [2.0, 1.0, 0.0, -1.0]),
            (3, "v", [9, 8, 11], [1.0, 0.0, 0.0]),
            (4, "r", [7, 10], [1.0, 0.0]),
            (5, "w", [12, 13, 10], [1.0, -1.0, 0.0]),
        ]
        for case_id, job_name, set_ids, bc_values in cases:
            self.add_case(case_id, job_name, set_ids, bc_values)

    def update(self):
        """Update the keyword database."""
        # nodes
        node_kw = create_node_keyword(self.target.points)
        self.kw_database.nodes.append(node_kw)

        # part and materials
        self._update_parts_materials_db()

        # elems
        kw_elements = create_element_solid_keyword(
            self.target.cells.reshape(-1, 5)[:, 1:] + 1,
            np.arange(1, self.target.n_cells + 1, dtype=int),
            self.model.parts[0].pid,
        )
        self.kw_database.solid_elements.append(kw_elements)

        # main
        self._update_main_db()

        if self.type == "uvc":
            self._update_uvc_bc()
        elif self.type == "la_fiber":
            self._update_la_bc()
        elif self.type == "ra_fiber":
            self._update_ra_bc()
        elif self.type == "D-RBM":
            self._update_drbm_bc()

        include_files = self._get_decknames_of_include()
        self.include_to_main(include_files)

    def _update_uvc_bc(self):
        # transmural uvc
        endo_nodes = self.model.left_ventricle.endocardium.global_node_ids_triangles
        epi_nodes = self.model.left_ventricle.epicardium.global_node_ids_triangles

        if not isinstance(self.model, LeftVentricle):
            rv_endo = self.model.right_ventricle.endocardium.global_node_ids_triangles
            septum_endo = self._get_rv_septum_endo_surface().global_node_ids_triangles
            rv_epi = self.model.right_ventricle.epicardium.global_node_ids_triangles

            # septum endocardium is merged into epicardium set, this is
            # consistent with transmural values of LeftVentricle model
            endo_nodes = np.hstack((endo_nodes, rv_endo))
            epi_nodes = np.hstack(
                (
                    epi_nodes,
                    rv_epi,
                    septum_endo,
                )
            )
        epi_nodes = np.setdiff1d(epi_nodes, endo_nodes)

        endo_sid = self._add_nodeset(endo_nodes, "endocardium")
        epi_sid = self._add_nodeset(epi_nodes, "epicardium")

        # base-apical uvc
        # apex is selected only at left ventricle and with a region of 10 mm
        # This avoids mesh sensitivity and seems consistent with Strocchi paper's figure
        apex_nodes = self.model.get_apex_node_set(radius=self._UVC_APEX_RADIUS)
        apex_sid = self._add_nodeset(apex_nodes, "apex")

        # base is with all cap nodes
        (pv_nodes, tv_nodes, av_nodes, mv_nodes), _ = self._update_ventricular_caps_nodes()
        if isinstance(self.model, LeftVentricle):
            base_nodes = np.hstack((mv_nodes, av_nodes))
        else:
            base_nodes = np.hstack((mv_nodes, av_nodes, pv_nodes, tv_nodes))

        base_sid = self._add_nodeset(base_nodes, "base")

        # rotational uvc
        rot_start, rot_end, rot_mid = self._get_uvc_rotation_bc()

        sid_minus_pi = self._add_nodeset(rot_start, title="rotation:-pi")
        sid_plus_pi = self._add_nodeset(rot_end, title="rotation:pi")
        sid_zero = self._add_nodeset(rot_mid, title="rotation:0")

        cases = [
            (1, "transmural", [endo_sid, epi_sid], [0, 1]),
            (2, "apico-basal", [apex_sid, base_sid], [0, 1]),
            (3, "rotational", [sid_minus_pi, sid_plus_pi, sid_zero], [-np.pi, np.pi, 0]),
        ]
        for case_id, job_name, set_ids, bc_values in cases:
            self.add_case(case_id, job_name, set_ids, bc_values)

    def _get_uvc_rotation_bc(self):
        """Select the nodeset on the long axis plane."""
        mesh = copy.deepcopy(self.target)
        mesh["cell_ids"] = np.arange(0, mesh.n_cells, dtype=int)
        mesh["point_ids"] = np.arange(0, mesh.n_points, dtype=int)
        slice = mesh.slice(
            origin=self.model.l4cv_axis["center"], normal=self.model.l4cv_axis["normal"]
        )
        crinkled = mesh.extract_cells(np.unique(slice["cell_ids"]))
        free_wall_center, septum_center = crinkled.clip(
            origin=self.model.l2cv_axis["center"],
            normal=-self.model.l2cv_axis["normal"],
            crinkle=True,
            return_clipped=True,
        )

        rotation_mesh = mesh.remove_cells(free_wall_center["cell_ids"])
        LOGGER.info(f"{mesh.n_points - rotation_mesh.n_points} nodes are removed from clip.")

        vn = mesh.points[free_wall_center["point_ids"]] - self.model.l4cv_axis["center"]
        v0 = np.tile(self.model.l4cv_axis["normal"], (len(free_wall_center["point_ids"]), 1))

        dot = np.einsum("ij,ij->i", v0, vn)  # dot product row by row
        set1 = np.unique(free_wall_center["point_ids"][dot >= 0])  # -pi
        set2 = np.unique(free_wall_center["point_ids"][dot < 0])  # pi
        set3 = np.unique(
            np.setdiff1d(septum_center["point_ids"], free_wall_center["point_ids"])
        )  # 0

        return set1, set2, set3

    def _update_parts_materials_db(self):
        """Loop over parts defined in the model and create keywords."""
        LOGGER.debug("Updating part keywords...")

        # add parts with a dataframe
        section_id = self.get_unique_section_id()

        # get list of cavities from model
        for part in self.model.parts:
            # part.pid = self.get_unique_part_id()
            # material ID = part ID
            part.mid = part.pid

            part_df = pd.DataFrame(
                {
                    "heading": [part.name],
                    "pid": [part.pid],
                    "secid": [section_id],
                    "mid": [0],
                    "tmid": [part.mid],
                }
            )
            part_kw = keywords.Part()
            part_kw.parts = part_df
            self.kw_database.parts.append(part_kw)

            # set up material
            self.kw_database.parts.append(
                keywords.MatThermalIsotropic(tmid=part.mid, tro=1e-9, hc=1, tc=1)
            )

        # set up section solid
        section_kw = keywords.SectionSolid(secid=section_id, elform=10)
        self.kw_database.parts.append(section_kw)

        return

    def _update_main_db(self):
        self.kw_database.main.append(keywords.ControlSolution(soln=1))
        self.kw_database.main.append(keywords.ControlThermalSolver(atype=0, ptype=0, solver=11))
        self.kw_database.main.append(keywords.DatabaseBinaryD3Plot(dt=1.0))
        self.kw_database.main.append(keywords.DatabaseGlstat(dt=1.0))
        self.kw_database.main.append(keywords.DatabaseMatsum(dt=1.0))
        self.kw_database.main.append(keywords.DatabaseTprint(dt=1.0))
        self.kw_database.main.append(keywords.DatabaseExtentBinary(therm=2))  # save heat flux
        self.kw_database.main.append(keywords.ControlTermination(endtim=1, dtmin=1.0))

    def _add_nodeset(self, nodes: np.ndarray, title: str, nodeset_id: int = None) -> int:
        """Convert to local node ID and add to the nodeset.

        Parameters
        ----------
        nodes : np.ndarray
            Nodes global IDsx
        title : str
            Nodeset title.
        nodeset_id : int, default: None
            Attribute a nodeset ID if one is not given.

        Returns
        -------
        int
            Nodeset ID.
        """
        # get node IDs of submesh
        nodes = np.where(np.isin(self.target["point_ids"], nodes))[0]
        if nodeset_id is None:
            nodeset_id = self.get_unique_nodeset_id()
        # LS-DYNA ID starts with 1
        kw = create_node_set_keyword(nodes + 1, node_set_id=nodeset_id, title=title)
        self.kw_database.node_sets.append(kw)
        return nodeset_id

    def _update_drbm_bc(self):
        """Update D-RBM boundary conditions."""

        def clean_node_set(nodes: np.ndarray, exclude_nodes: np.ndarray = None):
            """Ensure no duplicate or excluded nodes to avoid a thermal boundary condition error."""
            nodes = np.unique(nodes)
            if exclude_nodes is not None:
                nodes = np.setdiff1d(nodes, exclude_nodes)
            return nodes

        (pv_nodes, tv_nodes, av_nodes, mv_nodes), combined_av_mv = (
            self._update_ventricular_caps_nodes()
        )

        if isinstance(self.model, LeftVentricle):
            rings_nodes = np.hstack((mv_nodes, av_nodes))
        else:
            rings_nodes = np.hstack((mv_nodes, av_nodes, pv_nodes, tv_nodes))

        # LV endo
        lv_endo_nodes = self.model.left_ventricle.endocardium.global_node_ids_triangles
        lv_endo_nodes = clean_node_set(lv_endo_nodes, rings_nodes)
        # LV epi
        epi_nodes = self.model.left_ventricle.epicardium.global_node_ids_triangles
        epi_nodes = clean_node_set(epi_nodes, np.hstack((lv_endo_nodes, rings_nodes)))
        # LV apex
        la_node = self.model.get_apex_node_set(part="left")

        if not isinstance(self.model, LeftVentricle):
            # Right ventricle endocardium
            septum_endo = self._get_rv_septum_endo_surface()
            rv_endo_nodes = np.hstack(
                (
                    self.model.right_ventricle.endocardium.global_node_ids_triangles,
                    septum_endo.global_node_ids_triangles,
                )
            )
            rv_endo_nodes = clean_node_set(rv_endo_nodes, rings_nodes)

            # append RV epi
            epi_nodes = np.hstack(
                (
                    epi_nodes,
                    self.model.right_ventricle.epicardium.global_node_ids_triangles,
                )
            )
            epi_nodes = clean_node_set(epi_nodes, np.hstack((rv_endo_nodes, rings_nodes)))
            # RV apex
            ra_node = self.model.get_apex_node_set(part="right")

        if isinstance(self.model, LeftVentricle):
            lv_endo_nodeset_id = self._add_nodeset(lv_endo_nodes, "lv endo")
            epi_nodeset_id = self._add_nodeset(epi_nodes, "epi")
            mv_nodeset_id = self._add_nodeset(mv_nodes, "mv")
            av_nodeset_id = self._add_nodeset(av_nodes, "av")
            la_nodeset_id = self._add_nodeset(la_node, "left apex")

            # add case kewyords
            cases = [
                (1, "trans", [lv_endo_nodeset_id, epi_nodeset_id], [1, 0]),
                (2, "ab_l", [mv_nodeset_id, la_nodeset_id], [1, 0]),
                (3, "ot_l", [av_nodeset_id, la_nodeset_id], [1, 0]),
                # If combined MV and AV, mv_nodeset=av_nodeset=combined, solve ab_l = ot_l
                # w_l's has no effect on the result, so set only for structure of code
                (4, "w_l", [mv_nodeset_id, la_nodeset_id], [1, 0])
                if combined_av_mv
                else (4, "w_l", [mv_nodeset_id, la_nodeset_id, av_nodeset_id], [1, 1, 0]),
            ]
        elif isinstance(self.model, (FullHeart, FourChamber, BiVentricle)):
            lv_endo_nodeset_id = self._add_nodeset(lv_endo_nodes, "lv endo")
            rv_endo_nodeset_id = self._add_nodeset(rv_endo_nodes, "rv endo")
            epi_nodeset_id = self._add_nodeset(epi_nodes, "epi")
            mv_nodeset_id = self._add_nodeset(mv_nodes, "mv")
            av_nodeset_id = self._add_nodeset(av_nodes, "av")
            tv_nodeset_id = self._add_nodeset(tv_nodes, "tv")
            pv_nodeset_id = self._add_nodeset(pv_nodes, "pv")
            la_nodeset_id = self._add_nodeset(la_node, "left apex")
            ra_nodeset_id = self._add_nodeset(ra_node, "right apex")

            # add case kewyords
            cases = [
                (1, "trans", [lv_endo_nodeset_id, rv_endo_nodeset_id, epi_nodeset_id], [2, -1, 0]),
                (2, "ab_l", [mv_nodeset_id, la_nodeset_id], [1, 0]),
                (3, "ab_r", [tv_nodeset_id, ra_nodeset_id], [1, 0]),
                (4, "ot_l", [av_nodeset_id, la_nodeset_id], [1, 0]),
                (5, "ot_r", [pv_nodeset_id, ra_nodeset_id], [1, 0]),
                # If combined MV and AV, mv_nodeset=av_nodeset=combined, solve ab_l = ot_l
                # w_l's has no effect on the result, so set only for structure of code
                (6, "w_l", [mv_nodeset_id, la_nodeset_id], [1, 0])
                if combined_av_mv
                else (6, "w_l", [mv_nodeset_id, la_nodeset_id, av_nodeset_id], [1, 1, 0]),
                (7, "w_r", [tv_nodeset_id, ra_nodeset_id, pv_nodeset_id], [1, 1, 0]),
                (8, "lr", [lv_endo_nodeset_id, rv_endo_nodeset_id], [1, -1]),
            ]

        for case_id, job_name, set_ids, bc_values in cases:
            self.add_case(case_id, job_name, set_ids, bc_values)

    def _get_rv_septum_endo_surface(self):
        """Get the right ventricle septum endocardium surface."""
        for surface in self.model.right_ventricle.surfaces:
            if "endocardium" in surface.name and "septum" in surface.name:
                return surface

        raise ValueError("Septum endocardium surface is not found in right ventricle.")

    def _update_ventricular_caps_nodes(self):
        combined_av_mv = False  # combined mitral and aortic valve
        mv_nodes = av_nodes = tv_nodes = pv_nodes = None

        for part in self.model.parts:
            for cap in part.caps:
                if cap.type == CapType.MITRAL_VALVE:
                    mv_nodes = cap.global_node_ids_edge
                if cap.type == CapType.AORTIC_VALVE:
                    av_nodes = cap.global_node_ids_edge
                if cap.type == CapType.COMBINED_MITRAL_AORTIC_VALVE:
                    mv_nodes = av_nodes = cap.global_node_ids_edge
                    combined_av_mv = True

                if not isinstance(self.model, LeftVentricle):
                    if cap.type == CapType.TRICUSPID_VALVE:
                        tv_nodes = cap.global_node_ids_edge
                    if cap.type == CapType.PULMONARY_VALVE:
                        pv_nodes = cap.global_node_ids_edge

        return (pv_nodes, tv_nodes, av_nodes, mv_nodes), combined_av_mv

    def add_case(self, case_id: int, case_name: str, set_ids: list[int], bc_values: list[float]):
        """Add a case to the keyword database.

        Parameters
        ----------
        case_id : int
           Case ID.
        case_name : str
            Case name, which is the d3plot filename.
        set_ids : list[int]
            List of nodeset IDs for boundary conditions.
        bc_values : list[float]
            List of boundary condition values.
        """
        # declare case
        self.kw_database.main.append(keywords.Case(caseid=case_id, jobid=case_name, scid1=case_id))
        # define BC for this case
        self.kw_database.main.append(f"*CASE_BEGIN_{case_id}")
        for sid, value in zip(set_ids, bc_values):
            self.kw_database.main.append(
                keywords.BoundaryTemperatureSet(
                    nsid=sid,
                    lcid=0,
                    cmult=value,
                ),
            )
        self.kw_database.main.append(f"*CASE_END_{case_id}")


if __name__ == "__main__":
    print("protected")
    pass<|MERGE_RESOLUTION|>--- conflicted
+++ resolved
@@ -845,37 +845,6 @@
 
         return
 
-<<<<<<< HEAD
-    def export(self, export_directory: str, user_k: list[str] = []):
-        """Write the model to files.
-
-        Parameters
-        ----------
-        export_directory : str
-            Export directory.
-        user_k : list[str], default: []
-            User-provided K files.
-        """
-        super().export(export_directory, user_k=user_k)
-
-        # TODO: Close loop is only available from a customized LSDYNA executable
-        # add system json in case of closed loop. For open-loop this is already
-        # added in the control volume database
-        if (
-            self.system_model_name == "ClosedLoop"
-            and self.__class__.__name__ == "MechanicsDynaWriter"
-        ):
-            # exports system model
-            path_system_model_settings = os.path.join(
-                export_directory, "system_model_settings.json"
-            )
-            with open(path_system_model_settings, "w") as outfile:
-                json.dump(self.system_model_json, indent=4, fp=outfile)
-
-        return
-
-=======
->>>>>>> 5fdb733f
     def _update_main_db(self):
         """Update the main K file."""
         LOGGER.debug("Updating main keywords...")
@@ -2195,13 +2164,8 @@
         # apex ID [0] endocardium, [1] epicardium
         apex_point = self.model.get_part("Left ventricle").apex_points[1]
         if "epicardium" not in apex_point.name:
-<<<<<<< HEAD
             raise ValueError("Expecting a point on the epicardium.")
-        node_apex = apex_point.node_id  #! is this a global node iID?
-=======
-            raise ValueError("Expecting a point on the epicardium")
-        node_apex = apex_point.node_id  # is this a global node id?
->>>>>>> 5fdb733f
+        node_apex = apex_point.node_id  # is this a global node ID?
 
         # validate nodeset by removing nodes not part of the model without ventricles
         tet_ids_ventricles = np.empty((0), dtype=int)
