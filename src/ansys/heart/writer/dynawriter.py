--- conflicted
+++ resolved
@@ -42,12 +42,8 @@
 import pyvista as pv
 
 from ansys.heart.core import LOG as LOGGER
-<<<<<<< HEAD
 from ansys.heart.preprocessor.mesh.objects import Cap, Part, PartType
 from ansys.heart.preprocessor.mesh.vtkmethods import compute_surface_nodal_area_pyvista
-=======
-from ansys.heart.preprocessor.mesh.objects import Cap, Part, PartType, SurfaceMesh
->>>>>>> 6a7f5aa9
 from ansys.heart.preprocessor.models import (
     BiVentricle,
     FourChamber,
@@ -55,7 +51,6 @@
     HeartModel,
     LeftVentricle,
 )
-from ansys.heart.simulator.settings.material.ep_material import CellModel, EPMaterial
 from ansys.heart.simulator.settings.material.material import (
     ACTIVE,
     MAT295,
@@ -63,7 +58,7 @@
     MechanicalMaterialModel,
     NeoHookean,
 )
-from ansys.heart.simulator.settings.settings import SimulationSettings, Stimulation
+from ansys.heart.simulator.settings.settings import SimulationSettings
 from ansys.heart.writer import custom_dynalib_keywords as custom_keywords
 from ansys.heart.writer.heart_decks import (
     BaseDecks,
@@ -292,12 +287,12 @@
             cavities = [p.cavity for p in self.model.parts if p.cavity]
             for cavity in cavities:
                 #! Get up to date surface mesh of cavity.
-                surface = self.model.mesh.get_surface(cavity.surface.id)
+                surface1 = self.model.mesh.get_surface(cavity.surface.id)
                 segset_id = self.get_unique_segmentset_id()
 
                 #! recompute normals: point normals may have changed
                 #! do we need some check to ensure normals are pointing inwards?
-                surface.compute_normals(inplace=True)
+                surface1 = surface1.compute_normals(inplace=True, flip_normals=False)
 
                 # cavity.surface.id = (
                 #     segset_id  #! this is tricky: we lose connection to central mesh object.
@@ -305,10 +300,11 @@
                 setattr(
                     cavity.surface, "seg_id", segset_id
                 )  # TODO Should avoid setting these dynamically: SurfacMesh attribute?
+
                 kw = create_segment_set_keyword(
-                    segments=surface.triangles_global + 1,
+                    segments=surface1.triangles_global + 1,
                     segid=cavity.surface.seg_id,  # TODO replace
-                    title=surface.name,
+                    title=cavity.surface.name,
                 )
                 # append this kw to the segment set database
                 self.kw_database.segment_sets.append(kw)
@@ -348,91 +344,6 @@
                 self.kw_database.segment_sets.append(segset_kw)
         return
 
-    def _filter_bc_nodes(self, surface: SurfaceMesh):
-        """Remove one or more nodes from tetrahedrons having all nodes in the boundary.
-
-        Notes
-        -----
-        The removed node must be connected with at least 1 node outside the boundary, see #656.
-
-        Parameters
-        ----------
-        surface : SurfaceMesh
-            Boundary surface to be analysed.
-
-        Returns
-        -------
-        node_ids : np.ndarray
-            Array of boundary nodes after problematic node removal.
-        """
-        # getting elements in active parts
-        element_ids = np.array([], dtype=int)
-        node_ids = surface.node_ids
-
-        for part in self.model.parts:
-            element_ids = np.append(element_ids, part.element_ids)
-
-        element_ids = np.unique(element_ids)
-        active_tets = self.model.mesh.tetrahedrons[element_ids]
-
-        # make sure not all nodes of the same elements are in the boundary
-        node_mask = np.zeros(self.model.mesh.number_of_points, dtype=int)
-        # tag boundary nodes with value 1
-        node_mask[node_ids] = 1
-
-        tet_mask = np.array(
-            [
-                node_mask[active_tets[:, 0]],
-                node_mask[active_tets[:, 1]],
-                node_mask[active_tets[:, 2]],
-                node_mask[active_tets[:, 3]],
-            ]
-        )
-
-        # getting tets with 4 nodes in boundary
-        issue_tets = np.where(np.sum(tet_mask, axis=0) == 4)[0]
-
-        # getting corresponding nodes
-        issue_nodes = active_tets[issue_tets, :]
-
-        # counting node appearances
-        u_active_tets, tet_count_active = np.unique(active_tets, return_counts=True)
-        u_issue_nodes, tet_count_issue = np.unique(issue_nodes, return_counts=True)
-
-        # finding issue nodes that belong to at least one non-issue tet
-        removable_mask = np.array(
-            [
-                tet_count_active[np.where(u_active_tets == ii)[0][0]]
-                != tet_count_issue[np.where(u_issue_nodes == ii)[0][0]]
-                for ii in issue_nodes.flatten()
-            ]
-        ).reshape(-1, 4)
-
-        # removing the first issue node belonging to at least one non-issue tet (for each tet)
-        column_idxs = np.argmax(removable_mask, axis=1)
-        nodes_toremove = np.unique(
-            [issue_nodes[ii, column_idxs[ii]] for ii in range(len(issue_tets))]
-        )
-
-        # checking that there are no nodes that only belong to non-issue tets
-        if not np.all(np.any(removable_mask, axis=1)):
-            # removing all such nodes and all their neighbors
-            unsolvable_nodes = np.unique(issue_nodes[np.where(~np.any(removable_mask, axis=1))[0]])
-            unsolvable_nodes = np.unique(
-                [neighbor for ii in unsolvable_nodes for neighbor in surface.point_neighbors(ii)]
-            )
-            nodes_toremove = np.append(nodes_toremove, unsolvable_nodes)
-
-        node_ids = np.setdiff1d(node_ids, nodes_toremove)
-
-        for cell in issue_tets:
-            LOGGER.warning(
-                f"All nodes of cell {cell+1} are in nodeset of {surface.name},"
-                + " removing at least one node."
-            )
-
-        return node_ids
-
     def _update_nodesets_db(
         self, remove_duplicates: bool = True, remove_one_node_from_cell: bool = False
     ):
@@ -490,7 +401,6 @@
         for part in self.model.parts:
             kws_surface = []
             for surface in part.surfaces:
-<<<<<<< HEAD
                 if remove_duplicates:
                     #! This assumes that surface is cleaned, and uses only nodes
                     #! used in the cell definitions.
@@ -526,14 +436,6 @@
                             f"All nodes of cell {cell+1} are in nodeset of {surface.name},"
                             " N1 is removed."
                         )
-=======
-                if remove_one_node_from_cell:
-                    node_ids = self._filter_bc_nodes(surface)
-                else:
-                    node_ids = surface.node_ids
-                if remove_duplicates:
-                    node_ids = np.setdiff1d(node_ids, used_node_ids)
->>>>>>> 6a7f5aa9
 
                 kw = create_node_set_keyword(
                     node_ids + 1, node_set_id=surface.id, title=surface.name
@@ -1480,7 +1382,9 @@
         # penalty function
         penalty_function = self._get_longitudinal_penalty(robin_settings["ventricle"])
 
-        ventricles_epi["scale factor"] = penalty_function[ventricles_epi.global_node_ids]
+        ventricles_epi["scale factor"] = penalty_function[
+            ventricles_epi.point_data["_global-point-ids"]
+        ]
         # remove nodes with scale factor = 0
         ventricles_epi_reduce = ventricles_epi.threshold(
             value=[0.0001, 1], scalars="scale factor"
@@ -2925,7 +2829,7 @@
         # For now, new node sets should be created after calling
         # self._update_nodesets_db()
         self._update_nodesets_db()
-        self._update_parts_cellmodels()
+        self._update_cellmodels()
 
         if self.model.beam_network:
             # with smcoupl=1, mechanical coupling is disabled
@@ -2960,68 +2864,62 @@
         """Add EP material for each defined part."""
         material_settings = self.settings.electrophysiology.material
         solvertype = self.settings.electrophysiology.analysis.solvertype
-        if solvertype == "Monodomain":
-            sig1 = material_settings.myocardium["sigma_fiber"].m
-            sig2 = material_settings.myocardium["sigma_sheet"].m
-            sig3 = material_settings.myocardium["sigma_sheet_normal"].m
-        elif solvertype == "Eikonal" or solvertype == "ReactionEikonal":
-            sig1 = material_settings.myocardium["velocity_fiber"].m
-            sig2 = material_settings.myocardium["velocity_sheet"].m
-            sig3 = material_settings.myocardium["velocity_sheet_normal"].m
-
         for part in self.model.parts:
-            if isinstance(part.ep_material, EPMaterial.DummyMaterial):
-                LOGGER.info(f"Material of {part.name} will be assigned automatically.")
-                if part.active:
-                    part.ep_material = EPMaterial.Active(sigma_fiber=sig1)
-                else:
-                    part.ep_material = EPMaterial.Passive(sigma_fiber=sig1)
-                if part.fiber:
-                    part.ep_material.sigma_sheet = sig2
-                    part.ep_material.sigma_sheet_normal = sig3
-
             self.kw_database.material.append(f"$$ {part.name} $$")
+            partname = part.name.lower()
             ep_mid = part.pid
-            kw = self._get_ep_material_kw(ep_mid, part.ep_material)
-            self.kw_database.material.append(kw)
-
-        return
-
-    def _update_parts_cellmodels(self):
+            if (
+                ("atrium" in partname)
+                or ("ventricle" in partname)
+                or ("septum" in partname)
+                or ("base" in partname)
+            ):
+                # Electrically "active" tissue (mtype=1)
+                self._set_ep_active_material(ep_mid, material_settings, solvertype=solvertype)
+
+            elif "isolation" in partname:
+                # assign insulator material to isolation layer.
+                self._set_ep_insulator_material(ep_mid)
+            else:
+                # Electrically non-active tissue (mtype=4)
+                # These bodies are still conductive bodies
+                # in the extra-cellular space
+                self._set_ep_passive_material(ep_mid)
+
+        return
+
+    def _update_cellmodels(self):
         """Add cell model for each defined part."""
         for part in self.model.parts:
-            if isinstance(part.ep_material, EPMaterial.Active):
+            partname = part.name.lower()
+            if (
+                ("atrium" in partname)
+                or ("ventricle" in partname)
+                or ("septum" in partname)
+                or ("base" in partname)
+            ):
                 ep_mid = part.pid
                 # One cell model for myocardium, default value is epi layer parameters
-                self._add_cell_model_keyword(matid=ep_mid, cellmodel=part.ep_material.cell_model)
+                self._add_Tentusscher_keyword(matid=ep_mid)
+
         # different cell models for endo/mid/epi layer
         # TODO:  this will override previous definition?
         #        what's the situation at setptum? and at atrial?
         if "transmural" in self.model.mesh.point_data.keys():
-
             (
                 endo_id,
                 mid_id,
                 epi_id,
             ) = self._create_myocardial_nodeset_layers()
-            tentusscher_endo = CellModel.Tentusscher_endo()
-            tentusscher_mid = CellModel.Tentusscher_mid()
-            tentusscher_epi = CellModel.Tentusscher_epi()
-
-            self._add_Tentusscher_keyword(matid=-endo_id, params=tentusscher_endo.to_dictionary())
-            self._add_Tentusscher_keyword(matid=-mid_id, params=tentusscher_mid.to_dictionary())
-            self._add_Tentusscher_keyword(matid=-epi_id, params=tentusscher_epi.to_dictionary())
-
-<<<<<<< HEAD
+
+            self._add_Tentusscher_keyword(matid=-endo_id, cell_type="endo")
+            self._add_Tentusscher_keyword(matid=-mid_id, cell_type="mid")
+            self._add_Tentusscher_keyword(matid=-epi_id, cell_type="epi")
+
     def _create_myocardial_nodeset_layers(
         self, percent_endo=0.17, percent_mid=0.41, percent_epi=0.42
     ):
         #! Note point data may also contain point data for cap!
-=======
-    def _create_myocardial_nodeset_layers(self):
-        percent_endo = self.settings.electrophysiology.material.myocardium["percent_endo"]
-        percent_mid = self.settings.electrophysiology.material.myocardium["percent_mid"]
->>>>>>> 6a7f5aa9
         values = self.model.mesh.point_data["transmural"]
         # Values from experimental data, see:
         # https://www.frontiersin.org/articles/10.3389/fphys.2019.00580/full
@@ -3053,16 +2951,138 @@
         self.kw_database.node_sets.append(node_set_kw)
         return endo_nodeset_id, mid_nodeset_id, epi_nodeset_id
 
-    def _add_cell_model_keyword(self, matid: int, cellmodel: CellModel):
-        """Add cell model keyword to database."""
-        if isinstance(cellmodel, CellModel.Tentusscher):
-            self._add_Tentusscher_keyword(matid=matid, params=cellmodel.to_dictionary())
+    def _add_Tentusscher_keyword(self, matid, cell_type="epi"):
+        common_params = dict(
+            mid=matid,
+            gas_constant=8314.472,
+            t=310,
+            faraday_constant=96485.3415,
+            cm=0.185,
+            vc=0.016404,
+            vsr=0.001094,
+            vss=0.00005468,
+            pkna=0.03,
+            ko=5.4,
+            nao=140.0,
+            cao=2.0,
+            gk1=5.405,
+            gkr=0.153,
+            gna=14.838,
+            gbna=0.0002,
+            gcal=0.0000398,
+            gbca=0.000592,
+            gpca=0.1238,
+            gpk=0.0146,
+            pnak=2.724,
+            km=1.0,
+            kmna=40.0,
+            knaca=1000.0,
+            ksat=0.1,
+            alpha=2.5,
+            gamma=0.35,
+            kmca=1.38,
+            kmnai=87.5,
+            kpca=0.0005,
+            k1=0.15,
+            k2=0.045,
+            k3=0.06,
+            k4=0.005,
+            ec=1.5,
+            maxsr=2.5,
+            minsr=1.0,
+            vrel=0.102,
+            vleak=0.00036,
+            vxfer=0.0038,
+            vmaxup=0.006375,
+            kup=0.00025,
+            bufc=0.2,
+            kbufc=0.001,
+            bufsr=10.0,
+            kbufsf=0.3,
+            bufss=0.4,
+            kbufss=0.00025,
+            # gas_constant=8314.472,
+            # faraday_constant=96485.3415,
+        )
+
+        if cell_type == "epi":
+            specific_params = dict(
+                gks=0.392,
+                gto=0.294,
+                v=-85.23,
+                ki=136.89,
+                nai=8.604,
+                cai=0.000126,
+                cass=0.00036,
+                casr=3.64,
+                rpri=0.9073,
+                xr1=0.00621,
+                xr2=0.4712,
+                xs=0.0095,
+                m=0.00172,
+                h=0.7444,
+                j=0.7045,
+                d=3.373e-5,
+                f=0.7888,
+                f2=0.9755,
+                fcass=0.9953,
+                s=0.999998,
+                r=2.42e-8,
+            )
+        elif cell_type == "endo":
+            specific_params = dict(
+                gks=0.392,
+                gto=0.073,
+                v=-86.709,
+                ki=138.4,
+                nai=10.355,
+                cai=0.00013,
+                cass=0.00036,
+                casr=3.715,
+                rpri=0.9068,
+                xr1=0.00448,
+                xr2=0.476,
+                xs=0.0087,
+                m=0.00155,
+                h=0.7573,
+                j=0.7225,
+                d=3.164e-5,
+                f=0.8009,
+                f2=0.9778,
+                fcass=0.9953,
+                s=0.3212,
+                r=2.235e-8,
+            )
+        elif cell_type == "mid":
+            specific_params = dict(
+                gks=0.098,
+                gto=0.294,
+                vleak=0.00042,
+                v=-85.423,
+                ki=138.52,
+                nai=10.132,
+                cai=0.000153,
+                cass=0.00036,
+                casr=4.272,
+                rpri=0.8978,
+                xr1=0.0165,
+                xr2=0.473,
+                xs=0.0174,
+                m=0.00165,
+                h=0.749,
+                j=0.6788,
+                d=3.288e-5,
+                f=0.7026,
+                f2=0.9526,
+                fcass=0.9942,
+                s=0.999998,
+                r=2.347e-8,
+            )
         else:
-            raise NotImplementedError
-
-    def _add_Tentusscher_keyword(self, matid: int, params: dict):
-        cell_kw = keywords.EmEpCellmodelTentusscher(**{**params})
-        cell_kw.mid = matid
+            raise ValueError(f"Unknown cell type: {cell_type}")
+
+        cell_kw = keywords.EmEpCellmodelTentusscher(**{**common_params, **specific_params})
+
         # Note: bug in EmEpCellmodelTentusscher
         # the following 2 parameters can not be assigned by above method
         cell_kw.gas_constant = 8314.472
@@ -3122,51 +3142,32 @@
         self.kw_database.ep_settings.append(keywords.EmOutput(mats=1, matf=1, sols=1, solf=1))
 
     def _update_stimulation(self):
-        # define stimulation settings
-        stimsettings = self.settings.electrophysiology.stimulation
-        if not stimsettings:
-            stim_nodes = self.get_default_stimulus_nodes()
-            stimulation = Stimulation(node_ids=stim_nodes)
-
-            stimsettings = {"stimdefaults": stimulation}
-
-        for stimname in stimsettings.keys():
-            stim_nodes = stimsettings[stimname].node_ids
-            if stimsettings[stimname].node_ids is None:
-                stim_nodes = self.get_default_stimulus_nodes()
-            stim = Stimulation(
-                node_ids=stim_nodes,
-                t_start=stimsettings[stimname].t_start,
-                period=stimsettings[stimname].period,
-                duration=stimsettings[stimname].duration,
-                amplitude=stimsettings[stimname].amplitude,
-            )
-            node_set_kw, stim_kw = self._add_stimulation_keyword(stim)
-            self.kw_database.ep_settings.append(node_set_kw)
-            self.kw_database.ep_settings.append(stim_kw)
-
-    def _add_stimulation_keyword(self, stim: Stimulation):
+        # define stimulation node set
+        stim_nodes = self.get_default_stimulus_nodes()
 
         # create node-sets for stim nodes
-        nsid = self.get_unique_nodeset_id()
+        node_set_id_stimulationnodes = self.get_unique_nodeset_id()
         node_set_kw = create_node_set_keyword(
-            node_ids=np.array(stim.node_ids) + 1,
-            node_set_id=nsid,
+            node_ids=np.array(stim_nodes) + 1,
+            node_set_id=node_set_id_stimulationnodes,
             title="Stim nodes",
         )
-
+        self.kw_database.ep_settings.append(node_set_kw)
+
+        # stimulation
         solvertype = self.settings.electrophysiology.analysis.solvertype
         if solvertype == "Monodomain":
-            stim_kw = custom_keywords.EmEpTentusscherStimulus(
-                stimid=nsid,
-                settype=2,
-                setid=nsid,
-                stimstrt=stim.t_start.m,
-                stimt=stim.period.m,
-                stimdur=stim.duration.m,
-                stimamp=stim.amplitude.m,
-            )
-
+            self.kw_database.ep_settings.append(
+                custom_keywords.EmEpTentusscherStimulus(
+                    stimid=1,
+                    settype=2,
+                    setid=node_set_id_stimulationnodes,
+                    stimstrt=0.0,
+                    stimt=800.0,
+                    stimdur=20.0,
+                    stimamp=50.0,
+                )
+            )
         else:
             # TODO : add eikonal in custom keywords
             # EM_EP_EIKONAL
@@ -3179,19 +3180,18 @@
             # can be performed in different parts of the model)
             eikonal_id = 1
             psid = 1
-            eikonal_stim_content += f"{eikonal_id:>10d}{psid:>10d}{nsid:>10d}\n"
+            eikonal_stim_content += (
+                f"{eikonal_id:>10d}{psid:>10d}{node_set_id_stimulationnodes:>10d}\n"
+            )
             if solvertype == "ReactionEikonal":
                 eikonal_stim_content += "$ footType     footT     footA  footTauf   footVth\n"
                 footType = 1
-                footT = stim.period.m
-                footA = stim.amplitude.m
+                footT = 2
+                footA = 50
                 footTauf = 1
-                eikonal_stim_content += f"{footType:>10f}{footT:>10f}{footA:>10f}{footTauf:>10f}"
-                eikonal_stim_content += "\n$solvetype\n"
-                eikonal_stim_content += f"{1:>10d}"  # activate time stepping method by default
-            stim_kw = eikonal_stim_content
-
-        return (node_set_kw, stim_kw)
+                eikonal_stim_content += f"{footType:>10d}{footT:>10d}{footA:>10d}{footTauf:>10d}"
+
+            self.kw_database.ep_settings.append(eikonal_stim_content)
 
     def get_default_stimulus_nodes(self) -> list[int]:
         """Get default stiumulus nodes.
@@ -3220,11 +3220,7 @@
 
             if self.model.right_atrium.get_point("SA_node") != None:
                 # Active SA node (belong to both solid and beam)
-                stim_nodes = list(
-                    self.model.mesh.find_closest_point(
-                        self.model.right_atrium.get_point("SA_node").xyz, n=5
-                    )
-                )
+                stim_nodes = [self.model.right_atrium.get_point("SA_node").node_id]
 
                 #  add more nodes to initiate wave propagation
                 for network in self.model.beam_network:
@@ -3346,24 +3342,11 @@
         nodes_table = np.hstack((ids.reshape(-1, 1), new_nodes))
         kw = add_nodes_to_kw(nodes_table, keywords.Node())
         self.kw_database.beam_networks.append(kw)
-        material_settings = self.settings.electrophysiology.material
-        solvertype = self.settings.electrophysiology.analysis.solvertype
-        default_epmat = EPMaterial.ActiveBeam()
-        if solvertype == "Monodomain":
-            sig1 = material_settings.beam["sigma"].m
-        else:
-            sig1 = material_settings.beam["velocity"].m
-        default_epmat.sigma_fiber = sig1
-        default_epmat.beta = material_settings.beam["beta"].m
-        default_epmat.cm = material_settings.beam["cm"].m
-        default_epmat.pmjres = material_settings.beam["pmjres"].m
 
         for network in self.model.beam_network:
             # pid is previously defined from purkinje generation step
             # but needs to reassign part ID here
             # to make sure no conflict with 4C/full heart case.
-            if isinstance(network.ep_material, EPMaterial.DummyMaterial):
-                network.ep_material = default_epmat
             network.pid = self.get_unique_part_id()
 
             if network.name == "Left-purkinje":
@@ -3414,7 +3397,7 @@
                     pmjtype=self.settings.purkinje.pmjtype.m,
                     pmjradius=self.settings.purkinje.pmjradius.m,
                     pmjrestype=self.settings.electrophysiology.material.beam["pmjrestype"].m,
-                    pmjres=network.ep_material.pmjres,
+                    pmjres=self.settings.electrophysiology.material.beam["pmjres"].m,
                 )
             )
 
@@ -3430,14 +3413,21 @@
             part_kw.parts = part_df
             self.kw_database.beam_networks.append(part_kw)
             self.kw_database.beam_networks.append(keywords.MatNull(mid=network.pid, ro=1e-11))
-
-            kw = self._get_ep_material_kw(network.pid, network.ep_material)
-            self.kw_database.beam_networks.append(kw)
+            beam_material = self.settings.electrophysiology.material.beam
+            self.kw_database.beam_networks.append(
+                custom_keywords.EmMat001(
+                    mid=network.pid,
+                    mtype=2,
+                    sigma=beam_material["sigma"].m,
+                    beta=beam_material["beta"].m,
+                    cm=beam_material["cm"].m,
+                )
+            )
 
             # cell model
-            self._add_cell_model_keyword(
-                matid=network.pid, cellmodel=network.ep_material.cell_model
-            )
+            # use endo property
+            self._add_Tentusscher_keyword(matid=network.pid, cell_type="endo")
+
             # mesh
             beams_kw = keywords.ElementBeam()
             beams_kw = add_beams_to_kw(
@@ -3473,74 +3463,22 @@
 
         return
 
-    def _get_ep_material_kw(self, ep_mid: int, ep_material: EPMaterial):
-        if type(ep_material) == EPMaterial.Insulator:
-            # insulator mtype
-            mtype = 1
-            kw = custom_keywords.EmMat001(
-                mid=ep_mid,
-                mtype=mtype,
-                sigma=ep_material.sigma_fiber,
-                beta=ep_material.beta,
-                cm=ep_material.cm,
-            )
-
-        # active myocardium
-        elif type(ep_material) == EPMaterial.Active:
-            mtype = 2
-            # "isotropic" case
-            if ep_material.sigma_sheet == None:
-                # lSDYNA bug prevents from using isotropic mat (EMMAT001) for active isotropic case
-                # Bypass: using EMMAT003 with same sigma value in all directions
-                ep_material.sigma_sheet = ep_material.sigma_fiber
-                ep_material.sigma_sheet_normal = ep_material.sigma_fiber
-            kw = custom_keywords.EmMat003(
-                mid=ep_mid,
-                mtype=mtype,
-                sigma11=ep_material.sigma_fiber,
-                sigma22=ep_material.sigma_sheet,
-                sigma33=ep_material.sigma_sheet_normal,
-                beta=ep_material.beta,
-                cm=ep_material.cm,
-                aopt=2.0,
-                a1=0,
-                a2=0,
-                a3=1,
-                d1=0,
-                d2=-1,
-                d3=0,
-            )
-
-        elif type(ep_material) == EPMaterial.ActiveBeam:
-            mtype = 2
-            kw = custom_keywords.EmMat001(
-                mid=ep_mid,
-                mtype=mtype,
-                sigma=ep_material.sigma_fiber,
-                beta=ep_material.beta,
-                cm=ep_material.cm,
-            )
-        elif type(ep_material) == EPMaterial.Passive:
-            mtype = 4
-            # isotropic
-            if ep_material.sigma_sheet == None:
-                kw = custom_keywords.EmMat001(
+    def _set_ep_active_material(
+        self,
+        ep_mid,
+        material_settings,
+        solvertype="Monodomain",
+    ):
+        if solvertype == "Monodomain":
+            self.kw_database.material.append(
+                custom_keywords.EmMat003(
                     mid=ep_mid,
-                    mtype=mtype,
-                    sigma=ep_material.sigma_fiber,
-                    beta=ep_material.beta,
-                    cm=ep_material.cm,
-                )
-            # Anisotropic
-            else:
-                kw = custom_keywords.EmMat003(
-                    mid=ep_mid,
-                    mtype=mtype,
-                    sigma11=ep_material.sigma_fiber,
-                    sigma22=ep_material.sigma_sheet,
-                    sigma33=ep_material.sigma_sheet_normal,
-                    beta=ep_material.beta,
-                    cm=ep_material.cm,
+                    mtype=2,
+                    sigma11=material_settings.myocardium["sigma_fiber"].m,
+                    sigma22=material_settings.myocardium["sigma_sheet"].m,
+                    sigma33=material_settings.myocardium["sigma_sheet_normal"].m,
+                    beta=material_settings.myocardium["beta"].m,
+                    cm=material_settings.myocardium["cm"].m,
                     aopt=2.0,
                     a1=0,
                     a2=0,
@@ -3548,8 +3486,47 @@
                     d1=0,
                     d2=-1,
                     d3=0,
-                )
-        return kw
+                ),
+            )
+        elif solvertype == "Eikonal" or solvertype == "ReactionEikonal":
+            self.kw_database.material.append(
+                custom_keywords.EmMat003(
+                    mid=ep_mid,
+                    mtype=2,
+                    sigma11=material_settings.myocardium["velocity_fiber"].m,
+                    sigma22=material_settings.myocardium["velocity_sheet"].m,
+                    sigma33=material_settings.myocardium["velocity_sheet_normal"].m,
+                    beta=material_settings.myocardium["beta"].m,
+                    cm=material_settings.myocardium["cm"].m,
+                    aopt=2.0,
+                    a1=0,
+                    a2=0,
+                    a3=1,
+                    d1=0,
+                    d2=-1,
+                    d3=0,
+                ),
+            )
+
+    def _set_ep_insulator_material(
+        self,
+        ep_mid,
+    ):
+        self.kw_database.material.append(
+            custom_keywords.EmMat001(mid=ep_mid, mtype=1, sigma=1),
+        )
+
+    def _set_ep_passive_material(
+        self,
+        ep_mid,
+    ):
+        self.kw_database.material.append(
+            custom_keywords.EmMat001(
+                mid=ep_mid,
+                mtype=4,
+                sigma=self.settings.electrophysiology.material.myocardium["sigma_passive"].m,
+            ),
+        )
 
 
 class ElectrophysiologyBeamsDynaWriter(ElectrophysiologyDynaWriter):
@@ -3624,7 +3601,7 @@
             self._update_use_Purkinje()
             self.kw_database.main.append(keywords.Include(filename="beam_networks.k"))
 
-        self._update_parts_cellmodels()
+        self._update_cellmodels()
         self.kw_database.main.append(keywords.Include(filename="cell_models.k"))
 
         self._update_ep_settings()
